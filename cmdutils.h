/*
 * Various utilities for command line tools
 * copyright (c) 2003 Fabrice Bellard
 *
 * This file is part of FFmpeg.
 *
 * FFmpeg is free software; you can redistribute it and/or
 * modify it under the terms of the GNU Lesser General Public
 * License as published by the Free Software Foundation; either
 * version 2.1 of the License, or (at your option) any later version.
 *
 * FFmpeg is distributed in the hope that it will be useful,
 * but WITHOUT ANY WARRANTY; without even the implied warranty of
 * MERCHANTABILITY or FITNESS FOR A PARTICULAR PURPOSE.  See the GNU
 * Lesser General Public License for more details.
 *
 * You should have received a copy of the GNU Lesser General Public
 * License along with FFmpeg; if not, write to the Free Software
 * Foundation, Inc., 51 Franklin Street, Fifth Floor, Boston, MA 02110-1301 USA
 */

#ifndef FFMPEG_CMDUTILS_H
#define FFMPEG_CMDUTILS_H

#include <stdint.h>

#include "libavcodec/avcodec.h"
#include "libavfilter/avfilter.h"
#include "libavformat/avformat.h"
#include "libswscale/swscale.h"

#ifdef __MINGW32__
#undef main /* We don't want SDL to override our main() */
#endif

/**
 * program name, defined by the program for show_version().
 */
extern const char program_name[];

/**
 * program birth year, defined by the program for show_banner()
 */
extern const int program_birth_year;

/**
 * this year, defined by the program for show_banner()
 */
extern const int this_year;

extern AVCodecContext *avcodec_opts[AVMEDIA_TYPE_NB];
extern AVFormatContext *avformat_opts;
extern struct SwsContext *sws_opts;
extern AVDictionary *format_opts, *codec_opts;

/**
 * Initialize the cmdutils option system, in particular
 * allocate the *_opts contexts.
 */
void init_opts(void);
/**
 * Uninitialize the cmdutils option system, in particular
 * free the *_opts contexts and their contents.
 */
void uninit_opts(void);

/**
 * Trivial log callback.
 * Only suitable for opt_help and similar since it lacks prefix handling.
 */
void log_callback_help(void* ptr, int level, const char* fmt, va_list vl);

/**
 * Fallback for options that are not explicitly handled, these will be
 * parsed through AVOptions.
 */
int opt_default(const char *opt, const char *arg);

/**
 * Set the libav* libraries log level.
 */
int opt_loglevel(const char *opt, const char *arg);

int opt_report(const char *opt);

int opt_max_alloc(const char *opt, const char *arg);

int opt_cpuflags(const char *opt, const char *arg);

int opt_codec_debug(const char *opt, const char *arg);

/**
 * Limit the execution time.
 */
int opt_timelimit(const char *opt, const char *arg);

/**
 * Parse a string and return its corresponding value as a double.
 * Exit from the application if the string cannot be correctly
 * parsed or the corresponding value is invalid.
 *
 * @param context the context of the value to be set (e.g. the
 * corresponding command line option name)
 * @param numstr the string to be parsed
 * @param type the type (OPT_INT64 or OPT_FLOAT) as which the
 * string should be parsed
 * @param min the minimum valid accepted value
 * @param max the maximum valid accepted value
 */
double parse_number_or_die(const char *context, const char *numstr, int type,
                           double min, double max);

/**
 * Parse a string specifying a time and return its corresponding
 * value as a number of microseconds. Exit from the application if
 * the string cannot be correctly parsed.
 *
 * @param context the context of the value to be set (e.g. the
 * corresponding command line option name)
 * @param timestr the string to be parsed
 * @param is_duration a flag which tells how to interpret timestr, if
 * not zero timestr is interpreted as a duration, otherwise as a
 * date
 *
 * @see parse_date()
 */
int64_t parse_time_or_die(const char *context, const char *timestr,
                          int is_duration);

typedef struct SpecifierOpt {
    char *specifier;    /**< stream/chapter/program/... specifier */
    union {
        uint8_t *str;
        int        i;
        int64_t  i64;
        float      f;
        double   dbl;
    } u;
} SpecifierOpt;

typedef struct {
    const char *name;
    int flags;
#define HAS_ARG    0x0001
#define OPT_BOOL   0x0002
#define OPT_EXPERT 0x0004
#define OPT_STRING 0x0008
#define OPT_VIDEO  0x0010
#define OPT_AUDIO  0x0020
#define OPT_GRAB   0x0040
#define OPT_INT    0x0080
#define OPT_FLOAT  0x0100
#define OPT_SUBTITLE 0x0200
#define OPT_INT64  0x0400
#define OPT_EXIT   0x0800
#define OPT_DATA   0x1000
#define OPT_FUNC2  0x2000
#define OPT_OFFSET 0x4000       /* option is specified as an offset in a passed optctx */
#define OPT_SPEC   0x8000       /* option is to be stored in an array of SpecifierOpt.
                                   Implies OPT_OFFSET. Next element after the offset is
                                   an int containing element count in the array. */
#define OPT_TIME  0x10000
#define OPT_DOUBLE 0x20000
     union {
        void *dst_ptr;
        int (*func_arg)(const char *, const char *);
        int (*func2_arg)(void *, const char *, const char *);
        size_t off;
    } u;
    const char *help;
    const char *argname;
} OptionDef;

void show_help_options(const OptionDef *options, const char *msg, int mask,
                       int value);

/**
 * Show help for all options with given flags in class and all its
 * children.
 */
void show_help_children(const AVClass *class, int flags);

/**
 * Parse the command line arguments.
 *
 * @param optctx an opaque options context
 * @param options Array with the definitions required to interpret every
 * option of the form: -option_name [argument]
 * @param parse_arg_function Name of the function called to process every
 * argument without a leading option name flag. NULL if such arguments do
 * not have to be processed.
 */
void parse_options(void *optctx, int argc, char **argv, const OptionDef *options,
                   void (* parse_arg_function)(void *optctx, const char*));

/**
 * Parse one given option.
 *
 * @return on success 1 if arg was consumed, 0 otherwise; negative number on error
 */
int parse_option(void *optctx, const char *opt, const char *arg,
                 const OptionDef *options);

/**
 * Find the '-loglevel' option in the command line args and apply it.
 */
void parse_loglevel(int argc, char **argv, const OptionDef *options);

/**
 * Return index of option opt in argv or 0 if not found.
 */
int locate_option(int argc, char **argv, const OptionDef *options,
                  const char *optname);

/**
 * Check if the given stream matches a stream specifier.
 *
 * @param s  Corresponding format context.
 * @param st Stream from s to be checked.
 * @param spec A stream specifier of the [v|a|s|d]:[\<stream index\>] form.
 *
 * @return 1 if the stream matches, 0 if it doesn't, <0 on error
 */
int check_stream_specifier(AVFormatContext *s, AVStream *st, const char *spec);

/**
 * Filter out options for given codec.
 *
 * Create a new options dictionary containing only the options from
 * opts which apply to the codec with ID codec_id.
 *
 * @param s Corresponding format context.
 * @param st A stream from s for which the options should be filtered.
 * @return a pointer to the created dictionary
 */
AVDictionary *filter_codec_opts(AVDictionary *opts, AVCodec *codec,
                                AVFormatContext *s, AVStream *st);

/**
 * Setup AVCodecContext options for avformat_find_stream_info().
 *
 * Create an array of dictionaries, one dictionary for each stream
 * contained in s.
 * Each dictionary will contain the options from codec_opts which can
 * be applied to the corresponding stream codec context.
 *
 * @return pointer to the created array of dictionaries, NULL if it
 * cannot be created
 */
AVDictionary **setup_find_stream_info_opts(AVFormatContext *s,
                                           AVDictionary *codec_opts);

/**
 * Print an error message to stderr, indicating filename and a human
 * readable description of the error code err.
 *
 * If strerror_r() is not available the use of this function in a
 * multithreaded application may be unsafe.
 *
 * @see av_strerror()
 */
void print_error(const char *filename, int err);

/**
 * Print the program banner to stderr. The banner contents depend on the
 * current version of the repository and of the libav* libraries used by
 * the program.
 */
void show_banner(int argc, char **argv, const OptionDef *options);

/**
 * Print the version of the program to stdout. The version message
 * depends on the current versions of the repository and of the libav*
 * libraries.
 * This option processing function does not utilize the arguments.
 */
int opt_version(const char *opt, const char *arg);

/**
 * Print the license of the program to stdout. The license depends on
 * the license of the libraries compiled into the program.
 * This option processing function does not utilize the arguments.
 */
int opt_license(const char *opt, const char *arg);

/**
 * Print a listing containing all the formats supported by the
 * program.
 * This option processing function does not utilize the arguments.
 */
int opt_formats(const char *opt, const char *arg);

/**
 * Print a listing containing all the codecs supported by the
 * program.
 * This option processing function does not utilize the arguments.
 */
int opt_codecs(const char *opt, const char *arg);

/**
 * Print a listing containing all the filters supported by the
 * program.
 * This option processing function does not utilize the arguments.
 */
int opt_filters(const char *opt, const char *arg);

/**
 * Print a listing containing all the bit stream filters supported by the
 * program.
 * This option processing function does not utilize the arguments.
 */
int opt_bsfs(const char *opt, const char *arg);

/**
 * Print a listing containing all the protocols supported by the
 * program.
 * This option processing function does not utilize the arguments.
 */
int opt_protocols(const char *opt, const char *arg);

/**
 * Print a listing containing all the pixel formats supported by the
 * program.
 * This option processing function does not utilize the arguments.
 */
int opt_pix_fmts(const char *opt, const char *arg);

/**
 * Print a listing containing all the sample formats supported by the
 * program.
 */
int show_sample_fmts(const char *opt, const char *arg);

/**
 * Return a positive value if a line read from standard input
 * starts with [yY], otherwise return 0.
 */
int read_yesno(void);

/**
 * Read the file with name filename, and put its content in a newly
 * allocated 0-terminated buffer.
 *
 * @param bufptr location where pointer to buffer is returned
 * @param size   location where size of buffer is returned
 * @return 0 in case of success, a negative value corresponding to an
 * AVERROR error code in case of failure.
 */
int cmdutils_read_file(const char *filename, char **bufptr, size_t *size);

/**
 * Get a file corresponding to a preset file.
 *
 * If is_path is non-zero, look for the file in the path preset_name.
<<<<<<< HEAD
 * Otherwise search for a file named arg.ffpreset in the directories
 * $FFMPEG_DATADIR (if set), $HOME/.ffmpeg, and in the datadir defined
 * at configuration time or in a "ffpresets" folder along the executable
 * on win32, in that order. If no such file is found and
=======
 * Otherwise search for a file named arg.avpreset in the directories
 * $AVCONV_DATADIR (if set), $HOME/.avconv, and in the datadir defined
 * at configuration time, in that order. If no such file is found and
>>>>>>> a56fba50
 * codec_name is defined, then search for a file named
 * codec_name-preset_name.avpreset in the above-mentioned directories.
 *
 * @param filename buffer where the name of the found filename is written
 * @param filename_size size in bytes of the filename buffer
 * @param preset_name name of the preset to search
 * @param is_path tell if preset_name is a filename path
 * @param codec_name name of the codec for which to look for the
 * preset, may be NULL
 */
FILE *get_preset_file(char *filename, size_t filename_size,
                      const char *preset_name, int is_path, const char *codec_name);

/**
 * Do all the necessary cleanup and abort.
 * This function is implemented in the avtools, not cmdutils.
 */
void exit_program(int ret);

/**
 * Realloc array to hold new_size elements of elem_size.
 * Calls exit_program() on failure.
 *
 * @param elem_size size in bytes of each element
 * @param size new element count will be written here
 * @return reallocated array
 */
void *grow_array(void *array, int elem_size, int *size, int new_size);

#endif /* CMDUTILS_H */<|MERGE_RESOLUTION|>--- conflicted
+++ resolved
@@ -352,16 +352,10 @@
  * Get a file corresponding to a preset file.
  *
  * If is_path is non-zero, look for the file in the path preset_name.
-<<<<<<< HEAD
  * Otherwise search for a file named arg.ffpreset in the directories
  * $FFMPEG_DATADIR (if set), $HOME/.ffmpeg, and in the datadir defined
  * at configuration time or in a "ffpresets" folder along the executable
  * on win32, in that order. If no such file is found and
-=======
- * Otherwise search for a file named arg.avpreset in the directories
- * $AVCONV_DATADIR (if set), $HOME/.avconv, and in the datadir defined
- * at configuration time, in that order. If no such file is found and
->>>>>>> a56fba50
  * codec_name is defined, then search for a file named
  * codec_name-preset_name.avpreset in the above-mentioned directories.
  *
