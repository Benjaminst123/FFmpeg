--- conflicted
+++ resolved
@@ -1,94 +1,46 @@
-<<<<<<< HEAD
-ret: 0         st: 0 flags:1 dts: 0.000000 pts: 0.000000 pos:   5660 size:  9729
+ret: 0         st: 0 flags:1 dts: 0.000000 pts: 0.000000 pos:   5648 size:  9729
 ret: 0         st:-1 flags:0  ts:-1.000000
-ret: 0         st: 0 flags:1 dts: 0.000000 pts: 0.000000 pos:   5660 size:  9729
+ret: 0         st: 0 flags:1 dts: 0.000000 pts: 0.000000 pos:   5648 size:  9729
 ret: 0         st:-1 flags:1  ts: 1.894167
-ret: 0         st: 0 flags:1 dts: 1.440000 pts: 1.440000 pos: 113194 size: 15063
+ret: 0         st: 0 flags:1 dts: 1.440000 pts: 1.440000 pos: 113182 size: 15063
 ret: 0         st: 0 flags:0  ts: 0.800000
-ret: 0         st: 0 flags:1 dts: 0.960000 pts: 0.960000 pos:  73154 size: 10235
+ret: 0         st: 0 flags:1 dts: 0.960000 pts: 0.960000 pos:  73142 size: 10235
 ret:-1         st: 0 flags:1  ts:-0.320000
 ret:-1         st:-1 flags:0  ts: 2.576668
 ret: 0         st:-1 flags:1  ts: 1.470835
-ret: 0         st: 0 flags:1 dts: 1.440000 pts: 1.440000 pos: 113194 size: 15063
+ret: 0         st: 0 flags:1 dts: 1.440000 pts: 1.440000 pos: 113182 size: 15063
 ret: 0         st: 0 flags:0  ts: 0.360000
-ret: 0         st: 0 flags:1 dts: 0.480000 pts: 0.480000 pos:  38240 size: 10303
+ret: 0         st: 0 flags:1 dts: 0.480000 pts: 0.480000 pos:  38228 size: 10303
 ret:-1         st: 0 flags:1  ts:-0.760000
 ret:-1         st:-1 flags:0  ts: 2.153336
 ret: 0         st:-1 flags:1  ts: 1.047503
-ret: 0         st: 0 flags:1 dts: 0.960000 pts: 0.960000 pos:  73154 size: 10235
+ret: 0         st: 0 flags:1 dts: 0.960000 pts: 0.960000 pos:  73142 size: 10235
 ret: 0         st: 0 flags:0  ts:-0.040000
-ret: 0         st: 0 flags:1 dts: 0.000000 pts: 0.000000 pos:   5660 size:  9729
+ret: 0         st: 0 flags:1 dts: 0.000000 pts: 0.000000 pos:   5648 size:  9729
 ret: 0         st: 0 flags:1  ts: 2.840000
-ret: 0         st: 0 flags:1 dts: 1.920000 pts: 1.920000 pos: 163076 size: 13980
+ret: 0         st: 0 flags:1 dts: 1.920000 pts: 1.920000 pos: 163064 size: 13980
 ret: 0         st:-1 flags:0  ts: 1.730004
-ret: 0         st: 0 flags:1 dts: 1.920000 pts: 1.920000 pos: 163076 size: 13980
+ret: 0         st: 0 flags:1 dts: 1.920000 pts: 1.920000 pos: 163064 size: 13980
 ret: 0         st:-1 flags:1  ts: 0.624171
-ret: 0         st: 0 flags:1 dts: 0.480000 pts: 0.480000 pos:  38240 size: 10303
+ret: 0         st: 0 flags:1 dts: 0.480000 pts: 0.480000 pos:  38228 size: 10303
 ret: 0         st: 0 flags:0  ts:-0.480000
-ret: 0         st: 0 flags:1 dts: 0.000000 pts: 0.000000 pos:   5660 size:  9729
+ret: 0         st: 0 flags:1 dts: 0.000000 pts: 0.000000 pos:   5648 size:  9729
 ret: 0         st: 0 flags:1  ts: 2.400000
-ret: 0         st: 0 flags:1 dts: 1.920000 pts: 1.920000 pos: 163076 size: 13980
+ret: 0         st: 0 flags:1 dts: 1.920000 pts: 1.920000 pos: 163064 size: 13980
 ret: 0         st:-1 flags:0  ts: 1.306672
-ret: 0         st: 0 flags:1 dts: 1.440000 pts: 1.440000 pos: 113194 size: 15063
+ret: 0         st: 0 flags:1 dts: 1.440000 pts: 1.440000 pos: 113182 size: 15063
 ret: 0         st:-1 flags:1  ts: 0.200839
-ret: 0         st: 0 flags:1 dts: 0.000000 pts: 0.000000 pos:   5660 size:  9729
+ret: 0         st: 0 flags:1 dts: 0.000000 pts: 0.000000 pos:   5648 size:  9729
 ret: 0         st: 0 flags:0  ts:-0.920000
-ret: 0         st: 0 flags:1 dts: 0.000000 pts: 0.000000 pos:   5660 size:  9729
+ret: 0         st: 0 flags:1 dts: 0.000000 pts: 0.000000 pos:   5648 size:  9729
 ret: 0         st: 0 flags:1  ts: 2.000000
-ret: 0         st: 0 flags:1 dts: 1.920000 pts: 1.920000 pos: 163076 size: 13980
+ret: 0         st: 0 flags:1 dts: 1.920000 pts: 1.920000 pos: 163064 size: 13980
 ret: 0         st:-1 flags:0  ts: 0.883340
-ret: 0         st: 0 flags:1 dts: 0.960000 pts: 0.960000 pos:  73154 size: 10235
+ret: 0         st: 0 flags:1 dts: 0.960000 pts: 0.960000 pos:  73142 size: 10235
 ret:-1         st:-1 flags:1  ts:-0.222493
 ret:-1         st: 0 flags:0  ts: 2.680000
 ret: 0         st: 0 flags:1  ts: 1.560000
-ret: 0         st: 0 flags:1 dts: 1.440000 pts: 1.440000 pos: 113194 size: 15063
+ret: 0         st: 0 flags:1 dts: 1.440000 pts: 1.440000 pos: 113182 size: 15063
 ret: 0         st:-1 flags:0  ts: 0.460008
-ret: 0         st: 0 flags:1 dts: 0.480000 pts: 0.480000 pos:  38240 size: 10303
-=======
-ret: 0         st: 0 flags:1 dts: 0.000000 pts: 0.000000 pos:   5648 size:  9564
-ret: 0         st:-1 flags:0  ts:-1.000000
-ret: 0         st: 0 flags:1 dts: 0.000000 pts: 0.000000 pos:   5648 size:  9564
-ret: 0         st:-1 flags:1  ts: 1.894167
-ret: 0         st: 0 flags:1 dts: 1.440000 pts: 1.440000 pos: 113130 size: 12795
-ret: 0         st: 0 flags:0  ts: 0.800000
-ret: 0         st: 0 flags:1 dts: 0.960000 pts: 0.960000 pos:  71648 size: 11680
-ret:-1         st: 0 flags:1  ts:-0.320000
-ret:-1         st:-1 flags:0  ts: 2.576668
-ret: 0         st:-1 flags:1  ts: 1.470835
-ret: 0         st: 0 flags:1 dts: 1.440000 pts: 1.440000 pos: 113130 size: 12795
-ret: 0         st: 0 flags:0  ts: 0.360000
-ret: 0         st: 0 flags:1 dts: 0.480000 pts: 0.480000 pos:  36770 size: 10310
-ret:-1         st: 0 flags:1  ts:-0.760000
-ret:-1         st:-1 flags:0  ts: 2.153336
-ret: 0         st:-1 flags:1  ts: 1.047503
-ret: 0         st: 0 flags:1 dts: 0.960000 pts: 0.960000 pos:  71648 size: 11680
-ret: 0         st: 0 flags:0  ts:-0.040000
-ret: 0         st: 0 flags:1 dts: 0.000000 pts: 0.000000 pos:   5648 size:  9564
-ret: 0         st: 0 flags:1  ts: 2.840000
-ret: 0         st: 0 flags:1 dts: 1.920000 pts: 1.920000 pos: 159358 size: 13895
-ret: 0         st:-1 flags:0  ts: 1.730004
-ret: 0         st: 0 flags:1 dts: 1.920000 pts: 1.920000 pos: 159358 size: 13895
-ret: 0         st:-1 flags:1  ts: 0.624171
-ret: 0         st: 0 flags:1 dts: 0.480000 pts: 0.480000 pos:  36770 size: 10310
-ret: 0         st: 0 flags:0  ts:-0.480000
-ret: 0         st: 0 flags:1 dts: 0.000000 pts: 0.000000 pos:   5648 size:  9564
-ret: 0         st: 0 flags:1  ts: 2.400000
-ret: 0         st: 0 flags:1 dts: 1.920000 pts: 1.920000 pos: 159358 size: 13895
-ret: 0         st:-1 flags:0  ts: 1.306672
-ret: 0         st: 0 flags:1 dts: 1.440000 pts: 1.440000 pos: 113130 size: 12795
-ret: 0         st:-1 flags:1  ts: 0.200839
-ret: 0         st: 0 flags:1 dts: 0.000000 pts: 0.000000 pos:   5648 size:  9564
-ret: 0         st: 0 flags:0  ts:-0.920000
-ret: 0         st: 0 flags:1 dts: 0.000000 pts: 0.000000 pos:   5648 size:  9564
-ret: 0         st: 0 flags:1  ts: 2.000000
-ret: 0         st: 0 flags:1 dts: 1.920000 pts: 1.920000 pos: 159358 size: 13895
-ret: 0         st:-1 flags:0  ts: 0.883340
-ret: 0         st: 0 flags:1 dts: 0.960000 pts: 0.960000 pos:  71648 size: 11680
-ret:-1         st:-1 flags:1  ts:-0.222493
-ret:-1         st: 0 flags:0  ts: 2.680000
-ret: 0         st: 0 flags:1  ts: 1.560000
-ret: 0         st: 0 flags:1 dts: 1.440000 pts: 1.440000 pos: 113130 size: 12795
-ret: 0         st:-1 flags:0  ts: 0.460008
-ret: 0         st: 0 flags:1 dts: 0.480000 pts: 0.480000 pos:  36770 size: 10310
->>>>>>> 0bca0283
+ret: 0         st: 0 flags:1 dts: 0.480000 pts: 0.480000 pos:  38228 size: 10303
 ret:-1         st:-1 flags:1  ts:-0.645825