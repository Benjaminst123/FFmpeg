/*
 * utils for libavcodec
 * Copyright (c) 2001 Fabrice Bellard
 * Copyright (c) 2002-2004 Michael Niedermayer <michaelni@gmx.at>
 *
 * This file is part of FFmpeg.
 *
 * FFmpeg is free software; you can redistribute it and/or
 * modify it under the terms of the GNU Lesser General Public
 * License as published by the Free Software Foundation; either
 * version 2.1 of the License, or (at your option) any later version.
 *
 * FFmpeg is distributed in the hope that it will be useful,
 * but WITHOUT ANY WARRANTY; without even the implied warranty of
 * MERCHANTABILITY or FITNESS FOR A PARTICULAR PURPOSE.  See the GNU
 * Lesser General Public License for more details.
 *
 * You should have received a copy of the GNU Lesser General Public
 * License along with FFmpeg; if not, write to the Free Software
 * Foundation, Inc., 51 Franklin Street, Fifth Floor, Boston, MA 02110-1301 USA
 */

/**
 * @file
 * utils.
 */

#include "config.h"
#include "libavutil/avassert.h"
#include "libavutil/avstring.h"
#include "libavutil/bprint.h"
#include "libavutil/channel_layout.h"
#include "libavutil/crc.h"
#include "libavutil/frame.h"
#include "libavutil/mathematics.h"
#include "libavutil/pixdesc.h"
#include "libavutil/imgutils.h"
#include "libavutil/samplefmt.h"
#include "libavutil/dict.h"
#include "libavutil/avassert.h"
#include "avcodec.h"
#include "dsputil.h"
#include "libavutil/opt.h"
#include "thread.h"
#include "frame_thread_encoder.h"
#include "internal.h"
#include "bytestream.h"
#include "version.h"
#include <stdlib.h>
#include <stdarg.h>
#include <limits.h>
#include <float.h>
#if CONFIG_ICONV
# include <iconv.h>
#endif

volatile int ff_avcodec_locked;
static int volatile entangled_thread_counter = 0;
static int (*ff_lockmgr_cb)(void **mutex, enum AVLockOp op);
static void *codec_mutex;
static void *avformat_mutex;

void *av_fast_realloc(void *ptr, unsigned int *size, size_t min_size)
{
    if (min_size < *size)
        return ptr;

    min_size = FFMAX(17 * min_size / 16 + 32, min_size);

    ptr = av_realloc(ptr, min_size);
    /* we could set this to the unmodified min_size but this is safer
     * if the user lost the ptr and uses NULL now
     */
    if (!ptr)
        min_size = 0;

    *size = min_size;

    return ptr;
}

static inline int ff_fast_malloc(void *ptr, unsigned int *size, size_t min_size, int zero_realloc)
{
    void **p = ptr;
    if (min_size < *size)
        return 0;
    min_size = FFMAX(17 * min_size / 16 + 32, min_size);
    av_free(*p);
    *p = zero_realloc ? av_mallocz(min_size) : av_malloc(min_size);
    if (!*p)
        min_size = 0;
    *size = min_size;
    return 1;
}

void av_fast_malloc(void *ptr, unsigned int *size, size_t min_size)
{
    ff_fast_malloc(ptr, size, min_size, 0);
}

void av_fast_padded_malloc(void *ptr, unsigned int *size, size_t min_size)
{
    uint8_t **p = ptr;
    if (min_size > SIZE_MAX - FF_INPUT_BUFFER_PADDING_SIZE) {
        av_freep(p);
        *size = 0;
        return;
    }
    if (!ff_fast_malloc(p, size, min_size + FF_INPUT_BUFFER_PADDING_SIZE, 1))
        memset(*p + min_size, 0, FF_INPUT_BUFFER_PADDING_SIZE);
}

void av_fast_padded_mallocz(void *ptr, unsigned int *size, size_t min_size)
{
    uint8_t **p = ptr;
    if (min_size > SIZE_MAX - FF_INPUT_BUFFER_PADDING_SIZE) {
        av_freep(p);
        *size = 0;
        return;
    }
    if (!ff_fast_malloc(p, size, min_size + FF_INPUT_BUFFER_PADDING_SIZE, 1))
        memset(*p, 0, min_size + FF_INPUT_BUFFER_PADDING_SIZE);
}

/* encoder management */
static AVCodec *first_avcodec = NULL;

AVCodec *av_codec_next(const AVCodec *c)
{
    if (c)
        return c->next;
    else
        return first_avcodec;
}

static void avcodec_init(void)
{
    static int initialized = 0;

    if (initialized != 0)
        return;
    initialized = 1;

    if (CONFIG_DSPUTIL)
        ff_dsputil_static_init();
}

int av_codec_is_encoder(const AVCodec *codec)
{
    return codec && (codec->encode_sub || codec->encode2);
}

int av_codec_is_decoder(const AVCodec *codec)
{
    return codec && codec->decode;
}

void avcodec_register(AVCodec *codec)
{
    AVCodec **p;
    avcodec_init();
    p = &first_avcodec;
    while (*p != NULL)
        p = &(*p)->next;
    *p          = codec;
    codec->next = NULL;

    if (codec->init_static_data)
        codec->init_static_data(codec);
}

unsigned avcodec_get_edge_width(void)
{
    return EDGE_WIDTH;
}

void avcodec_set_dimensions(AVCodecContext *s, int width, int height)
{
    s->coded_width  = width;
    s->coded_height = height;
    s->width        = -((-width ) >> s->lowres);
    s->height       = -((-height) >> s->lowres);
}

#if (ARCH_ARM && HAVE_NEON) || ARCH_PPC || HAVE_MMX
#   define STRIDE_ALIGN 16
#else
#   define STRIDE_ALIGN 8
#endif

void avcodec_align_dimensions2(AVCodecContext *s, int *width, int *height,
                               int linesize_align[AV_NUM_DATA_POINTERS])
{
    int i;
    int w_align = 1;
    int h_align = 1;

    switch (s->pix_fmt) {
    case AV_PIX_FMT_YUV420P:
    case AV_PIX_FMT_YUYV422:
    case AV_PIX_FMT_UYVY422:
    case AV_PIX_FMT_YUV422P:
    case AV_PIX_FMT_YUV440P:
    case AV_PIX_FMT_YUV444P:
    case AV_PIX_FMT_GBRP:
    case AV_PIX_FMT_GRAY8:
    case AV_PIX_FMT_GRAY16BE:
    case AV_PIX_FMT_GRAY16LE:
    case AV_PIX_FMT_YUVJ420P:
    case AV_PIX_FMT_YUVJ422P:
    case AV_PIX_FMT_YUVJ440P:
    case AV_PIX_FMT_YUVJ444P:
    case AV_PIX_FMT_YUVA420P:
    case AV_PIX_FMT_YUVA422P:
    case AV_PIX_FMT_YUVA444P:
    case AV_PIX_FMT_YUV420P9LE:
    case AV_PIX_FMT_YUV420P9BE:
    case AV_PIX_FMT_YUV420P10LE:
    case AV_PIX_FMT_YUV420P10BE:
    case AV_PIX_FMT_YUV420P12LE:
    case AV_PIX_FMT_YUV420P12BE:
    case AV_PIX_FMT_YUV420P14LE:
    case AV_PIX_FMT_YUV420P14BE:
    case AV_PIX_FMT_YUV422P9LE:
    case AV_PIX_FMT_YUV422P9BE:
    case AV_PIX_FMT_YUV422P10LE:
    case AV_PIX_FMT_YUV422P10BE:
    case AV_PIX_FMT_YUV422P12LE:
    case AV_PIX_FMT_YUV422P12BE:
    case AV_PIX_FMT_YUV422P14LE:
    case AV_PIX_FMT_YUV422P14BE:
    case AV_PIX_FMT_YUV444P9LE:
    case AV_PIX_FMT_YUV444P9BE:
    case AV_PIX_FMT_YUV444P10LE:
    case AV_PIX_FMT_YUV444P10BE:
    case AV_PIX_FMT_YUV444P12LE:
    case AV_PIX_FMT_YUV444P12BE:
    case AV_PIX_FMT_YUV444P14LE:
    case AV_PIX_FMT_YUV444P14BE:
    case AV_PIX_FMT_GBRP9LE:
    case AV_PIX_FMT_GBRP9BE:
    case AV_PIX_FMT_GBRP10LE:
    case AV_PIX_FMT_GBRP10BE:
    case AV_PIX_FMT_GBRP12LE:
    case AV_PIX_FMT_GBRP12BE:
    case AV_PIX_FMT_GBRP14LE:
    case AV_PIX_FMT_GBRP14BE:
        w_align = 16; //FIXME assume 16 pixel per macroblock
        h_align = 16 * 2; // interlaced needs 2 macroblocks height
        break;
    case AV_PIX_FMT_YUV411P:
    case AV_PIX_FMT_UYYVYY411:
        w_align = 32;
        h_align = 8;
        break;
    case AV_PIX_FMT_YUV410P:
        if (s->codec_id == AV_CODEC_ID_SVQ1) {
            w_align = 64;
            h_align = 64;
        }
        break;
    case AV_PIX_FMT_RGB555:
        if (s->codec_id == AV_CODEC_ID_RPZA) {
            w_align = 4;
            h_align = 4;
        }
        break;
    case AV_PIX_FMT_PAL8:
    case AV_PIX_FMT_BGR8:
    case AV_PIX_FMT_RGB8:
        if (s->codec_id == AV_CODEC_ID_SMC ||
            s->codec_id == AV_CODEC_ID_CINEPAK) {
            w_align = 4;
            h_align = 4;
        }
        break;
    case AV_PIX_FMT_BGR24:
        if ((s->codec_id == AV_CODEC_ID_MSZH) ||
            (s->codec_id == AV_CODEC_ID_ZLIB)) {
            w_align = 4;
            h_align = 4;
        }
        break;
    case AV_PIX_FMT_RGB24:
        if (s->codec_id == AV_CODEC_ID_CINEPAK) {
            w_align = 4;
            h_align = 4;
        }
        break;
    default:
        w_align = 1;
        h_align = 1;
        break;
    }

    if (s->codec_id == AV_CODEC_ID_IFF_ILBM || s->codec_id == AV_CODEC_ID_IFF_BYTERUN1) {
        w_align = FFMAX(w_align, 8);
    }

    *width  = FFALIGN(*width, w_align);
    *height = FFALIGN(*height, h_align);
    if (s->codec_id == AV_CODEC_ID_H264 || s->lowres)
        // some of the optimized chroma MC reads one line too much
        // which is also done in mpeg decoders with lowres > 0
        *height += 2;

    for (i = 0; i < 4; i++)
        linesize_align[i] = STRIDE_ALIGN;
}

void avcodec_align_dimensions(AVCodecContext *s, int *width, int *height)
{
    const AVPixFmtDescriptor *desc = av_pix_fmt_desc_get(s->pix_fmt);
    int chroma_shift = desc->log2_chroma_w;
    int linesize_align[AV_NUM_DATA_POINTERS];
    int align;

    avcodec_align_dimensions2(s, width, height, linesize_align);
    align               = FFMAX(linesize_align[0], linesize_align[3]);
    linesize_align[1] <<= chroma_shift;
    linesize_align[2] <<= chroma_shift;
    align               = FFMAX3(align, linesize_align[1], linesize_align[2]);
    *width              = FFALIGN(*width, align);
}

int avcodec_fill_audio_frame(AVFrame *frame, int nb_channels,
                             enum AVSampleFormat sample_fmt, const uint8_t *buf,
                             int buf_size, int align)
{
    int ch, planar, needed_size, ret = 0;

    needed_size = av_samples_get_buffer_size(NULL, nb_channels,
                                             frame->nb_samples, sample_fmt,
                                             align);
    if (buf_size < needed_size)
        return AVERROR(EINVAL);

    planar = av_sample_fmt_is_planar(sample_fmt);
    if (planar && nb_channels > AV_NUM_DATA_POINTERS) {
        if (!(frame->extended_data = av_mallocz(nb_channels *
                                                sizeof(*frame->extended_data))))
            return AVERROR(ENOMEM);
    } else {
        frame->extended_data = frame->data;
    }

    if ((ret = av_samples_fill_arrays(frame->extended_data, &frame->linesize[0],
                                      (uint8_t *)(intptr_t)buf, nb_channels, frame->nb_samples,
                                      sample_fmt, align)) < 0) {
        if (frame->extended_data != frame->data)
            av_freep(&frame->extended_data);
        return ret;
    }
    if (frame->extended_data != frame->data) {
        for (ch = 0; ch < AV_NUM_DATA_POINTERS; ch++)
            frame->data[ch] = frame->extended_data[ch];
    }

    return ret;
}

static int update_frame_pool(AVCodecContext *avctx, AVFrame *frame)
{
    FramePool *pool = avctx->internal->pool;
    int i, ret;

    switch (avctx->codec_type) {
    case AVMEDIA_TYPE_VIDEO: {
        AVPicture picture;
        int size[4] = { 0 };
        int w = frame->width;
        int h = frame->height;
        int tmpsize, unaligned;

        if (pool->format == frame->format &&
            pool->width == frame->width && pool->height == frame->height)
            return 0;

        avcodec_align_dimensions2(avctx, &w, &h, pool->stride_align);

        if (!(avctx->flags & CODEC_FLAG_EMU_EDGE)) {
            w += EDGE_WIDTH * 2;
            h += EDGE_WIDTH * 2;
        }

        do {
            // NOTE: do not align linesizes individually, this breaks e.g. assumptions
            // that linesize[0] == 2*linesize[1] in the MPEG-encoder for 4:2:2
            av_image_fill_linesizes(picture.linesize, avctx->pix_fmt, w);
            // increase alignment of w for next try (rhs gives the lowest bit set in w)
            w += w & ~(w - 1);

            unaligned = 0;
            for (i = 0; i < 4; i++)
                unaligned |= picture.linesize[i] % pool->stride_align[i];
        } while (unaligned);

        tmpsize = av_image_fill_pointers(picture.data, avctx->pix_fmt, h,
                                         NULL, picture.linesize);
        if (tmpsize < 0)
            return -1;

        for (i = 0; i < 3 && picture.data[i + 1]; i++)
            size[i] = picture.data[i + 1] - picture.data[i];
        size[i] = tmpsize - (picture.data[i] - picture.data[0]);

        for (i = 0; i < 4; i++) {
            av_buffer_pool_uninit(&pool->pools[i]);
            pool->linesize[i] = picture.linesize[i];
            if (size[i]) {
                pool->pools[i] = av_buffer_pool_init(size[i] + 16,
                                                     CONFIG_MEMORY_POISONING ?
                                                        NULL :
                                                        av_buffer_allocz);
                if (!pool->pools[i]) {
                    ret = AVERROR(ENOMEM);
                    goto fail;
                }
            }
        }
        pool->format = frame->format;
        pool->width  = frame->width;
        pool->height = frame->height;

        break;
        }
    case AVMEDIA_TYPE_AUDIO: {
        int ch     = av_frame_get_channels(frame); //av_get_channel_layout_nb_channels(frame->channel_layout);
        int planar = av_sample_fmt_is_planar(frame->format);
        int planes = planar ? ch : 1;

        if (pool->format == frame->format && pool->planes == planes &&
            pool->channels == ch && frame->nb_samples == pool->samples)
            return 0;

        av_buffer_pool_uninit(&pool->pools[0]);
        ret = av_samples_get_buffer_size(&pool->linesize[0], ch,
                                         frame->nb_samples, frame->format, 0);
        if (ret < 0)
            goto fail;

        pool->pools[0] = av_buffer_pool_init(pool->linesize[0], NULL);
        if (!pool->pools[0]) {
            ret = AVERROR(ENOMEM);
            goto fail;
        }

        pool->format     = frame->format;
        pool->planes     = planes;
        pool->channels   = ch;
        pool->samples = frame->nb_samples;
        break;
        }
    default: av_assert0(0);
    }
    return 0;
fail:
    for (i = 0; i < 4; i++)
        av_buffer_pool_uninit(&pool->pools[i]);
    pool->format = -1;
    pool->planes = pool->channels = pool->samples = 0;
    pool->width  = pool->height = 0;
    return ret;
}

static int audio_get_buffer(AVCodecContext *avctx, AVFrame *frame)
{
    FramePool *pool = avctx->internal->pool;
    int planes = pool->planes;
    int i;

    frame->linesize[0] = pool->linesize[0];

    if (planes > AV_NUM_DATA_POINTERS) {
        frame->extended_data = av_mallocz(planes * sizeof(*frame->extended_data));
        frame->nb_extended_buf = planes - AV_NUM_DATA_POINTERS;
        frame->extended_buf  = av_mallocz(frame->nb_extended_buf *
                                          sizeof(*frame->extended_buf));
        if (!frame->extended_data || !frame->extended_buf) {
            av_freep(&frame->extended_data);
            av_freep(&frame->extended_buf);
            return AVERROR(ENOMEM);
        }
    } else {
        frame->extended_data = frame->data;
        av_assert0(frame->nb_extended_buf == 0);
    }

    for (i = 0; i < FFMIN(planes, AV_NUM_DATA_POINTERS); i++) {
        frame->buf[i] = av_buffer_pool_get(pool->pools[0]);
        if (!frame->buf[i])
            goto fail;
        frame->extended_data[i] = frame->data[i] = frame->buf[i]->data;
    }
    for (i = 0; i < frame->nb_extended_buf; i++) {
        frame->extended_buf[i] = av_buffer_pool_get(pool->pools[0]);
        if (!frame->extended_buf[i])
            goto fail;
        frame->extended_data[i + AV_NUM_DATA_POINTERS] = frame->extended_buf[i]->data;
    }

    if (avctx->debug & FF_DEBUG_BUFFERS)
        av_log(avctx, AV_LOG_DEBUG, "default_get_buffer called on frame %p", frame);

    return 0;
fail:
    av_frame_unref(frame);
    return AVERROR(ENOMEM);
}

static int video_get_buffer(AVCodecContext *s, AVFrame *pic)
{
    FramePool *pool = s->internal->pool;
    const AVPixFmtDescriptor *desc = av_pix_fmt_desc_get(pic->format);
    int pixel_size = desc->comp[0].step_minus1 + 1;
    int h_chroma_shift, v_chroma_shift;
    int i;

    if (pic->data[0] != NULL) {
        av_log(s, AV_LOG_ERROR, "pic->data[0]!=NULL in avcodec_default_get_buffer\n");
        return -1;
    }

    memset(pic->data, 0, sizeof(pic->data));
    pic->extended_data = pic->data;

    av_pix_fmt_get_chroma_sub_sample(s->pix_fmt, &h_chroma_shift, &v_chroma_shift);

    for (i = 0; i < 4 && pool->pools[i]; i++) {
        const int h_shift = i == 0 ? 0 : h_chroma_shift;
        const int v_shift = i == 0 ? 0 : v_chroma_shift;

        pic->linesize[i] = pool->linesize[i];

        pic->buf[i] = av_buffer_pool_get(pool->pools[i]);
        if (!pic->buf[i])
            goto fail;

        // no edge if EDGE EMU or not planar YUV
        if ((s->flags & CODEC_FLAG_EMU_EDGE) || !pool->pools[2])
            pic->data[i] = pic->buf[i]->data;
        else {
            pic->data[i] = pic->buf[i]->data +
                FFALIGN((pic->linesize[i] * EDGE_WIDTH >> v_shift) +
                        (pixel_size * EDGE_WIDTH >> h_shift), pool->stride_align[i]);
        }
    }
    for (; i < AV_NUM_DATA_POINTERS; i++) {
        pic->data[i] = NULL;
        pic->linesize[i] = 0;
    }
    if (pic->data[1] && !pic->data[2])
        avpriv_set_systematic_pal2((uint32_t *)pic->data[1], s->pix_fmt);

    if (s->debug & FF_DEBUG_BUFFERS)
        av_log(s, AV_LOG_DEBUG, "default_get_buffer called on pic %p\n", pic);

    return 0;
fail:
    av_frame_unref(pic);
    return AVERROR(ENOMEM);
}

void avpriv_color_frame(AVFrame *frame, const int c[4])
{
    const AVPixFmtDescriptor *desc = av_pix_fmt_desc_get(frame->format);
    int p, y, x;

    av_assert0(desc->flags & PIX_FMT_PLANAR);

    for (p = 0; p<desc->nb_components; p++) {
        uint8_t *dst = frame->data[p];
        int is_chroma = p == 1 || p == 2;
        int bytes = -((-frame->width) >> (is_chroma ? desc->log2_chroma_w : 0));
        for (y = 0; y<-((-frame->height) >> (is_chroma ? desc->log2_chroma_h : 0)); y++){
            if (desc->comp[0].depth_minus1 >= 8) {
                for (x = 0; x<bytes; x++)
                    ((uint16_t*)dst)[x] = c[p];
            }else
                memset(dst, c[p], bytes);
            dst += frame->linesize[p];
        }
    }
}

int avcodec_default_get_buffer2(AVCodecContext *avctx, AVFrame *frame, int flags)
{
    int ret;

    if ((ret = update_frame_pool(avctx, frame)) < 0)
        return ret;

#if FF_API_GET_BUFFER
    frame->type = FF_BUFFER_TYPE_INTERNAL;
#endif

    switch (avctx->codec_type) {
    case AVMEDIA_TYPE_VIDEO:
        return video_get_buffer(avctx, frame);
    case AVMEDIA_TYPE_AUDIO:
        return audio_get_buffer(avctx, frame);
    default:
        return -1;
    }
}

int ff_init_buffer_info(AVCodecContext *avctx, AVFrame *frame)
{
    if (avctx->pkt) {
        frame->pkt_pts = avctx->pkt->pts;
        av_frame_set_pkt_pos     (frame, avctx->pkt->pos);
        av_frame_set_pkt_duration(frame, avctx->pkt->duration);
        av_frame_set_pkt_size    (frame, avctx->pkt->size);
    } else {
        frame->pkt_pts = AV_NOPTS_VALUE;
        av_frame_set_pkt_pos     (frame, -1);
        av_frame_set_pkt_duration(frame, 0);
        av_frame_set_pkt_size    (frame, -1);
    }
    frame->reordered_opaque = avctx->reordered_opaque;

    switch (avctx->codec->type) {
    case AVMEDIA_TYPE_VIDEO:
        if (!frame->width)
            frame->width               = avctx->width;
        if (!frame->height)
            frame->height              = avctx->height;
        if (frame->format < 0)
            frame->format              = avctx->pix_fmt;
        if (!frame->sample_aspect_ratio.num)
            frame->sample_aspect_ratio = avctx->sample_aspect_ratio;
        break;
    case AVMEDIA_TYPE_AUDIO:
        if (!frame->sample_rate)
            frame->sample_rate    = avctx->sample_rate;
        if (frame->format < 0)
            frame->format         = avctx->sample_fmt;
        if (!frame->channel_layout) {
            if (avctx->channel_layout) {
                 if (av_get_channel_layout_nb_channels(avctx->channel_layout) !=
                     avctx->channels) {
                     av_log(avctx, AV_LOG_ERROR, "Inconsistent channel "
                            "configuration.\n");
                     return AVERROR(EINVAL);
                 }

                frame->channel_layout = avctx->channel_layout;
            } else {
                if (avctx->channels > FF_SANE_NB_CHANNELS) {
                    av_log(avctx, AV_LOG_ERROR, "Too many channels: %d.\n",
                           avctx->channels);
                    return AVERROR(ENOSYS);
                }

                frame->channel_layout = av_get_default_channel_layout(avctx->channels);
            }
        }
        av_frame_set_channels(frame, avctx->channels);
        break;
    }
    return 0;
}

#if FF_API_GET_BUFFER
int avcodec_default_get_buffer(AVCodecContext *avctx, AVFrame *frame)
{
    return avcodec_default_get_buffer2(avctx, frame, 0);
}

typedef struct CompatReleaseBufPriv {
    AVCodecContext avctx;
    AVFrame frame;
} CompatReleaseBufPriv;

static void compat_free_buffer(void *opaque, uint8_t *data)
{
    CompatReleaseBufPriv *priv = opaque;
    if (priv->avctx.release_buffer)
        priv->avctx.release_buffer(&priv->avctx, &priv->frame);
    av_freep(&priv);
}

static void compat_release_buffer(void *opaque, uint8_t *data)
{
    AVBufferRef *buf = opaque;
    av_buffer_unref(&buf);
}
#endif

static int get_buffer_internal(AVCodecContext *avctx, AVFrame *frame, int flags)
{
    int ret;

    if (avctx->codec_type == AVMEDIA_TYPE_VIDEO) {
        if ((ret = av_image_check_size(avctx->width, avctx->height, 0, avctx)) < 0 || avctx->pix_fmt<0) {
            av_log(avctx, AV_LOG_ERROR, "video_get_buffer: image parameters invalid\n");
            return AVERROR(EINVAL);
        }
    }
    if ((ret = ff_init_buffer_info(avctx, frame)) < 0)
        return ret;

#if FF_API_GET_BUFFER
    /*
     * Wrap an old get_buffer()-allocated buffer in an bunch of AVBuffers.
     * We wrap each plane in its own AVBuffer. Each of those has a reference to
     * a dummy AVBuffer as its private data, unreffing it on free.
     * When all the planes are freed, the dummy buffer's free callback calls
     * release_buffer().
     */
    if (avctx->get_buffer) {
        CompatReleaseBufPriv *priv = NULL;
        AVBufferRef *dummy_buf = NULL;
        int planes, i, ret;

        if (flags & AV_GET_BUFFER_FLAG_REF)
            frame->reference    = 1;

        ret = avctx->get_buffer(avctx, frame);
        if (ret < 0)
            return ret;

        /* return if the buffers are already set up
         * this would happen e.g. when a custom get_buffer() calls
         * avcodec_default_get_buffer
         */
        if (frame->buf[0])
            return 0;

        priv = av_mallocz(sizeof(*priv));
        if (!priv) {
            ret = AVERROR(ENOMEM);
            goto fail;
        }
        priv->avctx = *avctx;
        priv->frame = *frame;

        dummy_buf = av_buffer_create(NULL, 0, compat_free_buffer, priv, 0);
        if (!dummy_buf) {
            ret = AVERROR(ENOMEM);
            goto fail;
        }

#define WRAP_PLANE(ref_out, data, data_size)                            \
do {                                                                    \
    AVBufferRef *dummy_ref = av_buffer_ref(dummy_buf);                  \
    if (!dummy_ref) {                                                   \
        ret = AVERROR(ENOMEM);                                          \
        goto fail;                                                      \
    }                                                                   \
    ref_out = av_buffer_create(data, data_size, compat_release_buffer,  \
                               dummy_ref, 0);                           \
    if (!ref_out) {                                                     \
        av_frame_unref(frame);                                          \
        ret = AVERROR(ENOMEM);                                          \
        goto fail;                                                      \
    }                                                                   \
} while (0)

        if (avctx->codec_type == AVMEDIA_TYPE_VIDEO) {
            const AVPixFmtDescriptor *desc = av_pix_fmt_desc_get(frame->format);

            planes = av_pix_fmt_count_planes(frame->format);
<<<<<<< HEAD
            if (!planes)
=======
            /* workaround for AVHWAccel plane count of 0, buf[0] is used as
               check for allocated buffers: make libavcodec happy */
            if (desc && desc->flags & PIX_FMT_HWACCEL)
>>>>>>> c24469e8
                planes = 1;
            if (!desc || planes <= 0) {
                ret = AVERROR(EINVAL);
                goto fail;
            }

            for (i = 0; i < planes; i++) {
                int v_shift    = (i == 1 || i == 2) ? desc->log2_chroma_h : 0;
                int plane_size = (frame->height >> v_shift) * frame->linesize[i];

                WRAP_PLANE(frame->buf[i], frame->data[i], plane_size);
            }
        } else {
            int planar = av_sample_fmt_is_planar(frame->format);
            planes = planar ? avctx->channels : 1;

            if (planes > FF_ARRAY_ELEMS(frame->buf)) {
                frame->nb_extended_buf = planes - FF_ARRAY_ELEMS(frame->buf);
                frame->extended_buf = av_malloc(sizeof(*frame->extended_buf) *
                                                frame->nb_extended_buf);
                if (!frame->extended_buf) {
                    ret = AVERROR(ENOMEM);
                    goto fail;
                }
            }

            for (i = 0; i < FFMIN(planes, FF_ARRAY_ELEMS(frame->buf)); i++)
                WRAP_PLANE(frame->buf[i], frame->extended_data[i], frame->linesize[0]);

            for (i = 0; i < frame->nb_extended_buf; i++)
                WRAP_PLANE(frame->extended_buf[i],
                           frame->extended_data[i + FF_ARRAY_ELEMS(frame->buf)],
                           frame->linesize[0]);
        }

        av_buffer_unref(&dummy_buf);

        return 0;

fail:
        avctx->release_buffer(avctx, frame);
        av_freep(&priv);
        av_buffer_unref(&dummy_buf);
        return ret;
    }
#endif

    return avctx->get_buffer2(avctx, frame, flags);
}

int ff_get_buffer(AVCodecContext *avctx, AVFrame *frame, int flags)
{
    int ret = get_buffer_internal(avctx, frame, flags);
    if (ret < 0)
        av_log(avctx, AV_LOG_ERROR, "get_buffer() failed\n");
    return ret;
}

static int reget_buffer_internal(AVCodecContext *avctx, AVFrame *frame)
{
    AVFrame tmp;
    int ret;

    av_assert0(avctx->codec_type == AVMEDIA_TYPE_VIDEO);

    if (frame->data[0] && (frame->width != avctx->width || frame->height != avctx->height || frame->format != avctx->pix_fmt)) {
        av_log(avctx, AV_LOG_WARNING, "Picture changed from size:%dx%d fmt:%s to size:%dx%d fmt:%s in reget buffer()\n",
               frame->width, frame->height, av_get_pix_fmt_name(frame->format), avctx->width, avctx->height, av_get_pix_fmt_name(avctx->pix_fmt));
        av_frame_unref(frame);
    }

    ff_init_buffer_info(avctx, frame);

    if (!frame->data[0])
        return ff_get_buffer(avctx, frame, AV_GET_BUFFER_FLAG_REF);

    if (av_frame_is_writable(frame))
        return 0;

    av_frame_move_ref(&tmp, frame);

    ret = ff_get_buffer(avctx, frame, AV_GET_BUFFER_FLAG_REF);
    if (ret < 0) {
        av_frame_unref(&tmp);
        return ret;
    }

    av_image_copy(frame->data, frame->linesize, tmp.data, tmp.linesize,
                  frame->format, frame->width, frame->height);

    av_frame_unref(&tmp);

    return 0;
}

int ff_reget_buffer(AVCodecContext *avctx, AVFrame *frame)
{
    int ret = reget_buffer_internal(avctx, frame);
    if (ret < 0)
        av_log(avctx, AV_LOG_ERROR, "reget_buffer() failed\n");
    return ret;
}

#if FF_API_GET_BUFFER
void avcodec_default_release_buffer(AVCodecContext *s, AVFrame *pic)
{
    av_assert0(s->codec_type == AVMEDIA_TYPE_VIDEO);

    av_frame_unref(pic);
}

int avcodec_default_reget_buffer(AVCodecContext *s, AVFrame *pic)
{
    av_assert0(0);
}
#endif

int avcodec_default_execute(AVCodecContext *c, int (*func)(AVCodecContext *c2, void *arg2), void *arg, int *ret, int count, int size)
{
    int i;

    for (i = 0; i < count; i++) {
        int r = func(c, (char *)arg + i * size);
        if (ret)
            ret[i] = r;
    }
    return 0;
}

int avcodec_default_execute2(AVCodecContext *c, int (*func)(AVCodecContext *c2, void *arg2, int jobnr, int threadnr), void *arg, int *ret, int count)
{
    int i;

    for (i = 0; i < count; i++) {
        int r = func(c, arg, i, 0);
        if (ret)
            ret[i] = r;
    }
    return 0;
}

static int is_hwaccel_pix_fmt(enum AVPixelFormat pix_fmt)
{
    const AVPixFmtDescriptor *desc = av_pix_fmt_desc_get(pix_fmt);
    return desc->flags & PIX_FMT_HWACCEL;
}

enum AVPixelFormat avcodec_default_get_format(struct AVCodecContext *s, const enum AVPixelFormat *fmt)
{
    while (*fmt != AV_PIX_FMT_NONE && is_hwaccel_pix_fmt(*fmt))
        ++fmt;
    return fmt[0];
}

void avcodec_get_frame_defaults(AVFrame *frame)
{
#if LIBAVCODEC_VERSION_MAJOR >= 55
     // extended_data should explicitly be freed when needed, this code is unsafe currently
     // also this is not compatible to the <55 ABI/API
    if (frame->extended_data != frame->data && 0)
        av_freep(&frame->extended_data);
#endif

    memset(frame, 0, sizeof(AVFrame));

    frame->pts                   =
    frame->pkt_dts               =
    frame->pkt_pts               = AV_NOPTS_VALUE;
    av_frame_set_best_effort_timestamp(frame, AV_NOPTS_VALUE);
    av_frame_set_pkt_duration         (frame, 0);
    av_frame_set_pkt_pos              (frame, -1);
    av_frame_set_pkt_size             (frame, -1);
    frame->key_frame           = 1;
    frame->sample_aspect_ratio = (AVRational) {0, 1 };
    frame->format              = -1; /* unknown */
    frame->extended_data       = frame->data;
}

AVFrame *avcodec_alloc_frame(void)
{
    AVFrame *frame = av_malloc(sizeof(AVFrame));

    if (frame == NULL)
        return NULL;

    frame->extended_data = NULL;
    avcodec_get_frame_defaults(frame);

    return frame;
}

void avcodec_free_frame(AVFrame **frame)
{
    AVFrame *f;

    if (!frame || !*frame)
        return;

    f = *frame;

    if (f->extended_data != f->data)
        av_freep(&f->extended_data);

    av_freep(frame);
}

#define MAKE_ACCESSORS(str, name, type, field) \
    type av_##name##_get_##field(const str *s) { return s->field; } \
    void av_##name##_set_##field(str *s, type v) { s->field = v; }

MAKE_ACCESSORS(AVCodecContext, codec, AVRational, pkt_timebase)
MAKE_ACCESSORS(AVCodecContext, codec, const AVCodecDescriptor *, codec_descriptor)

static void avcodec_get_subtitle_defaults(AVSubtitle *sub)
{
    memset(sub, 0, sizeof(*sub));
    sub->pts = AV_NOPTS_VALUE;
}

static int get_bit_rate(AVCodecContext *ctx)
{
    int bit_rate;
    int bits_per_sample;

    switch (ctx->codec_type) {
    case AVMEDIA_TYPE_VIDEO:
    case AVMEDIA_TYPE_DATA:
    case AVMEDIA_TYPE_SUBTITLE:
    case AVMEDIA_TYPE_ATTACHMENT:
        bit_rate = ctx->bit_rate;
        break;
    case AVMEDIA_TYPE_AUDIO:
        bits_per_sample = av_get_bits_per_sample(ctx->codec_id);
        bit_rate = bits_per_sample ? ctx->sample_rate * ctx->channels * bits_per_sample : ctx->bit_rate;
        break;
    default:
        bit_rate = 0;
        break;
    }
    return bit_rate;
}

#if FF_API_AVCODEC_OPEN
int attribute_align_arg avcodec_open(AVCodecContext *avctx, AVCodec *codec)
{
    return avcodec_open2(avctx, codec, NULL);
}
#endif

int attribute_align_arg ff_codec_open2_recursive(AVCodecContext *avctx, const AVCodec *codec, AVDictionary **options)
{
    int ret = 0;

    ff_unlock_avcodec();

    ret = avcodec_open2(avctx, codec, options);

    ff_lock_avcodec(avctx);
    return ret;
}

int attribute_align_arg avcodec_open2(AVCodecContext *avctx, const AVCodec *codec, AVDictionary **options)
{
    int ret = 0;
    AVDictionary *tmp = NULL;

    if (avcodec_is_open(avctx))
        return 0;

    if ((!codec && !avctx->codec)) {
        av_log(avctx, AV_LOG_ERROR, "No codec provided to avcodec_open2()\n");
        return AVERROR(EINVAL);
    }
    if ((codec && avctx->codec && codec != avctx->codec)) {
        av_log(avctx, AV_LOG_ERROR, "This AVCodecContext was allocated for %s, "
                                    "but %s passed to avcodec_open2()\n", avctx->codec->name, codec->name);
        return AVERROR(EINVAL);
    }
    if (!codec)
        codec = avctx->codec;

    if (avctx->extradata_size < 0 || avctx->extradata_size >= FF_MAX_EXTRADATA_SIZE)
        return AVERROR(EINVAL);

    if (options)
        av_dict_copy(&tmp, *options, 0);

    ret = ff_lock_avcodec(avctx);
    if (ret < 0)
        return ret;

    avctx->internal = av_mallocz(sizeof(AVCodecInternal));
    if (!avctx->internal) {
        ret = AVERROR(ENOMEM);
        goto end;
    }

    avctx->internal->pool = av_mallocz(sizeof(*avctx->internal->pool));
    if (!avctx->internal->pool) {
        ret = AVERROR(ENOMEM);
        goto free_and_end;
    }

    if (codec->priv_data_size > 0) {
        if (!avctx->priv_data) {
            avctx->priv_data = av_mallocz(codec->priv_data_size);
            if (!avctx->priv_data) {
                ret = AVERROR(ENOMEM);
                goto end;
            }
            if (codec->priv_class) {
                *(const AVClass **)avctx->priv_data = codec->priv_class;
                av_opt_set_defaults(avctx->priv_data);
            }
        }
        if (codec->priv_class && (ret = av_opt_set_dict(avctx->priv_data, &tmp)) < 0)
            goto free_and_end;
    } else {
        avctx->priv_data = NULL;
    }
    if ((ret = av_opt_set_dict(avctx, &tmp)) < 0)
        goto free_and_end;

    // only call avcodec_set_dimensions() for non H.264/VP6F codecs so as not to overwrite previously setup dimensions
    if (!(avctx->coded_width && avctx->coded_height && avctx->width && avctx->height &&
          (avctx->codec_id == AV_CODEC_ID_H264 || avctx->codec_id == AV_CODEC_ID_VP6F))) {
    if (avctx->coded_width && avctx->coded_height)
        avcodec_set_dimensions(avctx, avctx->coded_width, avctx->coded_height);
    else if (avctx->width && avctx->height)
        avcodec_set_dimensions(avctx, avctx->width, avctx->height);
    }

    if ((avctx->coded_width || avctx->coded_height || avctx->width || avctx->height)
        && (  av_image_check_size(avctx->coded_width, avctx->coded_height, 0, avctx) < 0
           || av_image_check_size(avctx->width,       avctx->height,       0, avctx) < 0)) {
        av_log(avctx, AV_LOG_WARNING, "Ignoring invalid width/height values\n");
        avcodec_set_dimensions(avctx, 0, 0);
    }

    /* if the decoder init function was already called previously,
     * free the already allocated subtitle_header before overwriting it */
    if (av_codec_is_decoder(codec))
        av_freep(&avctx->subtitle_header);

    if (avctx->channels > FF_SANE_NB_CHANNELS) {
        ret = AVERROR(EINVAL);
        goto free_and_end;
    }

    avctx->codec = codec;
    if ((avctx->codec_type == AVMEDIA_TYPE_UNKNOWN || avctx->codec_type == codec->type) &&
        avctx->codec_id == AV_CODEC_ID_NONE) {
        avctx->codec_type = codec->type;
        avctx->codec_id   = codec->id;
    }
    if (avctx->codec_id != codec->id || (avctx->codec_type != codec->type
                                         && avctx->codec_type != AVMEDIA_TYPE_ATTACHMENT)) {
        av_log(avctx, AV_LOG_ERROR, "Codec type or id mismatches\n");
        ret = AVERROR(EINVAL);
        goto free_and_end;
    }
    avctx->frame_number = 0;
    avctx->codec_descriptor = avcodec_descriptor_get(avctx->codec_id);

    if (avctx->codec->capabilities & CODEC_CAP_EXPERIMENTAL &&
        avctx->strict_std_compliance > FF_COMPLIANCE_EXPERIMENTAL) {
        const char *codec_string = av_codec_is_encoder(codec) ? "encoder" : "decoder";
        AVCodec *codec2;
        av_log(NULL, AV_LOG_ERROR,
               "The %s '%s' is experimental but experimental codecs are not enabled, "
               "add '-strict %d' if you want to use it.\n",
               codec_string, codec->name, FF_COMPLIANCE_EXPERIMENTAL);
        codec2 = av_codec_is_encoder(codec) ? avcodec_find_encoder(codec->id) : avcodec_find_decoder(codec->id);
        if (!(codec2->capabilities & CODEC_CAP_EXPERIMENTAL))
            av_log(NULL, AV_LOG_ERROR, "Alternatively use the non experimental %s '%s'.\n",
                codec_string, codec2->name);
        ret = AVERROR_EXPERIMENTAL;
        goto free_and_end;
    }

    if (avctx->codec_type == AVMEDIA_TYPE_AUDIO &&
        (!avctx->time_base.num || !avctx->time_base.den)) {
        avctx->time_base.num = 1;
        avctx->time_base.den = avctx->sample_rate;
    }

    if (!HAVE_THREADS)
        av_log(avctx, AV_LOG_WARNING, "Warning: not compiled with thread support, using thread emulation\n");

    if (CONFIG_FRAME_THREAD_ENCODER) {
        ff_unlock_avcodec(); //we will instanciate a few encoders thus kick the counter to prevent false detection of a problem
        ret = ff_frame_thread_encoder_init(avctx, options ? *options : NULL);
        ff_lock_avcodec(avctx);
        if (ret < 0)
            goto free_and_end;
    }

    if (HAVE_THREADS && !avctx->thread_opaque
        && !(avctx->internal->frame_thread_encoder && (avctx->active_thread_type&FF_THREAD_FRAME))) {
        ret = ff_thread_init(avctx);
        if (ret < 0) {
            goto free_and_end;
        }
    }
    if (!HAVE_THREADS && !(codec->capabilities & CODEC_CAP_AUTO_THREADS))
        avctx->thread_count = 1;

    if (avctx->codec->max_lowres < avctx->lowres || avctx->lowres < 0) {
        av_log(avctx, AV_LOG_ERROR, "The maximum value for lowres supported by the decoder is %d\n",
               avctx->codec->max_lowres);
        ret = AVERROR(EINVAL);
        goto free_and_end;
    }

    if (av_codec_is_encoder(avctx->codec)) {
        int i;
        if (avctx->codec->sample_fmts) {
            for (i = 0; avctx->codec->sample_fmts[i] != AV_SAMPLE_FMT_NONE; i++) {
                if (avctx->sample_fmt == avctx->codec->sample_fmts[i])
                    break;
                if (avctx->channels == 1 &&
                    av_get_planar_sample_fmt(avctx->sample_fmt) ==
                    av_get_planar_sample_fmt(avctx->codec->sample_fmts[i])) {
                    avctx->sample_fmt = avctx->codec->sample_fmts[i];
                    break;
                }
            }
            if (avctx->codec->sample_fmts[i] == AV_SAMPLE_FMT_NONE) {
                char buf[128];
                snprintf(buf, sizeof(buf), "%d", avctx->sample_fmt);
                av_log(avctx, AV_LOG_ERROR, "Specified sample format %s is invalid or not supported\n",
                       (char *)av_x_if_null(av_get_sample_fmt_name(avctx->sample_fmt), buf));
                ret = AVERROR(EINVAL);
                goto free_and_end;
            }
        }
        if (avctx->codec->pix_fmts) {
            for (i = 0; avctx->codec->pix_fmts[i] != AV_PIX_FMT_NONE; i++)
                if (avctx->pix_fmt == avctx->codec->pix_fmts[i])
                    break;
            if (avctx->codec->pix_fmts[i] == AV_PIX_FMT_NONE
                && !((avctx->codec_id == AV_CODEC_ID_MJPEG || avctx->codec_id == AV_CODEC_ID_LJPEG)
                     && avctx->strict_std_compliance <= FF_COMPLIANCE_UNOFFICIAL)) {
                char buf[128];
                snprintf(buf, sizeof(buf), "%d", avctx->pix_fmt);
                av_log(avctx, AV_LOG_ERROR, "Specified pixel format %s is invalid or not supported\n",
                       (char *)av_x_if_null(av_get_pix_fmt_name(avctx->pix_fmt), buf));
                ret = AVERROR(EINVAL);
                goto free_and_end;
            }
        }
        if (avctx->codec->supported_samplerates) {
            for (i = 0; avctx->codec->supported_samplerates[i] != 0; i++)
                if (avctx->sample_rate == avctx->codec->supported_samplerates[i])
                    break;
            if (avctx->codec->supported_samplerates[i] == 0) {
                av_log(avctx, AV_LOG_ERROR, "Specified sample rate %d is not supported\n",
                       avctx->sample_rate);
                ret = AVERROR(EINVAL);
                goto free_and_end;
            }
        }
        if (avctx->codec->channel_layouts) {
            if (!avctx->channel_layout) {
                av_log(avctx, AV_LOG_WARNING, "Channel layout not specified\n");
            } else {
                for (i = 0; avctx->codec->channel_layouts[i] != 0; i++)
                    if (avctx->channel_layout == avctx->codec->channel_layouts[i])
                        break;
                if (avctx->codec->channel_layouts[i] == 0) {
                    char buf[512];
                    av_get_channel_layout_string(buf, sizeof(buf), -1, avctx->channel_layout);
                    av_log(avctx, AV_LOG_ERROR, "Specified channel layout '%s' is not supported\n", buf);
                    ret = AVERROR(EINVAL);
                    goto free_and_end;
                }
            }
        }
        if (avctx->channel_layout && avctx->channels) {
            int channels = av_get_channel_layout_nb_channels(avctx->channel_layout);
            if (channels != avctx->channels) {
                char buf[512];
                av_get_channel_layout_string(buf, sizeof(buf), -1, avctx->channel_layout);
                av_log(avctx, AV_LOG_ERROR,
                       "Channel layout '%s' with %d channels does not match number of specified channels %d\n",
                       buf, channels, avctx->channels);
                ret = AVERROR(EINVAL);
                goto free_and_end;
            }
        } else if (avctx->channel_layout) {
            avctx->channels = av_get_channel_layout_nb_channels(avctx->channel_layout);
        }
        if(avctx->codec_type == AVMEDIA_TYPE_VIDEO &&
           avctx->codec_id != AV_CODEC_ID_PNG // For mplayer
        ) {
            if (avctx->width <= 0 || avctx->height <= 0) {
                av_log(avctx, AV_LOG_ERROR, "dimensions not set\n");
                ret = AVERROR(EINVAL);
                goto free_and_end;
            }
        }
        if (   (avctx->codec_type == AVMEDIA_TYPE_VIDEO || avctx->codec_type == AVMEDIA_TYPE_AUDIO)
            && avctx->bit_rate>0 && avctx->bit_rate<1000) {
            av_log(avctx, AV_LOG_WARNING, "Bitrate %d is extremely low, maybe you mean %dk\n", avctx->bit_rate, avctx->bit_rate);
        }

        if (!avctx->rc_initial_buffer_occupancy)
            avctx->rc_initial_buffer_occupancy = avctx->rc_buffer_size * 3 / 4;
    }

    avctx->pts_correction_num_faulty_pts =
    avctx->pts_correction_num_faulty_dts = 0;
    avctx->pts_correction_last_pts =
    avctx->pts_correction_last_dts = INT64_MIN;

    if (   avctx->codec->init && (!(avctx->active_thread_type&FF_THREAD_FRAME)
        || avctx->internal->frame_thread_encoder)) {
        ret = avctx->codec->init(avctx);
        if (ret < 0) {
            goto free_and_end;
        }
    }

    ret=0;

    if (av_codec_is_decoder(avctx->codec)) {
        if (!avctx->bit_rate)
            avctx->bit_rate = get_bit_rate(avctx);
        /* validate channel layout from the decoder */
        if (avctx->channel_layout) {
            int channels = av_get_channel_layout_nb_channels(avctx->channel_layout);
            if (!avctx->channels)
                avctx->channels = channels;
            else if (channels != avctx->channels) {
                char buf[512];
                av_get_channel_layout_string(buf, sizeof(buf), -1, avctx->channel_layout);
                av_log(avctx, AV_LOG_WARNING,
                       "Channel layout '%s' with %d channels does not match specified number of channels %d: "
                       "ignoring specified channel layout\n",
                       buf, channels, avctx->channels);
                avctx->channel_layout = 0;
            }
        }
        if (avctx->channels && avctx->channels < 0 ||
            avctx->channels > FF_SANE_NB_CHANNELS) {
            ret = AVERROR(EINVAL);
            goto free_and_end;
        }
        if (avctx->sub_charenc) {
            if (avctx->codec_type != AVMEDIA_TYPE_SUBTITLE) {
                av_log(avctx, AV_LOG_ERROR, "Character encoding is only "
                       "supported with subtitles codecs\n");
                ret = AVERROR(EINVAL);
                goto free_and_end;
            } else if (avctx->codec_descriptor->props & AV_CODEC_PROP_BITMAP_SUB) {
                av_log(avctx, AV_LOG_WARNING, "Codec '%s' is bitmap-based, "
                       "subtitles character encoding will be ignored\n",
                       avctx->codec_descriptor->name);
                avctx->sub_charenc_mode = FF_SUB_CHARENC_MODE_DO_NOTHING;
            } else {
                /* input character encoding is set for a text based subtitle
                 * codec at this point */
                if (avctx->sub_charenc_mode == FF_SUB_CHARENC_MODE_AUTOMATIC)
                    avctx->sub_charenc_mode = FF_SUB_CHARENC_MODE_PRE_DECODER;

                if (avctx->sub_charenc_mode == FF_SUB_CHARENC_MODE_PRE_DECODER) {
#if CONFIG_ICONV
                    iconv_t cd = iconv_open("UTF-8", avctx->sub_charenc);
                    if (cd == (iconv_t)-1) {
                        av_log(avctx, AV_LOG_ERROR, "Unable to open iconv context "
                               "with input character encoding \"%s\"\n", avctx->sub_charenc);
                        ret = AVERROR(errno);
                        goto free_and_end;
                    }
                    iconv_close(cd);
#else
                    av_log(avctx, AV_LOG_ERROR, "Character encoding subtitles "
                           "conversion needs a libavcodec built with iconv support "
                           "for this codec\n");
                    ret = AVERROR(ENOSYS);
                    goto free_and_end;
#endif
                }
            }
        }
    }
end:
    ff_unlock_avcodec();
    if (options) {
        av_dict_free(options);
        *options = tmp;
    }

    return ret;
free_and_end:
    av_dict_free(&tmp);
    av_freep(&avctx->priv_data);
    if (avctx->internal)
        av_freep(&avctx->internal->pool);
    av_freep(&avctx->internal);
    avctx->codec = NULL;
    goto end;
}

int ff_alloc_packet2(AVCodecContext *avctx, AVPacket *avpkt, int size)
{
    if (size < 0 || avpkt->size < 0 || size > INT_MAX - FF_INPUT_BUFFER_PADDING_SIZE) {
        av_log(avctx, AV_LOG_ERROR, "Size %d invalid\n", size);
        return AVERROR(EINVAL);
    }

    if (avctx) {
        av_assert0(!avpkt->data || avpkt->data != avctx->internal->byte_buffer);
        if (!avpkt->data || avpkt->size < size) {
            av_fast_padded_malloc(&avctx->internal->byte_buffer, &avctx->internal->byte_buffer_size, size);
            avpkt->data = avctx->internal->byte_buffer;
            avpkt->size = avctx->internal->byte_buffer_size;
            avpkt->destruct = NULL;
        }
    }

    if (avpkt->data) {
        AVBufferRef *buf = avpkt->buf;
#if FF_API_DESTRUCT_PACKET
        void *destruct = avpkt->destruct;
#endif

        if (avpkt->size < size) {
            av_log(avctx, AV_LOG_ERROR, "User packet is too small (%d < %d)\n", avpkt->size, size);
            return AVERROR(EINVAL);
        }

        av_init_packet(avpkt);
#if FF_API_DESTRUCT_PACKET
        avpkt->destruct = destruct;
#endif
        avpkt->buf      = buf;
        avpkt->size     = size;
        return 0;
    } else {
        int ret = av_new_packet(avpkt, size);
        if (ret < 0)
            av_log(avctx, AV_LOG_ERROR, "Failed to allocate packet of size %d\n", size);
        return ret;
    }
}

int ff_alloc_packet(AVPacket *avpkt, int size)
{
    return ff_alloc_packet2(NULL, avpkt, size);
}

/**
 * Pad last frame with silence.
 */
static int pad_last_frame(AVCodecContext *s, AVFrame **dst, const AVFrame *src)
{
    AVFrame *frame = NULL;
    uint8_t *buf   = NULL;
    int ret;

    if (!(frame = avcodec_alloc_frame()))
        return AVERROR(ENOMEM);
    *frame = *src;

    if ((ret = av_samples_get_buffer_size(&frame->linesize[0], s->channels,
                                          s->frame_size, s->sample_fmt, 0)) < 0)
        goto fail;

    if (!(buf = av_malloc(ret))) {
        ret = AVERROR(ENOMEM);
        goto fail;
    }

    frame->nb_samples = s->frame_size;
    if ((ret = avcodec_fill_audio_frame(frame, s->channels, s->sample_fmt,
                                        buf, ret, 0)) < 0)
        goto fail;
    if ((ret = av_samples_copy(frame->extended_data, src->extended_data, 0, 0,
                               src->nb_samples, s->channels, s->sample_fmt)) < 0)
        goto fail;
    if ((ret = av_samples_set_silence(frame->extended_data, src->nb_samples,
                                      frame->nb_samples - src->nb_samples,
                                      s->channels, s->sample_fmt)) < 0)
        goto fail;

    *dst = frame;

    return 0;

fail:
    if (frame->extended_data != frame->data)
        av_freep(&frame->extended_data);
    av_freep(&buf);
    av_freep(&frame);
    return ret;
}

int attribute_align_arg avcodec_encode_audio2(AVCodecContext *avctx,
                                              AVPacket *avpkt,
                                              const AVFrame *frame,
                                              int *got_packet_ptr)
{
    AVFrame tmp;
    AVFrame *padded_frame = NULL;
    int ret;
    AVPacket user_pkt = *avpkt;
    int needs_realloc = !user_pkt.data;

    *got_packet_ptr = 0;

    if (!(avctx->codec->capabilities & CODEC_CAP_DELAY) && !frame) {
        av_free_packet(avpkt);
        av_init_packet(avpkt);
        return 0;
    }

    /* ensure that extended_data is properly set */
    if (frame && !frame->extended_data) {
        if (av_sample_fmt_is_planar(avctx->sample_fmt) &&
            avctx->channels > AV_NUM_DATA_POINTERS) {
            av_log(avctx, AV_LOG_ERROR, "Encoding to a planar sample format, "
                                        "with more than %d channels, but extended_data is not set.\n",
                   AV_NUM_DATA_POINTERS);
            return AVERROR(EINVAL);
        }
        av_log(avctx, AV_LOG_WARNING, "extended_data is not set.\n");

        tmp = *frame;
        tmp.extended_data = tmp.data;
        frame = &tmp;
    }

    /* check for valid frame size */
    if (frame) {
        if (avctx->codec->capabilities & CODEC_CAP_SMALL_LAST_FRAME) {
            if (frame->nb_samples > avctx->frame_size) {
                av_log(avctx, AV_LOG_ERROR, "more samples than frame size (avcodec_encode_audio2)\n");
                return AVERROR(EINVAL);
            }
        } else if (!(avctx->codec->capabilities & CODEC_CAP_VARIABLE_FRAME_SIZE)) {
            if (frame->nb_samples < avctx->frame_size &&
                !avctx->internal->last_audio_frame) {
                ret = pad_last_frame(avctx, &padded_frame, frame);
                if (ret < 0)
                    return ret;

                frame = padded_frame;
                avctx->internal->last_audio_frame = 1;
            }

            if (frame->nb_samples != avctx->frame_size) {
                av_log(avctx, AV_LOG_ERROR, "nb_samples (%d) != frame_size (%d) (avcodec_encode_audio2)\n", frame->nb_samples, avctx->frame_size);
                ret = AVERROR(EINVAL);
                goto end;
            }
        }
    }

    ret = avctx->codec->encode2(avctx, avpkt, frame, got_packet_ptr);
    if (!ret) {
        if (*got_packet_ptr) {
            if (!(avctx->codec->capabilities & CODEC_CAP_DELAY)) {
                if (avpkt->pts == AV_NOPTS_VALUE)
                    avpkt->pts = frame->pts;
                if (!avpkt->duration)
                    avpkt->duration = ff_samples_to_time_base(avctx,
                                                              frame->nb_samples);
            }
            avpkt->dts = avpkt->pts;
        } else {
            avpkt->size = 0;
        }
    }
    if (avpkt->data && avpkt->data == avctx->internal->byte_buffer) {
        needs_realloc = 0;
        if (user_pkt.data) {
            if (user_pkt.size >= avpkt->size) {
                memcpy(user_pkt.data, avpkt->data, avpkt->size);
            } else {
                av_log(avctx, AV_LOG_ERROR, "Provided packet is too small, needs to be %d\n", avpkt->size);
                avpkt->size = user_pkt.size;
                ret = -1;
            }
            avpkt->buf      = user_pkt.buf;
            avpkt->data     = user_pkt.data;
            avpkt->destruct = user_pkt.destruct;
        } else {
            if (av_dup_packet(avpkt) < 0) {
                ret = AVERROR(ENOMEM);
            }
        }
    }

    if (!ret) {
        if (needs_realloc && avpkt->data) {
            ret = av_buffer_realloc(&avpkt->buf, avpkt->size + FF_INPUT_BUFFER_PADDING_SIZE);
            if (ret >= 0)
                avpkt->data = avpkt->buf->data;
        }

        avctx->frame_number++;
    }

    if (ret < 0 || !*got_packet_ptr) {
        av_free_packet(avpkt);
        av_init_packet(avpkt);
        goto end;
    }

    /* NOTE: if we add any audio encoders which output non-keyframe packets,
     *       this needs to be moved to the encoders, but for now we can do it
     *       here to simplify things */
    avpkt->flags |= AV_PKT_FLAG_KEY;

end:
    if (padded_frame) {
        av_freep(&padded_frame->data[0]);
        if (padded_frame->extended_data != padded_frame->data)
            av_freep(&padded_frame->extended_data);
        av_freep(&padded_frame);
    }

    return ret;
}

#if FF_API_OLD_ENCODE_AUDIO
int attribute_align_arg avcodec_encode_audio(AVCodecContext *avctx,
                                             uint8_t *buf, int buf_size,
                                             const short *samples)
{
    AVPacket pkt;
    AVFrame frame0 = { { 0 } };
    AVFrame *frame;
    int ret, samples_size, got_packet;

    av_init_packet(&pkt);
    pkt.data = buf;
    pkt.size = buf_size;

    if (samples) {
        frame = &frame0;
        avcodec_get_frame_defaults(frame);

        if (avctx->frame_size) {
            frame->nb_samples = avctx->frame_size;
        } else {
            /* if frame_size is not set, the number of samples must be
             * calculated from the buffer size */
            int64_t nb_samples;
            if (!av_get_bits_per_sample(avctx->codec_id)) {
                av_log(avctx, AV_LOG_ERROR, "avcodec_encode_audio() does not "
                                            "support this codec\n");
                return AVERROR(EINVAL);
            }
            nb_samples = (int64_t)buf_size * 8 /
                         (av_get_bits_per_sample(avctx->codec_id) *
                          avctx->channels);
            if (nb_samples >= INT_MAX)
                return AVERROR(EINVAL);
            frame->nb_samples = nb_samples;
        }

        /* it is assumed that the samples buffer is large enough based on the
         * relevant parameters */
        samples_size = av_samples_get_buffer_size(NULL, avctx->channels,
                                                  frame->nb_samples,
                                                  avctx->sample_fmt, 1);
        if ((ret = avcodec_fill_audio_frame(frame, avctx->channels,
                                            avctx->sample_fmt,
                                            (const uint8_t *)samples,
                                            samples_size, 1)) < 0)
            return ret;

        /* fabricate frame pts from sample count.
         * this is needed because the avcodec_encode_audio() API does not have
         * a way for the user to provide pts */
        if (avctx->sample_rate && avctx->time_base.num)
            frame->pts = ff_samples_to_time_base(avctx,
                                                 avctx->internal->sample_count);
        else
            frame->pts = AV_NOPTS_VALUE;
        avctx->internal->sample_count += frame->nb_samples;
    } else {
        frame = NULL;
    }

    got_packet = 0;
    ret = avcodec_encode_audio2(avctx, &pkt, frame, &got_packet);
    if (!ret && got_packet && avctx->coded_frame) {
        avctx->coded_frame->pts       = pkt.pts;
        avctx->coded_frame->key_frame = !!(pkt.flags & AV_PKT_FLAG_KEY);
    }
    /* free any side data since we cannot return it */
    ff_packet_free_side_data(&pkt);

    if (frame && frame->extended_data != frame->data)
        av_freep(&frame->extended_data);

    return ret ? ret : pkt.size;
}

#endif

#if FF_API_OLD_ENCODE_VIDEO
int attribute_align_arg avcodec_encode_video(AVCodecContext *avctx, uint8_t *buf, int buf_size,
                                             const AVFrame *pict)
{
    AVPacket pkt;
    int ret, got_packet = 0;

    if (buf_size < FF_MIN_BUFFER_SIZE) {
        av_log(avctx, AV_LOG_ERROR, "buffer smaller than minimum size\n");
        return -1;
    }

    av_init_packet(&pkt);
    pkt.data = buf;
    pkt.size = buf_size;

    ret = avcodec_encode_video2(avctx, &pkt, pict, &got_packet);
    if (!ret && got_packet && avctx->coded_frame) {
        avctx->coded_frame->pts       = pkt.pts;
        avctx->coded_frame->key_frame = !!(pkt.flags & AV_PKT_FLAG_KEY);
    }

    /* free any side data since we cannot return it */
    if (pkt.side_data_elems > 0) {
        int i;
        for (i = 0; i < pkt.side_data_elems; i++)
            av_free(pkt.side_data[i].data);
        av_freep(&pkt.side_data);
        pkt.side_data_elems = 0;
    }

    return ret ? ret : pkt.size;
}

#endif

int attribute_align_arg avcodec_encode_video2(AVCodecContext *avctx,
                                              AVPacket *avpkt,
                                              const AVFrame *frame,
                                              int *got_packet_ptr)
{
    int ret;
    AVPacket user_pkt = *avpkt;
    int needs_realloc = !user_pkt.data;

    *got_packet_ptr = 0;

    if(CONFIG_FRAME_THREAD_ENCODER &&
       avctx->internal->frame_thread_encoder && (avctx->active_thread_type&FF_THREAD_FRAME))
        return ff_thread_video_encode_frame(avctx, avpkt, frame, got_packet_ptr);

    if ((avctx->flags&CODEC_FLAG_PASS1) && avctx->stats_out)
        avctx->stats_out[0] = '\0';

    if (!(avctx->codec->capabilities & CODEC_CAP_DELAY) && !frame) {
        av_free_packet(avpkt);
        av_init_packet(avpkt);
        avpkt->size = 0;
        return 0;
    }

    if (av_image_check_size(avctx->width, avctx->height, 0, avctx))
        return AVERROR(EINVAL);

    av_assert0(avctx->codec->encode2);

    ret = avctx->codec->encode2(avctx, avpkt, frame, got_packet_ptr);
    av_assert0(ret <= 0);

    if (avpkt->data && avpkt->data == avctx->internal->byte_buffer) {
        needs_realloc = 0;
        if (user_pkt.data) {
            if (user_pkt.size >= avpkt->size) {
                memcpy(user_pkt.data, avpkt->data, avpkt->size);
            } else {
                av_log(avctx, AV_LOG_ERROR, "Provided packet is too small, needs to be %d\n", avpkt->size);
                avpkt->size = user_pkt.size;
                ret = -1;
            }
            avpkt->buf      = user_pkt.buf;
            avpkt->data     = user_pkt.data;
            avpkt->destruct = user_pkt.destruct;
        } else {
            if (av_dup_packet(avpkt) < 0) {
                ret = AVERROR(ENOMEM);
            }
        }
    }

    if (!ret) {
        if (!*got_packet_ptr)
            avpkt->size = 0;
        else if (!(avctx->codec->capabilities & CODEC_CAP_DELAY))
            avpkt->pts = avpkt->dts = frame->pts;

        if (needs_realloc && avpkt->data) {
            ret = av_buffer_realloc(&avpkt->buf, avpkt->size + FF_INPUT_BUFFER_PADDING_SIZE);
            if (ret >= 0)
                avpkt->data = avpkt->buf->data;
        }

        avctx->frame_number++;
    }

    if (ret < 0 || !*got_packet_ptr)
        av_free_packet(avpkt);

    emms_c();
    return ret;
}

int avcodec_encode_subtitle(AVCodecContext *avctx, uint8_t *buf, int buf_size,
                            const AVSubtitle *sub)
{
    int ret;
    if (sub->start_display_time) {
        av_log(avctx, AV_LOG_ERROR, "start_display_time must be 0.\n");
        return -1;
    }

    ret = avctx->codec->encode_sub(avctx, buf, buf_size, sub);
    avctx->frame_number++;
    return ret;
}

/**
 * Attempt to guess proper monotonic timestamps for decoded video frames
 * which might have incorrect times. Input timestamps may wrap around, in
 * which case the output will as well.
 *
 * @param pts the pts field of the decoded AVPacket, as passed through
 * AVFrame.pkt_pts
 * @param dts the dts field of the decoded AVPacket
 * @return one of the input values, may be AV_NOPTS_VALUE
 */
static int64_t guess_correct_pts(AVCodecContext *ctx,
                                 int64_t reordered_pts, int64_t dts)
{
    int64_t pts = AV_NOPTS_VALUE;

    if (dts != AV_NOPTS_VALUE) {
        ctx->pts_correction_num_faulty_dts += dts <= ctx->pts_correction_last_dts;
        ctx->pts_correction_last_dts = dts;
    }
    if (reordered_pts != AV_NOPTS_VALUE) {
        ctx->pts_correction_num_faulty_pts += reordered_pts <= ctx->pts_correction_last_pts;
        ctx->pts_correction_last_pts = reordered_pts;
    }
    if ((ctx->pts_correction_num_faulty_pts<=ctx->pts_correction_num_faulty_dts || dts == AV_NOPTS_VALUE)
       && reordered_pts != AV_NOPTS_VALUE)
        pts = reordered_pts;
    else
        pts = dts;

    return pts;
}

static void apply_param_change(AVCodecContext *avctx, AVPacket *avpkt)
{
    int size = 0;
    const uint8_t *data;
    uint32_t flags;

    if (!(avctx->codec->capabilities & CODEC_CAP_PARAM_CHANGE))
        return;

    data = av_packet_get_side_data(avpkt, AV_PKT_DATA_PARAM_CHANGE, &size);
    if (!data || size < 4)
        return;
    flags = bytestream_get_le32(&data);
    size -= 4;
    if (size < 4) /* Required for any of the changes */
        return;
    if (flags & AV_SIDE_DATA_PARAM_CHANGE_CHANNEL_COUNT) {
        avctx->channels = bytestream_get_le32(&data);
        size -= 4;
    }
    if (flags & AV_SIDE_DATA_PARAM_CHANGE_CHANNEL_LAYOUT) {
        if (size < 8)
            return;
        avctx->channel_layout = bytestream_get_le64(&data);
        size -= 8;
    }
    if (size < 4)
        return;
    if (flags & AV_SIDE_DATA_PARAM_CHANGE_SAMPLE_RATE) {
        avctx->sample_rate = bytestream_get_le32(&data);
        size -= 4;
    }
    if (flags & AV_SIDE_DATA_PARAM_CHANGE_DIMENSIONS) {
        if (size < 8)
            return;
        avctx->width  = bytestream_get_le32(&data);
        avctx->height = bytestream_get_le32(&data);
        avcodec_set_dimensions(avctx, avctx->width, avctx->height);
        size -= 8;
    }
}

static int add_metadata_from_side_data(AVCodecContext *avctx, AVFrame *frame)
{
    int size, ret = 0;
    const uint8_t *side_metadata;
    const uint8_t *end;

    side_metadata = av_packet_get_side_data(avctx->pkt,
                                            AV_PKT_DATA_STRINGS_METADATA, &size);
    if (!side_metadata)
        goto end;
    end = side_metadata + size;
    while (side_metadata < end) {
        const uint8_t *key = side_metadata;
        const uint8_t *val = side_metadata + strlen(key) + 1;
        int ret = av_dict_set(avpriv_frame_get_metadatap(frame), key, val, 0);
        if (ret < 0)
            break;
        side_metadata = val + strlen(val) + 1;
    }
end:
    return ret;
}

int attribute_align_arg avcodec_decode_video2(AVCodecContext *avctx, AVFrame *picture,
                                              int *got_picture_ptr,
                                              const AVPacket *avpkt)
{
    AVCodecInternal *avci = avctx->internal;
    int ret;
    // copy to ensure we do not change avpkt
    AVPacket tmp = *avpkt;

    if (avctx->codec->type != AVMEDIA_TYPE_VIDEO) {
        av_log(avctx, AV_LOG_ERROR, "Invalid media type for video\n");
        return AVERROR(EINVAL);
    }

    *got_picture_ptr = 0;
    if ((avctx->coded_width || avctx->coded_height) && av_image_check_size(avctx->coded_width, avctx->coded_height, 0, avctx))
        return AVERROR(EINVAL);

    avcodec_get_frame_defaults(picture);

    if (!avctx->refcounted_frames)
        av_frame_unref(&avci->to_free);

    if ((avctx->codec->capabilities & CODEC_CAP_DELAY) || avpkt->size || (avctx->active_thread_type & FF_THREAD_FRAME)) {
        int did_split = av_packet_split_side_data(&tmp);
        apply_param_change(avctx, &tmp);
        avctx->pkt = &tmp;
        if (HAVE_THREADS && avctx->active_thread_type & FF_THREAD_FRAME)
            ret = ff_thread_decode_frame(avctx, picture, got_picture_ptr,
                                         &tmp);
        else {
            ret = avctx->codec->decode(avctx, picture, got_picture_ptr,
                                       &tmp);
            picture->pkt_dts = avpkt->dts;

            if(!avctx->has_b_frames){
                av_frame_set_pkt_pos(picture, avpkt->pos);
            }
            //FIXME these should be under if(!avctx->has_b_frames)
            /* get_buffer is supposed to set frame parameters */
            if (!(avctx->codec->capabilities & CODEC_CAP_DR1)) {
                if (!picture->sample_aspect_ratio.num)    picture->sample_aspect_ratio = avctx->sample_aspect_ratio;
                if (!picture->width)                      picture->width               = avctx->width;
                if (!picture->height)                     picture->height              = avctx->height;
                if (picture->format == AV_PIX_FMT_NONE)   picture->format              = avctx->pix_fmt;
            }
        }
        add_metadata_from_side_data(avctx, picture);

        emms_c(); //needed to avoid an emms_c() call before every return;

        avctx->pkt = NULL;
        if (did_split) {
            ff_packet_free_side_data(&tmp);
            if(ret == tmp.size)
                ret = avpkt->size;
        }

        if (ret < 0 && picture->data[0])
            av_frame_unref(picture);

        if (*got_picture_ptr) {
            if (!avctx->refcounted_frames) {
                avci->to_free = *picture;
                avci->to_free.extended_data = avci->to_free.data;
            }

            avctx->frame_number++;
            av_frame_set_best_effort_timestamp(picture,
                                               guess_correct_pts(avctx,
                                                                 picture->pkt_pts,
                                                                 picture->pkt_dts));
        }
    } else
        ret = 0;

    /* many decoders assign whole AVFrames, thus overwriting extended_data;
     * make sure it's set correctly */
    picture->extended_data = picture->data;

    return ret;
}

#if FF_API_OLD_DECODE_AUDIO
int attribute_align_arg avcodec_decode_audio3(AVCodecContext *avctx, int16_t *samples,
                                              int *frame_size_ptr,
                                              AVPacket *avpkt)
{
    AVFrame frame = { { 0 } };
    int ret, got_frame = 0;

    if (avctx->get_buffer != avcodec_default_get_buffer) {
        av_log(avctx, AV_LOG_ERROR, "Custom get_buffer() for use with"
                                    "avcodec_decode_audio3() detected. Overriding with avcodec_default_get_buffer\n");
        av_log(avctx, AV_LOG_ERROR, "Please port your application to "
                                    "avcodec_decode_audio4()\n");
        avctx->get_buffer = avcodec_default_get_buffer;
        avctx->release_buffer = avcodec_default_release_buffer;
    }

    ret = avcodec_decode_audio4(avctx, &frame, &got_frame, avpkt);

    if (ret >= 0 && got_frame) {
        int ch, plane_size;
        int planar    = av_sample_fmt_is_planar(avctx->sample_fmt);
        int data_size = av_samples_get_buffer_size(&plane_size, avctx->channels,
                                                   frame.nb_samples,
                                                   avctx->sample_fmt, 1);
        if (*frame_size_ptr < data_size) {
            av_log(avctx, AV_LOG_ERROR, "output buffer size is too small for "
                                        "the current frame (%d < %d)\n", *frame_size_ptr, data_size);
            return AVERROR(EINVAL);
        }

        memcpy(samples, frame.extended_data[0], plane_size);

        if (planar && avctx->channels > 1) {
            uint8_t *out = ((uint8_t *)samples) + plane_size;
            for (ch = 1; ch < avctx->channels; ch++) {
                memcpy(out, frame.extended_data[ch], plane_size);
                out += plane_size;
            }
        }
        *frame_size_ptr = data_size;
    } else {
        *frame_size_ptr = 0;
    }
    return ret;
}

#endif

int attribute_align_arg avcodec_decode_audio4(AVCodecContext *avctx,
                                              AVFrame *frame,
                                              int *got_frame_ptr,
                                              const AVPacket *avpkt)
{
    AVCodecInternal *avci = avctx->internal;
    int planar, channels;
    int ret = 0;

    *got_frame_ptr = 0;

    if (!avpkt->data && avpkt->size) {
        av_log(avctx, AV_LOG_ERROR, "invalid packet: NULL data, size != 0\n");
        return AVERROR(EINVAL);
    }
    if (avctx->codec->type != AVMEDIA_TYPE_AUDIO) {
        av_log(avctx, AV_LOG_ERROR, "Invalid media type for audio\n");
        return AVERROR(EINVAL);
    }

    avcodec_get_frame_defaults(frame);

    if (!avctx->refcounted_frames)
        av_frame_unref(&avci->to_free);

    if ((avctx->codec->capabilities & CODEC_CAP_DELAY) || avpkt->size) {
        uint8_t *side;
        int side_size;
        // copy to ensure we do not change avpkt
        AVPacket tmp = *avpkt;
        int did_split = av_packet_split_side_data(&tmp);
        apply_param_change(avctx, &tmp);

        avctx->pkt = &tmp;
        ret = avctx->codec->decode(avctx, frame, got_frame_ptr, &tmp);
        if (ret >= 0 && *got_frame_ptr) {
            add_metadata_from_side_data(avctx, frame);
            avctx->frame_number++;
            frame->pkt_dts = avpkt->dts;
            av_frame_set_best_effort_timestamp(frame,
                                               guess_correct_pts(avctx,
                                                                 frame->pkt_pts,
                                                                 frame->pkt_dts));
            if (frame->format == AV_SAMPLE_FMT_NONE)
                frame->format = avctx->sample_fmt;
            if (!frame->channel_layout)
                frame->channel_layout = avctx->channel_layout;
            if (!av_frame_get_channels(frame))
                av_frame_set_channels(frame, avctx->channels);
            if (!frame->sample_rate)
                frame->sample_rate = avctx->sample_rate;
            if (!avctx->refcounted_frames) {
                avci->to_free = *frame;
                avci->to_free.extended_data = avci->to_free.data;
            }
        }

        side= av_packet_get_side_data(avctx->pkt, AV_PKT_DATA_SKIP_SAMPLES, &side_size);
        if(side && side_size>=10) {
            avctx->internal->skip_samples = AV_RL32(side);
            av_log(avctx, AV_LOG_DEBUG, "skip %d samples due to side data\n",
                   avctx->internal->skip_samples);
        }
        if (avctx->internal->skip_samples && *got_frame_ptr) {
            if(frame->nb_samples <= avctx->internal->skip_samples){
                *got_frame_ptr = 0;
                avctx->internal->skip_samples -= frame->nb_samples;
                av_log(avctx, AV_LOG_DEBUG, "skip whole frame, skip left: %d\n",
                       avctx->internal->skip_samples);
            } else {
                av_samples_copy(frame->extended_data, frame->extended_data, 0, avctx->internal->skip_samples,
                                frame->nb_samples - avctx->internal->skip_samples, avctx->channels, frame->format);
                if(avctx->pkt_timebase.num && avctx->sample_rate) {
                    int64_t diff_ts = av_rescale_q(avctx->internal->skip_samples,
                                                   (AVRational){1, avctx->sample_rate},
                                                   avctx->pkt_timebase);
                    if(frame->pkt_pts!=AV_NOPTS_VALUE)
                        frame->pkt_pts += diff_ts;
                    if(frame->pkt_dts!=AV_NOPTS_VALUE)
                        frame->pkt_dts += diff_ts;
                    if (av_frame_get_pkt_duration(frame) >= diff_ts)
                        av_frame_set_pkt_duration(frame, av_frame_get_pkt_duration(frame) - diff_ts);
                } else {
                    av_log(avctx, AV_LOG_WARNING, "Could not update timestamps for skipped samples.\n");
                }
                av_log(avctx, AV_LOG_DEBUG, "skip %d/%d samples\n",
                       avctx->internal->skip_samples, frame->nb_samples);
                frame->nb_samples -= avctx->internal->skip_samples;
                avctx->internal->skip_samples = 0;
            }
        }

        avctx->pkt = NULL;
        if (did_split) {
            ff_packet_free_side_data(&tmp);
            if(ret == tmp.size)
                ret = avpkt->size;
        }

        if (ret < 0 && frame->data[0])
            av_frame_unref(frame);
    }

    /* many decoders assign whole AVFrames, thus overwriting extended_data;
     * make sure it's set correctly; assume decoders that actually use
     * extended_data are doing it correctly */
    if (*got_frame_ptr) {
        planar   = av_sample_fmt_is_planar(frame->format);
        channels = av_frame_get_channels(frame);
        if (!(planar && channels > AV_NUM_DATA_POINTERS))
            frame->extended_data = frame->data;
    } else {
        frame->extended_data = NULL;
    }

    return ret;
}

#define UTF8_MAX_BYTES 4 /* 5 and 6 bytes sequences should not be used */
static int recode_subtitle(AVCodecContext *avctx,
                           AVPacket *outpkt, const AVPacket *inpkt)
{
#if CONFIG_ICONV
    iconv_t cd = (iconv_t)-1;
    int ret = 0;
    char *inb, *outb;
    size_t inl, outl;
    AVPacket tmp;
#endif

    if (avctx->sub_charenc_mode != FF_SUB_CHARENC_MODE_PRE_DECODER)
        return 0;

#if CONFIG_ICONV
    cd = iconv_open("UTF-8", avctx->sub_charenc);
    av_assert0(cd != (iconv_t)-1);

    inb = inpkt->data;
    inl = inpkt->size;

    if (inl >= INT_MAX / UTF8_MAX_BYTES - FF_INPUT_BUFFER_PADDING_SIZE) {
        av_log(avctx, AV_LOG_ERROR, "Subtitles packet is too big for recoding\n");
        ret = AVERROR(ENOMEM);
        goto end;
    }

    ret = av_new_packet(&tmp, inl * UTF8_MAX_BYTES);
    if (ret < 0)
        goto end;
    outpkt->buf  = tmp.buf;
    outpkt->data = tmp.data;
    outpkt->size = tmp.size;
    outb = outpkt->data;
    outl = outpkt->size;

    if (iconv(cd, &inb, &inl, &outb, &outl) == (size_t)-1 ||
        iconv(cd, NULL, NULL, &outb, &outl) == (size_t)-1 ||
        outl >= outpkt->size || inl != 0) {
        av_log(avctx, AV_LOG_ERROR, "Unable to recode subtitle event \"%s\" "
               "from %s to UTF-8\n", inpkt->data, avctx->sub_charenc);
        av_free_packet(&tmp);
        ret = AVERROR(errno);
        goto end;
    }
    outpkt->size -= outl;
    outpkt->data[outpkt->size - 1] = '\0';

end:
    if (cd != (iconv_t)-1)
        iconv_close(cd);
    return ret;
#else
    av_assert0(!"requesting subtitles recoding without iconv");
#endif
}

int avcodec_decode_subtitle2(AVCodecContext *avctx, AVSubtitle *sub,
                             int *got_sub_ptr,
                             AVPacket *avpkt)
{
    int ret = 0;

    if (avctx->codec->type != AVMEDIA_TYPE_SUBTITLE) {
        av_log(avctx, AV_LOG_ERROR, "Invalid media type for subtitles\n");
        return AVERROR(EINVAL);
    }

    *got_sub_ptr = 0;
    avcodec_get_subtitle_defaults(sub);

    if (avpkt->size) {
        AVPacket pkt_recoded;
        AVPacket tmp = *avpkt;
        int did_split = av_packet_split_side_data(&tmp);
        //apply_param_change(avctx, &tmp);

        pkt_recoded = tmp;
        ret = recode_subtitle(avctx, &pkt_recoded, &tmp);
        if (ret < 0) {
            *got_sub_ptr = 0;
        } else {
            avctx->pkt = &pkt_recoded;

            if (avctx->pkt_timebase.den && avpkt->pts != AV_NOPTS_VALUE)
                sub->pts = av_rescale_q(avpkt->pts,
                                        avctx->pkt_timebase, AV_TIME_BASE_Q);
            ret = avctx->codec->decode(avctx, sub, got_sub_ptr, &pkt_recoded);
            av_assert1((ret >= 0) >= !!*got_sub_ptr &&
                       !!*got_sub_ptr >= !!sub->num_rects);
            if (tmp.data != pkt_recoded.data) { // did we recode?
                /* prevent from destroying side data from original packet */
                pkt_recoded.side_data = NULL;
                pkt_recoded.side_data_elems = 0;

                av_free_packet(&pkt_recoded);
            }
            sub->format = !(avctx->codec_descriptor->props & AV_CODEC_PROP_BITMAP_SUB);
            avctx->pkt = NULL;
        }

        if (did_split) {
            ff_packet_free_side_data(&tmp);
            if(ret == tmp.size)
                ret = avpkt->size;
        }

        if (*got_sub_ptr)
            avctx->frame_number++;
    }

    return ret;
}

void avsubtitle_free(AVSubtitle *sub)
{
    int i;

    for (i = 0; i < sub->num_rects; i++) {
        av_freep(&sub->rects[i]->pict.data[0]);
        av_freep(&sub->rects[i]->pict.data[1]);
        av_freep(&sub->rects[i]->pict.data[2]);
        av_freep(&sub->rects[i]->pict.data[3]);
        av_freep(&sub->rects[i]->text);
        av_freep(&sub->rects[i]->ass);
        av_freep(&sub->rects[i]);
    }

    av_freep(&sub->rects);

    memset(sub, 0, sizeof(AVSubtitle));
}

av_cold int ff_codec_close_recursive(AVCodecContext *avctx)
{
    int ret = 0;

    ff_unlock_avcodec();

    ret = avcodec_close(avctx);

    ff_lock_avcodec(NULL);
    return ret;
}

av_cold int avcodec_close(AVCodecContext *avctx)
{
    int ret = ff_lock_avcodec(avctx);
    if (ret < 0)
        return ret;

    if (avcodec_is_open(avctx)) {
        FramePool *pool = avctx->internal->pool;
        int i;
        if (CONFIG_FRAME_THREAD_ENCODER &&
            avctx->internal->frame_thread_encoder && avctx->thread_count > 1) {
            ff_unlock_avcodec();
            ff_frame_thread_encoder_free(avctx);
            ff_lock_avcodec(avctx);
        }
        if (HAVE_THREADS && avctx->thread_opaque)
            ff_thread_free(avctx);
        if (avctx->codec && avctx->codec->close)
            avctx->codec->close(avctx);
        avctx->coded_frame = NULL;
        avctx->internal->byte_buffer_size = 0;
        av_freep(&avctx->internal->byte_buffer);
        if (!avctx->refcounted_frames)
            av_frame_unref(&avctx->internal->to_free);
        for (i = 0; i < FF_ARRAY_ELEMS(pool->pools); i++)
            av_buffer_pool_uninit(&pool->pools[i]);
        av_freep(&avctx->internal->pool);
        av_freep(&avctx->internal);
    }

    if (avctx->priv_data && avctx->codec && avctx->codec->priv_class)
        av_opt_free(avctx->priv_data);
    av_opt_free(avctx);
    av_freep(&avctx->priv_data);
    if (av_codec_is_encoder(avctx->codec))
        av_freep(&avctx->extradata);
    avctx->codec = NULL;
    avctx->active_thread_type = 0;

    ff_unlock_avcodec();
    return 0;
}

static enum AVCodecID remap_deprecated_codec_id(enum AVCodecID id)
{
    switch(id){
        //This is for future deprecatec codec ids, its empty since
        //last major bump but will fill up again over time, please don't remove it
//         case AV_CODEC_ID_UTVIDEO_DEPRECATED: return AV_CODEC_ID_UTVIDEO;
        case AV_CODEC_ID_OPUS_DEPRECATED: return AV_CODEC_ID_OPUS;
        case AV_CODEC_ID_TAK_DEPRECATED : return AV_CODEC_ID_TAK;
        default                         : return id;
    }
}

static AVCodec *find_encdec(enum AVCodecID id, int encoder)
{
    AVCodec *p, *experimental = NULL;
    p = first_avcodec;
    id= remap_deprecated_codec_id(id);
    while (p) {
        if ((encoder ? av_codec_is_encoder(p) : av_codec_is_decoder(p)) &&
            p->id == id) {
            if (p->capabilities & CODEC_CAP_EXPERIMENTAL && !experimental) {
                experimental = p;
            } else
                return p;
        }
        p = p->next;
    }
    return experimental;
}

AVCodec *avcodec_find_encoder(enum AVCodecID id)
{
    return find_encdec(id, 1);
}

AVCodec *avcodec_find_encoder_by_name(const char *name)
{
    AVCodec *p;
    if (!name)
        return NULL;
    p = first_avcodec;
    while (p) {
        if (av_codec_is_encoder(p) && strcmp(name, p->name) == 0)
            return p;
        p = p->next;
    }
    return NULL;
}

AVCodec *avcodec_find_decoder(enum AVCodecID id)
{
    return find_encdec(id, 0);
}

AVCodec *avcodec_find_decoder_by_name(const char *name)
{
    AVCodec *p;
    if (!name)
        return NULL;
    p = first_avcodec;
    while (p) {
        if (av_codec_is_decoder(p) && strcmp(name, p->name) == 0)
            return p;
        p = p->next;
    }
    return NULL;
}

const char *avcodec_get_name(enum AVCodecID id)
{
    const AVCodecDescriptor *cd;
    AVCodec *codec;

    if (id == AV_CODEC_ID_NONE)
        return "none";
    cd = avcodec_descriptor_get(id);
    if (cd)
        return cd->name;
    av_log(NULL, AV_LOG_WARNING, "Codec 0x%x is not in the full list.\n", id);
    codec = avcodec_find_decoder(id);
    if (codec)
        return codec->name;
    codec = avcodec_find_encoder(id);
    if (codec)
        return codec->name;
    return "unknown_codec";
}

size_t av_get_codec_tag_string(char *buf, size_t buf_size, unsigned int codec_tag)
{
    int i, len, ret = 0;

#define TAG_PRINT(x)                                              \
    (((x) >= '0' && (x) <= '9') ||                                \
     ((x) >= 'a' && (x) <= 'z') || ((x) >= 'A' && (x) <= 'Z') ||  \
     ((x) == '.' || (x) == ' ' || (x) == '-' || (x) == '_'))

    for (i = 0; i < 4; i++) {
        len = snprintf(buf, buf_size,
                       TAG_PRINT(codec_tag & 0xFF) ? "%c" : "[%d]", codec_tag & 0xFF);
        buf        += len;
        buf_size    = buf_size > len ? buf_size - len : 0;
        ret        += len;
        codec_tag >>= 8;
    }
    return ret;
}

void avcodec_string(char *buf, int buf_size, AVCodecContext *enc, int encode)
{
    const char *codec_type;
    const char *codec_name;
    const char *profile = NULL;
    const AVCodec *p;
    int bitrate;
    AVRational display_aspect_ratio;

    if (!buf || buf_size <= 0)
        return;
    codec_type = av_get_media_type_string(enc->codec_type);
    codec_name = avcodec_get_name(enc->codec_id);
    if (enc->profile != FF_PROFILE_UNKNOWN) {
        if (enc->codec)
            p = enc->codec;
        else
            p = encode ? avcodec_find_encoder(enc->codec_id) :
                        avcodec_find_decoder(enc->codec_id);
        if (p)
            profile = av_get_profile_name(p, enc->profile);
    }

    snprintf(buf, buf_size, "%s: %s%s", codec_type ? codec_type : "unknown",
             codec_name, enc->mb_decision ? " (hq)" : "");
    buf[0] ^= 'a' ^ 'A'; /* first letter in uppercase */
    if (profile)
        snprintf(buf + strlen(buf), buf_size - strlen(buf), " (%s)", profile);
    if (enc->codec_tag) {
        char tag_buf[32];
        av_get_codec_tag_string(tag_buf, sizeof(tag_buf), enc->codec_tag);
        snprintf(buf + strlen(buf), buf_size - strlen(buf),
                 " (%s / 0x%04X)", tag_buf, enc->codec_tag);
    }

    switch (enc->codec_type) {
    case AVMEDIA_TYPE_VIDEO:
        if (enc->pix_fmt != AV_PIX_FMT_NONE) {
            snprintf(buf + strlen(buf), buf_size - strlen(buf),
                     ", %s",
                     av_get_pix_fmt_name(enc->pix_fmt));
            if (enc->bits_per_raw_sample &&
                enc->bits_per_raw_sample <= av_pix_fmt_desc_get(enc->pix_fmt)->comp[0].depth_minus1)
                snprintf(buf + strlen(buf), buf_size - strlen(buf),
                         " (%d bpc)", enc->bits_per_raw_sample);
        }
        if (enc->width) {
            snprintf(buf + strlen(buf), buf_size - strlen(buf),
                     ", %dx%d",
                     enc->width, enc->height);
            if (enc->sample_aspect_ratio.num) {
                av_reduce(&display_aspect_ratio.num, &display_aspect_ratio.den,
                          enc->width * enc->sample_aspect_ratio.num,
                          enc->height * enc->sample_aspect_ratio.den,
                          1024 * 1024);
                snprintf(buf + strlen(buf), buf_size - strlen(buf),
                         " [SAR %d:%d DAR %d:%d]",
                         enc->sample_aspect_ratio.num, enc->sample_aspect_ratio.den,
                         display_aspect_ratio.num, display_aspect_ratio.den);
            }
            if (av_log_get_level() >= AV_LOG_DEBUG) {
                int g = av_gcd(enc->time_base.num, enc->time_base.den);
                snprintf(buf + strlen(buf), buf_size - strlen(buf),
                         ", %d/%d",
                         enc->time_base.num / g, enc->time_base.den / g);
            }
        }
        if (encode) {
            snprintf(buf + strlen(buf), buf_size - strlen(buf),
                     ", q=%d-%d", enc->qmin, enc->qmax);
        }
        break;
    case AVMEDIA_TYPE_AUDIO:
        if (enc->sample_rate) {
            snprintf(buf + strlen(buf), buf_size - strlen(buf),
                     ", %d Hz", enc->sample_rate);
        }
        av_strlcat(buf, ", ", buf_size);
        av_get_channel_layout_string(buf + strlen(buf), buf_size - strlen(buf), enc->channels, enc->channel_layout);
        if (enc->sample_fmt != AV_SAMPLE_FMT_NONE) {
            snprintf(buf + strlen(buf), buf_size - strlen(buf),
                     ", %s", av_get_sample_fmt_name(enc->sample_fmt));
        }
        break;
    case AVMEDIA_TYPE_DATA:
        if (av_log_get_level() >= AV_LOG_DEBUG) {
            int g = av_gcd(enc->time_base.num, enc->time_base.den);
            if (g)
                snprintf(buf + strlen(buf), buf_size - strlen(buf),
                         ", %d/%d",
                         enc->time_base.num / g, enc->time_base.den / g);
        }
        break;
    default:
        return;
    }
    if (encode) {
        if (enc->flags & CODEC_FLAG_PASS1)
            snprintf(buf + strlen(buf), buf_size - strlen(buf),
                     ", pass 1");
        if (enc->flags & CODEC_FLAG_PASS2)
            snprintf(buf + strlen(buf), buf_size - strlen(buf),
                     ", pass 2");
    }
    bitrate = get_bit_rate(enc);
    if (bitrate != 0) {
        snprintf(buf + strlen(buf), buf_size - strlen(buf),
                 ", %d kb/s", bitrate / 1000);
    }
}

const char *av_get_profile_name(const AVCodec *codec, int profile)
{
    const AVProfile *p;
    if (profile == FF_PROFILE_UNKNOWN || !codec->profiles)
        return NULL;

    for (p = codec->profiles; p->profile != FF_PROFILE_UNKNOWN; p++)
        if (p->profile == profile)
            return p->name;

    return NULL;
}

unsigned avcodec_version(void)
{
//    av_assert0(AV_CODEC_ID_V410==164);
    av_assert0(AV_CODEC_ID_PCM_S8_PLANAR==65563);
    av_assert0(AV_CODEC_ID_ADPCM_G722==69660);
//     av_assert0(AV_CODEC_ID_BMV_AUDIO==86071);
    av_assert0(AV_CODEC_ID_SRT==94216);
    av_assert0(LIBAVCODEC_VERSION_MICRO >= 100);

    av_assert0(CODEC_ID_CLLC == AV_CODEC_ID_CLLC);
    av_assert0(CODEC_ID_PCM_S8_PLANAR == AV_CODEC_ID_PCM_S8_PLANAR);
    av_assert0(CODEC_ID_ADPCM_IMA_APC == AV_CODEC_ID_ADPCM_IMA_APC);
    av_assert0(CODEC_ID_ILBC == AV_CODEC_ID_ILBC);
    av_assert0(CODEC_ID_SRT == AV_CODEC_ID_SRT);
    return LIBAVCODEC_VERSION_INT;
}

const char *avcodec_configuration(void)
{
    return FFMPEG_CONFIGURATION;
}

const char *avcodec_license(void)
{
#define LICENSE_PREFIX "libavcodec license: "
    return LICENSE_PREFIX FFMPEG_LICENSE + sizeof(LICENSE_PREFIX) - 1;
}

void avcodec_flush_buffers(AVCodecContext *avctx)
{
    if (HAVE_THREADS && avctx->active_thread_type & FF_THREAD_FRAME)
        ff_thread_flush(avctx);
    else if (avctx->codec->flush)
        avctx->codec->flush(avctx);

    avctx->pts_correction_last_pts =
    avctx->pts_correction_last_dts = INT64_MIN;
}

int av_get_exact_bits_per_sample(enum AVCodecID codec_id)
{
    switch (codec_id) {
    case AV_CODEC_ID_8SVX_EXP:
    case AV_CODEC_ID_8SVX_FIB:
    case AV_CODEC_ID_ADPCM_CT:
    case AV_CODEC_ID_ADPCM_IMA_APC:
    case AV_CODEC_ID_ADPCM_IMA_EA_SEAD:
    case AV_CODEC_ID_ADPCM_IMA_OKI:
    case AV_CODEC_ID_ADPCM_IMA_WS:
    case AV_CODEC_ID_ADPCM_G722:
    case AV_CODEC_ID_ADPCM_YAMAHA:
        return 4;
    case AV_CODEC_ID_PCM_ALAW:
    case AV_CODEC_ID_PCM_MULAW:
    case AV_CODEC_ID_PCM_S8:
    case AV_CODEC_ID_PCM_S8_PLANAR:
    case AV_CODEC_ID_PCM_U8:
    case AV_CODEC_ID_PCM_ZORK:
        return 8;
    case AV_CODEC_ID_PCM_S16BE:
    case AV_CODEC_ID_PCM_S16BE_PLANAR:
    case AV_CODEC_ID_PCM_S16LE:
    case AV_CODEC_ID_PCM_S16LE_PLANAR:
    case AV_CODEC_ID_PCM_U16BE:
    case AV_CODEC_ID_PCM_U16LE:
        return 16;
    case AV_CODEC_ID_PCM_S24DAUD:
    case AV_CODEC_ID_PCM_S24BE:
    case AV_CODEC_ID_PCM_S24LE:
    case AV_CODEC_ID_PCM_S24LE_PLANAR:
    case AV_CODEC_ID_PCM_U24BE:
    case AV_CODEC_ID_PCM_U24LE:
        return 24;
    case AV_CODEC_ID_PCM_S32BE:
    case AV_CODEC_ID_PCM_S32LE:
    case AV_CODEC_ID_PCM_S32LE_PLANAR:
    case AV_CODEC_ID_PCM_U32BE:
    case AV_CODEC_ID_PCM_U32LE:
    case AV_CODEC_ID_PCM_F32BE:
    case AV_CODEC_ID_PCM_F32LE:
        return 32;
    case AV_CODEC_ID_PCM_F64BE:
    case AV_CODEC_ID_PCM_F64LE:
        return 64;
    default:
        return 0;
    }
}

enum AVCodecID av_get_pcm_codec(enum AVSampleFormat fmt, int be)
{
    static const enum AVCodecID map[AV_SAMPLE_FMT_NB][2] = {
        [AV_SAMPLE_FMT_U8  ] = { AV_CODEC_ID_PCM_U8,    AV_CODEC_ID_PCM_U8    },
        [AV_SAMPLE_FMT_S16 ] = { AV_CODEC_ID_PCM_S16LE, AV_CODEC_ID_PCM_S16BE },
        [AV_SAMPLE_FMT_S32 ] = { AV_CODEC_ID_PCM_S32LE, AV_CODEC_ID_PCM_S32BE },
        [AV_SAMPLE_FMT_FLT ] = { AV_CODEC_ID_PCM_F32LE, AV_CODEC_ID_PCM_F32BE },
        [AV_SAMPLE_FMT_DBL ] = { AV_CODEC_ID_PCM_F64LE, AV_CODEC_ID_PCM_F64BE },
        [AV_SAMPLE_FMT_U8P ] = { AV_CODEC_ID_PCM_U8,    AV_CODEC_ID_PCM_U8    },
        [AV_SAMPLE_FMT_S16P] = { AV_CODEC_ID_PCM_S16LE, AV_CODEC_ID_PCM_S16BE },
        [AV_SAMPLE_FMT_S32P] = { AV_CODEC_ID_PCM_S32LE, AV_CODEC_ID_PCM_S32BE },
        [AV_SAMPLE_FMT_FLTP] = { AV_CODEC_ID_PCM_F32LE, AV_CODEC_ID_PCM_F32BE },
        [AV_SAMPLE_FMT_DBLP] = { AV_CODEC_ID_PCM_F64LE, AV_CODEC_ID_PCM_F64BE },
    };
    if (fmt < 0 || fmt >= AV_SAMPLE_FMT_NB)
        return AV_CODEC_ID_NONE;
    if (be < 0 || be > 1)
        be = AV_NE(1, 0);
    return map[fmt][be];
}

int av_get_bits_per_sample(enum AVCodecID codec_id)
{
    switch (codec_id) {
    case AV_CODEC_ID_ADPCM_SBPRO_2:
        return 2;
    case AV_CODEC_ID_ADPCM_SBPRO_3:
        return 3;
    case AV_CODEC_ID_ADPCM_SBPRO_4:
    case AV_CODEC_ID_ADPCM_IMA_WAV:
    case AV_CODEC_ID_ADPCM_IMA_QT:
    case AV_CODEC_ID_ADPCM_SWF:
    case AV_CODEC_ID_ADPCM_MS:
        return 4;
    default:
        return av_get_exact_bits_per_sample(codec_id);
    }
}

int av_get_audio_frame_duration(AVCodecContext *avctx, int frame_bytes)
{
    int id, sr, ch, ba, tag, bps;

    id  = avctx->codec_id;
    sr  = avctx->sample_rate;
    ch  = avctx->channels;
    ba  = avctx->block_align;
    tag = avctx->codec_tag;
    bps = av_get_exact_bits_per_sample(avctx->codec_id);

    /* codecs with an exact constant bits per sample */
    if (bps > 0 && ch > 0 && frame_bytes > 0 && ch < 32768 && bps < 32768)
        return (frame_bytes * 8LL) / (bps * ch);
    bps = avctx->bits_per_coded_sample;

    /* codecs with a fixed packet duration */
    switch (id) {
    case AV_CODEC_ID_ADPCM_ADX:    return   32;
    case AV_CODEC_ID_ADPCM_IMA_QT: return   64;
    case AV_CODEC_ID_ADPCM_EA_XAS: return  128;
    case AV_CODEC_ID_AMR_NB:
    case AV_CODEC_ID_EVRC:
    case AV_CODEC_ID_GSM:
    case AV_CODEC_ID_QCELP:
    case AV_CODEC_ID_RA_288:       return  160;
    case AV_CODEC_ID_AMR_WB:
    case AV_CODEC_ID_GSM_MS:       return  320;
    case AV_CODEC_ID_MP1:          return  384;
    case AV_CODEC_ID_ATRAC1:       return  512;
    case AV_CODEC_ID_ATRAC3:       return 1024;
    case AV_CODEC_ID_MP2:
    case AV_CODEC_ID_MUSEPACK7:    return 1152;
    case AV_CODEC_ID_AC3:          return 1536;
    }

    if (sr > 0) {
        /* calc from sample rate */
        if (id == AV_CODEC_ID_TTA)
            return 256 * sr / 245;

        if (ch > 0) {
            /* calc from sample rate and channels */
            if (id == AV_CODEC_ID_BINKAUDIO_DCT)
                return (480 << (sr / 22050)) / ch;
        }
    }

    if (ba > 0) {
        /* calc from block_align */
        if (id == AV_CODEC_ID_SIPR) {
            switch (ba) {
            case 20: return 160;
            case 19: return 144;
            case 29: return 288;
            case 37: return 480;
            }
        } else if (id == AV_CODEC_ID_ILBC) {
            switch (ba) {
            case 38: return 160;
            case 50: return 240;
            }
        }
    }

    if (frame_bytes > 0) {
        /* calc from frame_bytes only */
        if (id == AV_CODEC_ID_TRUESPEECH)
            return 240 * (frame_bytes / 32);
        if (id == AV_CODEC_ID_NELLYMOSER)
            return 256 * (frame_bytes / 64);
        if (id == AV_CODEC_ID_RA_144)
            return 160 * (frame_bytes / 20);
        if (id == AV_CODEC_ID_G723_1)
            return 240 * (frame_bytes / 24);

        if (bps > 0) {
            /* calc from frame_bytes and bits_per_coded_sample */
            if (id == AV_CODEC_ID_ADPCM_G726)
                return frame_bytes * 8 / bps;
        }

        if (ch > 0) {
            /* calc from frame_bytes and channels */
            switch (id) {
            case AV_CODEC_ID_ADPCM_AFC:
                return frame_bytes / (9 * ch) * 16;
            case AV_CODEC_ID_ADPCM_4XM:
            case AV_CODEC_ID_ADPCM_IMA_ISS:
                return (frame_bytes - 4 * ch) * 2 / ch;
            case AV_CODEC_ID_ADPCM_IMA_SMJPEG:
                return (frame_bytes - 4) * 2 / ch;
            case AV_CODEC_ID_ADPCM_IMA_AMV:
                return (frame_bytes - 8) * 2 / ch;
            case AV_CODEC_ID_ADPCM_XA:
                return (frame_bytes / 128) * 224 / ch;
            case AV_CODEC_ID_INTERPLAY_DPCM:
                return (frame_bytes - 6 - ch) / ch;
            case AV_CODEC_ID_ROQ_DPCM:
                return (frame_bytes - 8) / ch;
            case AV_CODEC_ID_XAN_DPCM:
                return (frame_bytes - 2 * ch) / ch;
            case AV_CODEC_ID_MACE3:
                return 3 * frame_bytes / ch;
            case AV_CODEC_ID_MACE6:
                return 6 * frame_bytes / ch;
            case AV_CODEC_ID_PCM_LXF:
                return 2 * (frame_bytes / (5 * ch));
            case AV_CODEC_ID_IAC:
            case AV_CODEC_ID_IMC:
                return 4 * frame_bytes / ch;
            }

            if (tag) {
                /* calc from frame_bytes, channels, and codec_tag */
                if (id == AV_CODEC_ID_SOL_DPCM) {
                    if (tag == 3)
                        return frame_bytes / ch;
                    else
                        return frame_bytes * 2 / ch;
                }
            }

            if (ba > 0) {
                /* calc from frame_bytes, channels, and block_align */
                int blocks = frame_bytes / ba;
                switch (avctx->codec_id) {
                case AV_CODEC_ID_ADPCM_IMA_WAV:
                    return blocks * (1 + (ba - 4 * ch) / (4 * ch) * 8);
                case AV_CODEC_ID_ADPCM_IMA_DK3:
                    return blocks * (((ba - 16) * 2 / 3 * 4) / ch);
                case AV_CODEC_ID_ADPCM_IMA_DK4:
                    return blocks * (1 + (ba - 4 * ch) * 2 / ch);
                case AV_CODEC_ID_ADPCM_MS:
                    return blocks * (2 + (ba - 7 * ch) * 2 / ch);
                }
            }

            if (bps > 0) {
                /* calc from frame_bytes, channels, and bits_per_coded_sample */
                switch (avctx->codec_id) {
                case AV_CODEC_ID_PCM_DVD:
                    if(bps<4)
                        return 0;
                    return 2 * (frame_bytes / ((bps * 2 / 8) * ch));
                case AV_CODEC_ID_PCM_BLURAY:
                    if(bps<4)
                        return 0;
                    return frame_bytes / ((FFALIGN(ch, 2) * bps) / 8);
                case AV_CODEC_ID_S302M:
                    return 2 * (frame_bytes / ((bps + 4) / 4)) / ch;
                }
            }
        }
    }

    return 0;
}

#if !HAVE_THREADS
int ff_thread_init(AVCodecContext *s)
{
    return -1;
}

#endif

unsigned int av_xiphlacing(unsigned char *s, unsigned int v)
{
    unsigned int n = 0;

    while (v >= 0xff) {
        *s++ = 0xff;
        v -= 0xff;
        n++;
    }
    *s = v;
    n++;
    return n;
}

int ff_match_2uint16(const uint16_t(*tab)[2], int size, int a, int b)
{
    int i;
    for (i = 0; i < size && !(tab[i][0] == a && tab[i][1] == b); i++) ;
    return i;
}

#if FF_API_MISSING_SAMPLE
void av_log_missing_feature(void *avc, const char *feature, int want_sample)
{
    av_log(avc, AV_LOG_WARNING, "%s is not implemented. Update your FFmpeg "
            "version to the newest one from Git. If the problem still "
            "occurs, it means that your file has a feature which has not "
            "been implemented.\n", feature);
    if(want_sample)
        av_log_ask_for_sample(avc, NULL);
}

void av_log_ask_for_sample(void *avc, const char *msg, ...)
{
    va_list argument_list;

    va_start(argument_list, msg);

    if (msg)
        av_vlog(avc, AV_LOG_WARNING, msg, argument_list);
    av_log(avc, AV_LOG_WARNING, "If you want to help, upload a sample "
            "of this file to ftp://upload.ffmpeg.org/MPlayer/incoming/ "
            "and contact the ffmpeg-devel mailing list.\n");

    va_end(argument_list);
}
#endif /* FF_API_MISSING_SAMPLE */

static AVHWAccel *first_hwaccel = NULL;

void av_register_hwaccel(AVHWAccel *hwaccel)
{
    AVHWAccel **p = &first_hwaccel;
    while (*p)
        p = &(*p)->next;
    *p = hwaccel;
    hwaccel->next = NULL;
}

AVHWAccel *av_hwaccel_next(AVHWAccel *hwaccel)
{
    return hwaccel ? hwaccel->next : first_hwaccel;
}

AVHWAccel *ff_find_hwaccel(enum AVCodecID codec_id, enum AVPixelFormat pix_fmt)
{
    AVHWAccel *hwaccel = NULL;

    while ((hwaccel = av_hwaccel_next(hwaccel)))
        if (hwaccel->id == codec_id
            && hwaccel->pix_fmt == pix_fmt)
            return hwaccel;
    return NULL;
}

int av_lockmgr_register(int (*cb)(void **mutex, enum AVLockOp op))
{
    if (ff_lockmgr_cb) {
        if (ff_lockmgr_cb(&codec_mutex, AV_LOCK_DESTROY))
            return -1;
        if (ff_lockmgr_cb(&avformat_mutex, AV_LOCK_DESTROY))
            return -1;
    }

    ff_lockmgr_cb = cb;

    if (ff_lockmgr_cb) {
        if (ff_lockmgr_cb(&codec_mutex, AV_LOCK_CREATE))
            return -1;
        if (ff_lockmgr_cb(&avformat_mutex, AV_LOCK_CREATE))
            return -1;
    }
    return 0;
}

int ff_lock_avcodec(AVCodecContext *log_ctx)
{
    if (ff_lockmgr_cb) {
        if ((*ff_lockmgr_cb)(&codec_mutex, AV_LOCK_OBTAIN))
            return -1;
    }
    entangled_thread_counter++;
    if (entangled_thread_counter != 1) {
        av_log(log_ctx, AV_LOG_ERROR, "Insufficient thread locking around avcodec_open/close()\n");
        ff_avcodec_locked = 1;
        ff_unlock_avcodec();
        return AVERROR(EINVAL);
    }
    av_assert0(!ff_avcodec_locked);
    ff_avcodec_locked = 1;
    return 0;
}

int ff_unlock_avcodec(void)
{
    av_assert0(ff_avcodec_locked);
    ff_avcodec_locked = 0;
    entangled_thread_counter--;
    if (ff_lockmgr_cb) {
        if ((*ff_lockmgr_cb)(&codec_mutex, AV_LOCK_RELEASE))
            return -1;
    }
    return 0;
}

int avpriv_lock_avformat(void)
{
    if (ff_lockmgr_cb) {
        if ((*ff_lockmgr_cb)(&avformat_mutex, AV_LOCK_OBTAIN))
            return -1;
    }
    return 0;
}

int avpriv_unlock_avformat(void)
{
    if (ff_lockmgr_cb) {
        if ((*ff_lockmgr_cb)(&avformat_mutex, AV_LOCK_RELEASE))
            return -1;
    }
    return 0;
}

unsigned int avpriv_toupper4(unsigned int x)
{
    return av_toupper(x & 0xFF) +
          (av_toupper((x >>  8) & 0xFF) << 8)  +
          (av_toupper((x >> 16) & 0xFF) << 16) +
          (av_toupper((x >> 24) & 0xFF) << 24);
}

int ff_thread_ref_frame(ThreadFrame *dst, ThreadFrame *src)
{
    int ret;

    dst->owner = src->owner;

    ret = av_frame_ref(dst->f, src->f);
    if (ret < 0)
        return ret;

    if (src->progress &&
        !(dst->progress = av_buffer_ref(src->progress))) {
        ff_thread_release_buffer(dst->owner, dst);
        return AVERROR(ENOMEM);
    }

    return 0;
}

#if !HAVE_THREADS

int ff_thread_get_buffer(AVCodecContext *avctx, ThreadFrame *f, int flags)
{
    f->owner = avctx;
    return ff_get_buffer(avctx, f->f, flags);
}

void ff_thread_release_buffer(AVCodecContext *avctx, ThreadFrame *f)
{
    av_frame_unref(f->f);
}

void ff_thread_finish_setup(AVCodecContext *avctx)
{
}

void ff_thread_report_progress(ThreadFrame *f, int progress, int field)
{
}

void ff_thread_await_progress(ThreadFrame *f, int progress, int field)
{
}

int ff_thread_can_start_frame(AVCodecContext *avctx)
{
    return 1;
}

#endif

enum AVMediaType avcodec_get_type(enum AVCodecID codec_id)
{
    AVCodec *c= avcodec_find_decoder(codec_id);
    if(!c)
        c= avcodec_find_encoder(codec_id);
    if(c)
        return c->type;

    if (codec_id <= AV_CODEC_ID_NONE)
        return AVMEDIA_TYPE_UNKNOWN;
    else if (codec_id < AV_CODEC_ID_FIRST_AUDIO)
        return AVMEDIA_TYPE_VIDEO;
    else if (codec_id < AV_CODEC_ID_FIRST_SUBTITLE)
        return AVMEDIA_TYPE_AUDIO;
    else if (codec_id < AV_CODEC_ID_FIRST_UNKNOWN)
        return AVMEDIA_TYPE_SUBTITLE;

    return AVMEDIA_TYPE_UNKNOWN;
}

int avcodec_is_open(AVCodecContext *s)
{
    return !!s->internal;
}

int avpriv_bprint_to_extradata(AVCodecContext *avctx, struct AVBPrint *buf)
{
    int ret;
    char *str;

    ret = av_bprint_finalize(buf, &str);
    if (ret < 0)
        return ret;
    avctx->extradata = str;
    /* Note: the string is NUL terminated (so extradata can be read as a
     * string), but the ending character is not accounted in the size (in
     * binary formats you are likely not supposed to mux that character). When
     * extradata is copied, it is also padded with FF_INPUT_BUFFER_PADDING_SIZE
     * zeros. */
    avctx->extradata_size = buf->len;
    return 0;
}

const uint8_t *avpriv_find_start_code(const uint8_t *av_restrict p,
                                      const uint8_t *end,
                                      uint32_t *av_restrict state)
{
    int i;

    assert(p <= end);
    if (p >= end)
        return end;

    for (i = 0; i < 3; i++) {
        uint32_t tmp = *state << 8;
        *state = tmp + *(p++);
        if (tmp == 0x100 || p == end)
            return p;
    }

    while (p < end) {
        if      (p[-1] > 1      ) p += 3;
        else if (p[-2]          ) p += 2;
        else if (p[-3]|(p[-1]-1)) p++;
        else {
            p++;
            break;
        }
    }

    p = FFMIN(p, end) - 4;
    *state = AV_RB32(p);

    return p + 4;
}<|MERGE_RESOLUTION|>--- conflicted
+++ resolved
@@ -761,13 +761,9 @@
             const AVPixFmtDescriptor *desc = av_pix_fmt_desc_get(frame->format);
 
             planes = av_pix_fmt_count_planes(frame->format);
-<<<<<<< HEAD
-            if (!planes)
-=======
             /* workaround for AVHWAccel plane count of 0, buf[0] is used as
                check for allocated buffers: make libavcodec happy */
             if (desc && desc->flags & PIX_FMT_HWACCEL)
->>>>>>> c24469e8
                 planes = 1;
             if (!desc || planes <= 0) {
                 ret = AVERROR(EINVAL);
