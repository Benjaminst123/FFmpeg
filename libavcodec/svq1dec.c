--- conflicted
+++ resolved
@@ -636,14 +636,9 @@
             return AVERROR_INVALIDDATA;
         }
 
-<<<<<<< HEAD
-        av_fast_padded_malloc(&s->pkt_swapped, &s->pkt_swapped_allocated,
-                       buf_size);
-=======
         av_fast_padded_malloc(&s->pkt_swapped,
                               &s->pkt_swapped_allocated,
                               buf_size);
->>>>>>> 1fd55ec5
         if (!s->pkt_swapped)
             return AVERROR(ENOMEM);
 
