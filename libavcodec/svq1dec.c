/*
 * SVQ1 decoder
 * ported to MPlayer by Arpi <arpi@thot.banki.hu>
 * ported to libavcodec by Nick Kurshev <nickols_k@mail.ru>
 *
 * Copyright (c) 2002 The Xine Project
 * Copyright (c) 2002 The FFmpeg Project
 *
 * SVQ1 Encoder (c) 2004 Mike Melanson <melanson@pcisys.net>
 *
 * This file is part of FFmpeg.
 *
 * FFmpeg is free software; you can redistribute it and/or
 * modify it under the terms of the GNU Lesser General Public
 * License as published by the Free Software Foundation; either
 * version 2.1 of the License, or (at your option) any later version.
 *
 * FFmpeg is distributed in the hope that it will be useful,
 * but WITHOUT ANY WARRANTY; without even the implied warranty of
 * MERCHANTABILITY or FITNESS FOR A PARTICULAR PURPOSE.  See the GNU
 * Lesser General Public License for more details.
 *
 * You should have received a copy of the GNU Lesser General Public
 * License along with FFmpeg; if not, write to the Free Software
 * Foundation, Inc., 51 Franklin Street, Fifth Floor, Boston, MA 02110-1301 USA
 */

/**
 * @file
 * Sorenson Vector Quantizer #1 (SVQ1) video codec.
 * For more information of the SVQ1 algorithm, visit:
 *   http://www.pcisys.net/~melanson/codecs/
 */

#include "avcodec.h"
#include "get_bits.h"
#include "h263.h"
#include "hpeldsp.h"
#include "internal.h"
#include "mathops.h"
#include "svq1.h"

static VLC svq1_block_type;
static VLC svq1_motion_component;
static VLC svq1_intra_multistage[6];
static VLC svq1_inter_multistage[6];
static VLC svq1_intra_mean;
static VLC svq1_inter_mean;

/* motion vector (prediction) */
typedef struct svq1_pmv_s {
    int x;
    int y;
} svq1_pmv;

typedef struct SVQ1Context {
    HpelDSPContext hdsp;
    GetBitContext gb;
    AVFrame *prev;

    uint8_t *pkt_swapped;
    int pkt_swapped_allocated;

    int width;
    int height;
    int frame_code;
    int nonref;         // 1 if the current frame won't be referenced
} SVQ1Context;

static const uint8_t string_table[256] = {
    0x00, 0xD5, 0x7F, 0xAA, 0xFE, 0x2B, 0x81, 0x54,
    0x29, 0xFC, 0x56, 0x83, 0xD7, 0x02, 0xA8, 0x7D,
    0x52, 0x87, 0x2D, 0xF8, 0xAC, 0x79, 0xD3, 0x06,
    0x7B, 0xAE, 0x04, 0xD1, 0x85, 0x50, 0xFA, 0x2F,
    0xA4, 0x71, 0xDB, 0x0E, 0x5A, 0x8F, 0x25, 0xF0,
    0x8D, 0x58, 0xF2, 0x27, 0x73, 0xA6, 0x0C, 0xD9,
    0xF6, 0x23, 0x89, 0x5C, 0x08, 0xDD, 0x77, 0xA2,
    0xDF, 0x0A, 0xA0, 0x75, 0x21, 0xF4, 0x5E, 0x8B,
    0x9D, 0x48, 0xE2, 0x37, 0x63, 0xB6, 0x1C, 0xC9,
    0xB4, 0x61, 0xCB, 0x1E, 0x4A, 0x9F, 0x35, 0xE0,
    0xCF, 0x1A, 0xB0, 0x65, 0x31, 0xE4, 0x4E, 0x9B,
    0xE6, 0x33, 0x99, 0x4C, 0x18, 0xCD, 0x67, 0xB2,
    0x39, 0xEC, 0x46, 0x93, 0xC7, 0x12, 0xB8, 0x6D,
    0x10, 0xC5, 0x6F, 0xBA, 0xEE, 0x3B, 0x91, 0x44,
    0x6B, 0xBE, 0x14, 0xC1, 0x95, 0x40, 0xEA, 0x3F,
    0x42, 0x97, 0x3D, 0xE8, 0xBC, 0x69, 0xC3, 0x16,
    0xEF, 0x3A, 0x90, 0x45, 0x11, 0xC4, 0x6E, 0xBB,
    0xC6, 0x13, 0xB9, 0x6C, 0x38, 0xED, 0x47, 0x92,
    0xBD, 0x68, 0xC2, 0x17, 0x43, 0x96, 0x3C, 0xE9,
    0x94, 0x41, 0xEB, 0x3E, 0x6A, 0xBF, 0x15, 0xC0,
    0x4B, 0x9E, 0x34, 0xE1, 0xB5, 0x60, 0xCA, 0x1F,
    0x62, 0xB7, 0x1D, 0xC8, 0x9C, 0x49, 0xE3, 0x36,
    0x19, 0xCC, 0x66, 0xB3, 0xE7, 0x32, 0x98, 0x4D,
    0x30, 0xE5, 0x4F, 0x9A, 0xCE, 0x1B, 0xB1, 0x64,
    0x72, 0xA7, 0x0D, 0xD8, 0x8C, 0x59, 0xF3, 0x26,
    0x5B, 0x8E, 0x24, 0xF1, 0xA5, 0x70, 0xDA, 0x0F,
    0x20, 0xF5, 0x5F, 0x8A, 0xDE, 0x0B, 0xA1, 0x74,
    0x09, 0xDC, 0x76, 0xA3, 0xF7, 0x22, 0x88, 0x5D,
    0xD6, 0x03, 0xA9, 0x7C, 0x28, 0xFD, 0x57, 0x82,
    0xFF, 0x2A, 0x80, 0x55, 0x01, 0xD4, 0x7E, 0xAB,
    0x84, 0x51, 0xFB, 0x2E, 0x7A, 0xAF, 0x05, 0xD0,
    0xAD, 0x78, 0xD2, 0x07, 0x53, 0x86, 0x2C, 0xF9
};

#define SVQ1_PROCESS_VECTOR()                                           \
    for (; level > 0; i++) {                                            \
        /* process next depth */                                        \
        if (i == m) {                                                   \
            m = n;                                                      \
            if (--level == 0)                                           \
                break;                                                  \
        }                                                               \
        /* divide block if next bit set */                              \
        if (!get_bits1(bitbuf))                                         \
            break;                                                      \
        /* add child nodes */                                           \
        list[n++] = list[i];                                            \
        list[n++] = list[i] + (((level & 1) ? pitch : 1) << ((level >> 1) + 1));\
    }

#define SVQ1_ADD_CODEBOOK()                                             \
    /* add codebook entries to vector */                                \
    for (j = 0; j < stages; j++) {                                      \
        n3  = codebook[entries[j]] ^ 0x80808080;                        \
        n1 += (n3 & 0xFF00FF00) >> 8;                                   \
        n2 +=  n3 & 0x00FF00FF;                                         \
    }                                                                   \
                                                                        \
    /* clip to [0..255] */                                              \
    if (n1 & 0xFF00FF00) {                                              \
        n3  = (n1 >> 15  & 0x00010001 | 0x01000100) - 0x00010001;       \
        n1 += 0x7F007F00;                                               \
        n1 |= (~n1 >> 15 & 0x00010001 | 0x01000100) - 0x00010001;       \
        n1 &= n3 & 0x00FF00FF;                                          \
    }                                                                   \
                                                                        \
    if (n2 & 0xFF00FF00) {                                              \
        n3  = (n2 >> 15  & 0x00010001 | 0x01000100) - 0x00010001;       \
        n2 += 0x7F007F00;                                               \
        n2 |= (~n2 >> 15 & 0x00010001 | 0x01000100) - 0x00010001;       \
        n2 &= n3 & 0x00FF00FF;                                          \
    }

#define SVQ1_CALC_CODEBOOK_ENTRIES(cbook)                               \
    codebook = (const uint32_t *)cbook[level];                          \
    if (stages > 0)                                                     \
        bit_cache = get_bits(bitbuf, 4 * stages);                       \
    /* calculate codebook entries for this vector */                    \
    for (j = 0; j < stages; j++) {                                      \
        entries[j] = (((bit_cache >> (4 * (stages - j - 1))) & 0xF) +   \
                      16 * j) << (level + 1);                           \
    }                                                                   \
    mean -= stages * 128;                                               \
    n4    = (mean << 16) + mean;

static int svq1_decode_block_intra(GetBitContext *bitbuf, uint8_t *pixels,
                                   int pitch)
{
    uint32_t bit_cache;
    uint8_t *list[63];
    uint32_t *dst;
    const uint32_t *codebook;
    int entries[6];
    int i, j, m, n;
    int stages;
    unsigned mean;
    unsigned x, y, width, height, level;
    uint32_t n1, n2, n3, n4;

    /* initialize list for breadth first processing of vectors */
    list[0] = pixels;

    /* recursively process vector */
    for (i = 0, m = 1, n = 1, level = 5; i < n; i++) {
        SVQ1_PROCESS_VECTOR();

        /* destination address and vector size */
        dst    = (uint32_t *)list[i];
        width  = 1 << ((4 + level) / 2);
        height = 1 << ((3 + level) / 2);

        /* get number of stages (-1 skips vector, 0 for mean only) */
        stages = get_vlc2(bitbuf, svq1_intra_multistage[level].table, 3, 3) - 1;

        if (stages == -1) {
            for (y = 0; y < height; y++)
                memset(&dst[y * (pitch / 4)], 0, width);
            continue;   /* skip vector */
        }

<<<<<<< HEAD
        if ((stages > 0 && level >= 4)) {
            av_dlog(NULL,
=======
        if ((stages > 0 && level >= 4) || stages < 0) {
            ff_dlog(NULL,
>>>>>>> 6a85dfc8
                    "Error (svq1_decode_block_intra): invalid vector: stages=%i level=%i\n",
                    stages, level);
            return AVERROR_INVALIDDATA;  /* invalid vector */
        }
        av_assert0(stages >= 0);

        mean = get_vlc2(bitbuf, svq1_intra_mean.table, 8, 3);

        if (stages == 0) {
            for (y = 0; y < height; y++)
                memset(&dst[y * (pitch / 4)], mean, width);
        } else {
            SVQ1_CALC_CODEBOOK_ENTRIES(ff_svq1_intra_codebooks);

            for (y = 0; y < height; y++) {
                for (x = 0; x < width / 4; x++, codebook++) {
                    n1 = n4;
                    n2 = n4;
                    SVQ1_ADD_CODEBOOK()
                    /* store result */
                    dst[x] = n1 << 8 | n2;
                }
                dst += pitch / 4;
            }
        }
    }

    return 0;
}

static int svq1_decode_block_non_intra(GetBitContext *bitbuf, uint8_t *pixels,
                                       int pitch)
{
    uint32_t bit_cache;
    uint8_t *list[63];
    uint32_t *dst;
    const uint32_t *codebook;
    int entries[6];
    int i, j, m, n;
    int stages;
    unsigned mean;
    int x, y, width, height, level;
    uint32_t n1, n2, n3, n4;

    /* initialize list for breadth first processing of vectors */
    list[0] = pixels;

    /* recursively process vector */
    for (i = 0, m = 1, n = 1, level = 5; i < n; i++) {
        SVQ1_PROCESS_VECTOR();

        /* destination address and vector size */
        dst    = (uint32_t *)list[i];
        width  = 1 << ((4 + level) / 2);
        height = 1 << ((3 + level) / 2);

        /* get number of stages (-1 skips vector, 0 for mean only) */
        stages = get_vlc2(bitbuf, svq1_inter_multistage[level].table, 3, 2) - 1;

        if (stages == -1)
            continue;           /* skip vector */

<<<<<<< HEAD
        if ((stages > 0 && level >= 4)) {
            av_dlog(NULL,
=======
        if ((stages > 0 && level >= 4) || stages < 0) {
            ff_dlog(NULL,
>>>>>>> 6a85dfc8
                    "Error (svq1_decode_block_non_intra): invalid vector: stages=%i level=%i\n",
                    stages, level);
            return AVERROR_INVALIDDATA;  /* invalid vector */
        }
        av_assert0(stages >= 0);

        mean = get_vlc2(bitbuf, svq1_inter_mean.table, 9, 3) - 256;

        SVQ1_CALC_CODEBOOK_ENTRIES(ff_svq1_inter_codebooks);

        for (y = 0; y < height; y++) {
            for (x = 0; x < width / 4; x++, codebook++) {
                n3 = dst[x];
                /* add mean value to vector */
                n1 = n4 + ((n3 & 0xFF00FF00) >> 8);
                n2 = n4 +  (n3 & 0x00FF00FF);
                SVQ1_ADD_CODEBOOK()
                /* store result */
                dst[x] = n1 << 8 | n2;
            }
            dst += pitch / 4;
        }
    }
    return 0;
}

static int svq1_decode_motion_vector(GetBitContext *bitbuf, svq1_pmv *mv,
                                     svq1_pmv **pmv)
{
    int diff;
    int i;

    for (i = 0; i < 2; i++) {
        /* get motion code */
        diff = get_vlc2(bitbuf, svq1_motion_component.table, 7, 2);
        if (diff < 0)
            return AVERROR_INVALIDDATA;
        else if (diff) {
            if (get_bits1(bitbuf))
                diff = -diff;
        }

        /* add median of motion vector predictors and clip result */
        if (i == 1)
            mv->y = sign_extend(diff + mid_pred(pmv[0]->y, pmv[1]->y, pmv[2]->y), 6);
        else
            mv->x = sign_extend(diff + mid_pred(pmv[0]->x, pmv[1]->x, pmv[2]->x), 6);
    }

    return 0;
}

static void svq1_skip_block(uint8_t *current, uint8_t *previous,
                            int pitch, int x, int y)
{
    uint8_t *src;
    uint8_t *dst;
    int i;

    src = &previous[x + y * pitch];
    dst = current;

    for (i = 0; i < 16; i++) {
        memcpy(dst, src, 16);
        src += pitch;
        dst += pitch;
    }
}

static int svq1_motion_inter_block(HpelDSPContext *hdsp, GetBitContext *bitbuf,
                                   uint8_t *current, uint8_t *previous,
                                   int pitch, svq1_pmv *motion, int x, int y,
                                   int width, int height)
{
    uint8_t *src;
    uint8_t *dst;
    svq1_pmv mv;
    svq1_pmv *pmv[3];
    int result;

    /* predict and decode motion vector */
    pmv[0] = &motion[0];
    if (y == 0) {
        pmv[1] =
        pmv[2] = pmv[0];
    } else {
        pmv[1] = &motion[x / 8 + 2];
        pmv[2] = &motion[x / 8 + 4];
    }

    result = svq1_decode_motion_vector(bitbuf, &mv, pmv);
    if (result)
        return result;

    motion[0].x         =
    motion[x / 8 + 2].x =
    motion[x / 8 + 3].x = mv.x;
    motion[0].y         =
    motion[x / 8 + 2].y =
    motion[x / 8 + 3].y = mv.y;

    mv.x = av_clip(mv.x, -2 * x, 2 * (width  - x - 16));
    mv.y = av_clip(mv.y, -2 * y, 2 * (height - y - 16));

    src = &previous[(x + (mv.x >> 1)) + (y + (mv.y >> 1)) * pitch];
    dst = current;

    hdsp->put_pixels_tab[0][(mv.y & 1) << 1 | (mv.x & 1)](dst, src, pitch, 16);

    return 0;
}

static int svq1_motion_inter_4v_block(HpelDSPContext *hdsp, GetBitContext *bitbuf,
                                      uint8_t *current, uint8_t *previous,
                                      int pitch, svq1_pmv *motion, int x, int y,
                                      int width, int height)
{
    uint8_t *src;
    uint8_t *dst;
    svq1_pmv mv;
    svq1_pmv *pmv[4];
    int i, result;

    /* predict and decode motion vector (0) */
    pmv[0] = &motion[0];
    if (y == 0) {
        pmv[1] =
        pmv[2] = pmv[0];
    } else {
        pmv[1] = &motion[(x / 8) + 2];
        pmv[2] = &motion[(x / 8) + 4];
    }

    result = svq1_decode_motion_vector(bitbuf, &mv, pmv);
    if (result)
        return result;

    /* predict and decode motion vector (1) */
    pmv[0] = &mv;
    if (y == 0) {
        pmv[1] =
        pmv[2] = pmv[0];
    } else {
        pmv[1] = &motion[(x / 8) + 3];
    }
    result = svq1_decode_motion_vector(bitbuf, &motion[0], pmv);
    if (result)
        return result;

    /* predict and decode motion vector (2) */
    pmv[1] = &motion[0];
    pmv[2] = &motion[(x / 8) + 1];

    result = svq1_decode_motion_vector(bitbuf, &motion[(x / 8) + 2], pmv);
    if (result)
        return result;

    /* predict and decode motion vector (3) */
    pmv[2] = &motion[(x / 8) + 2];
    pmv[3] = &motion[(x / 8) + 3];

    result = svq1_decode_motion_vector(bitbuf, pmv[3], pmv);
    if (result)
        return result;

    /* form predictions */
    for (i = 0; i < 4; i++) {
        int mvx = pmv[i]->x + (i  & 1) * 16;
        int mvy = pmv[i]->y + (i >> 1) * 16;

        // FIXME: clipping or padding?
        mvx = av_clip(mvx, -2 * x, 2 * (width  - x - 8));
        mvy = av_clip(mvy, -2 * y, 2 * (height - y - 8));

        src = &previous[(x + (mvx >> 1)) + (y + (mvy >> 1)) * pitch];
        dst = current;

        hdsp->put_pixels_tab[1][((mvy & 1) << 1) | (mvx & 1)](dst, src, pitch, 8);

        /* select next block */
        if (i & 1)
            current += 8 * (pitch - 1);
        else
            current += 8;
    }

    return 0;
}

static int svq1_decode_delta_block(AVCodecContext *avctx, HpelDSPContext *hdsp,
                                   GetBitContext *bitbuf,
                                   uint8_t *current, uint8_t *previous,
                                   int pitch, svq1_pmv *motion, int x, int y,
                                   int width, int height)
{
    uint32_t block_type;
    int result = 0;

    /* get block type */
    block_type = get_vlc2(bitbuf, svq1_block_type.table, 2, 2);

    /* reset motion vectors */
    if (block_type == SVQ1_BLOCK_SKIP || block_type == SVQ1_BLOCK_INTRA) {
        motion[0].x         =
        motion[0].y         =
        motion[x / 8 + 2].x =
        motion[x / 8 + 2].y =
        motion[x / 8 + 3].x =
        motion[x / 8 + 3].y = 0;
    }

    switch (block_type) {
    case SVQ1_BLOCK_SKIP:
        svq1_skip_block(current, previous, pitch, x, y);
        break;

    case SVQ1_BLOCK_INTER:
        result = svq1_motion_inter_block(hdsp, bitbuf, current, previous,
                                         pitch, motion, x, y, width, height);

        if (result != 0) {
            ff_dlog(avctx, "Error in svq1_motion_inter_block %i\n", result);
            break;
        }
        result = svq1_decode_block_non_intra(bitbuf, current, pitch);
        break;

    case SVQ1_BLOCK_INTER_4V:
        result = svq1_motion_inter_4v_block(hdsp, bitbuf, current, previous,
                                            pitch, motion, x, y, width, height);

        if (result != 0) {
            ff_dlog(avctx, "Error in svq1_motion_inter_4v_block %i\n", result);
            break;
        }
        result = svq1_decode_block_non_intra(bitbuf, current, pitch);
        break;

    case SVQ1_BLOCK_INTRA:
        result = svq1_decode_block_intra(bitbuf, current, pitch);
        break;
    }

    return result;
}

static void svq1_parse_string(GetBitContext *bitbuf, uint8_t out[257])
{
    uint8_t seed;
    int i;

    out[0] = get_bits(bitbuf, 8);
    seed   = string_table[out[0]];

    for (i = 1; i <= out[0]; i++) {
        out[i] = get_bits(bitbuf, 8) ^ seed;
        seed   = string_table[out[i] ^ seed];
    }
    out[i] = 0;
}

static int svq1_decode_frame_header(AVCodecContext *avctx, AVFrame *frame)
{
    SVQ1Context *s = avctx->priv_data;
    GetBitContext *bitbuf = &s->gb;
    int frame_size_code;
    int width  = s->width;
    int height = s->height;

    skip_bits(bitbuf, 8); /* temporal_reference */

    /* frame type */
    s->nonref = 0;
    switch (get_bits(bitbuf, 2)) {
    case 0:
        frame->pict_type = AV_PICTURE_TYPE_I;
        break;
    case 2:
        s->nonref = 1;
    case 1:
        frame->pict_type = AV_PICTURE_TYPE_P;
        break;
    default:
        av_log(avctx, AV_LOG_ERROR, "Invalid frame type.\n");
        return AVERROR_INVALIDDATA;
    }

    if (frame->pict_type == AV_PICTURE_TYPE_I) {
        /* unknown fields */
        if (s->frame_code == 0x50 || s->frame_code == 0x60) {
            int csum = get_bits(bitbuf, 16);

            csum = ff_svq1_packet_checksum(bitbuf->buffer,
                                           bitbuf->size_in_bits >> 3,
                                           csum);

            ff_dlog(avctx, "%s checksum (%02x) for packet data\n",
                    (csum == 0) ? "correct" : "incorrect", csum);
        }

        if ((s->frame_code ^ 0x10) >= 0x50) {
            uint8_t msg[257];

            svq1_parse_string(bitbuf, msg);

            av_log(avctx, AV_LOG_INFO,
                   "embedded message:\n%s\n", ((char *)msg) + 1);
        }

        skip_bits(bitbuf, 2);
        skip_bits(bitbuf, 2);
        skip_bits1(bitbuf);

        /* load frame size */
        frame_size_code = get_bits(bitbuf, 3);

        if (frame_size_code == 7) {
            /* load width, height (12 bits each) */
            width  = get_bits(bitbuf, 12);
            height = get_bits(bitbuf, 12);

            if (!width || !height)
                return AVERROR_INVALIDDATA;
        } else {
            /* get width, height from table */
            width  = ff_svq1_frame_size_table[frame_size_code][0];
            height = ff_svq1_frame_size_table[frame_size_code][1];
        }
    }

    /* unknown fields */
    if (get_bits1(bitbuf)) {
        skip_bits1(bitbuf);    /* use packet checksum if (1) */
        skip_bits1(bitbuf);    /* component checksums after image data if (1) */

        if (get_bits(bitbuf, 2) != 0)
            return AVERROR_INVALIDDATA;
    }

    if (get_bits1(bitbuf)) {
        skip_bits1(bitbuf);
        skip_bits(bitbuf, 4);
        skip_bits1(bitbuf);
        skip_bits(bitbuf, 2);

        if (skip_1stop_8data_bits(bitbuf) < 0)
            return AVERROR_INVALIDDATA;
    }

    s->width  = width;
    s->height = height;
    return 0;
}

static int svq1_decode_frame(AVCodecContext *avctx, void *data,
                             int *got_frame, AVPacket *avpkt)
{
    const uint8_t *buf = avpkt->data;
    int buf_size       = avpkt->size;
    SVQ1Context     *s = avctx->priv_data;
    AVFrame       *cur = data;
    uint8_t *current;
    int result, i, x, y, width, height;
    svq1_pmv *pmv;

    /* initialize bit buffer */
    init_get_bits8(&s->gb, buf, buf_size);

    /* decode frame header */
    s->frame_code = get_bits(&s->gb, 22);

    if ((s->frame_code & ~0x70) || !(s->frame_code & 0x60))
        return AVERROR_INVALIDDATA;

    /* swap some header bytes (why?) */
    if (s->frame_code != 0x20) {
        uint32_t *src;

        if (buf_size < 9 * 4) {
            av_log(avctx, AV_LOG_ERROR, "Input packet too small\n");
            return AVERROR_INVALIDDATA;
        }

        av_fast_padded_malloc(&s->pkt_swapped,
                              &s->pkt_swapped_allocated,
                              buf_size);
        if (!s->pkt_swapped)
            return AVERROR(ENOMEM);

        memcpy(s->pkt_swapped, buf, buf_size);
        buf = s->pkt_swapped;
        init_get_bits(&s->gb, buf, buf_size * 8);
        skip_bits(&s->gb, 22);

        src = (uint32_t *)(s->pkt_swapped + 4);

        if (buf_size < 36)
            return AVERROR_INVALIDDATA;

        for (i = 0; i < 4; i++)
            src[i] = ((src[i] << 16) | (src[i] >> 16)) ^ src[7 - i];
    }

    result = svq1_decode_frame_header(avctx, cur);
    if (result != 0) {
        ff_dlog(avctx, "Error in svq1_decode_frame_header %i\n", result);
        return result;
    }

    result = ff_set_dimensions(avctx, s->width, s->height);
    if (result < 0)
        return result;

    if ((avctx->skip_frame >= AVDISCARD_NONREF && s->nonref) ||
        (avctx->skip_frame >= AVDISCARD_NONKEY &&
         cur->pict_type != AV_PICTURE_TYPE_I) ||
        avctx->skip_frame >= AVDISCARD_ALL)
        return buf_size;

    result = ff_get_buffer(avctx, cur, s->nonref ? 0 : AV_GET_BUFFER_FLAG_REF);
    if (result < 0)
        return result;

    pmv = av_malloc((FFALIGN(s->width, 16) / 8 + 3) * sizeof(*pmv));
    if (!pmv)
        return AVERROR(ENOMEM);

    /* decode y, u and v components */
    for (i = 0; i < 3; i++) {
        int linesize = cur->linesize[i];
        if (i == 0) {
            width    = FFALIGN(s->width,  16);
            height   = FFALIGN(s->height, 16);
        } else {
            if (avctx->flags & CODEC_FLAG_GRAY)
                break;
            width    = FFALIGN(s->width  / 4, 16);
            height   = FFALIGN(s->height / 4, 16);
        }

        current = cur->data[i];

        if (cur->pict_type == AV_PICTURE_TYPE_I) {
            /* keyframe */
            for (y = 0; y < height; y += 16) {
                for (x = 0; x < width; x += 16) {
                    result = svq1_decode_block_intra(&s->gb, &current[x],
                                                     linesize);
                    if (result) {
                        av_log(avctx, AV_LOG_ERROR,
                               "Error in svq1_decode_block %i (keyframe)\n",
                               result);
                        goto err;
                    }
                }
                current += 16 * linesize;
            }
        } else {
            /* delta frame */
            uint8_t *previous = s->prev->data[i];
            if (!previous ||
                s->prev->width != s->width || s->prev->height != s->height) {
                av_log(avctx, AV_LOG_ERROR, "Missing reference frame.\n");
                result = AVERROR_INVALIDDATA;
                goto err;
            }

            memset(pmv, 0, ((width / 8) + 3) * sizeof(svq1_pmv));

            for (y = 0; y < height; y += 16) {
                for (x = 0; x < width; x += 16) {
                    result = svq1_decode_delta_block(avctx, &s->hdsp,
                                                     &s->gb, &current[x],
                                                     previous, linesize,
                                                     pmv, x, y, width, height);
                    if (result != 0) {
                        ff_dlog(avctx,
                                "Error in svq1_decode_delta_block %i\n",
                                result);
                        goto err;
                    }
                }

                pmv[0].x     =
                    pmv[0].y = 0;

                current += 16 * linesize;
            }
        }
    }

    if (!s->nonref) {
        av_frame_unref(s->prev);
        result = av_frame_ref(s->prev, cur);
        if (result < 0)
            goto err;
    }

    *got_frame = 1;
    result     = buf_size;

err:
    av_free(pmv);
    return result;
}

static av_cold int svq1_decode_init(AVCodecContext *avctx)
{
    SVQ1Context *s = avctx->priv_data;
    int i;
    int offset = 0;

    s->prev = av_frame_alloc();
    if (!s->prev)
        return AVERROR(ENOMEM);

    s->width            = avctx->width  + 3 & ~3;
    s->height           = avctx->height + 3 & ~3;
    avctx->pix_fmt      = AV_PIX_FMT_YUV410P;

    ff_hpeldsp_init(&s->hdsp, avctx->flags);

    INIT_VLC_STATIC(&svq1_block_type, 2, 4,
                    &ff_svq1_block_type_vlc[0][1], 2, 1,
                    &ff_svq1_block_type_vlc[0][0], 2, 1, 6);

    INIT_VLC_STATIC(&svq1_motion_component, 7, 33,
                    &ff_mvtab[0][1], 2, 1,
                    &ff_mvtab[0][0], 2, 1, 176);

    for (i = 0; i < 6; i++) {
        static const uint8_t sizes[2][6] = { { 14, 10, 14, 18, 16, 18 },
                                             { 10, 10, 14, 14, 14, 16 } };
        static VLC_TYPE table[168][2];
        svq1_intra_multistage[i].table           = &table[offset];
        svq1_intra_multistage[i].table_allocated = sizes[0][i];
        offset                                  += sizes[0][i];
        init_vlc(&svq1_intra_multistage[i], 3, 8,
                 &ff_svq1_intra_multistage_vlc[i][0][1], 2, 1,
                 &ff_svq1_intra_multistage_vlc[i][0][0], 2, 1,
                 INIT_VLC_USE_NEW_STATIC);
        svq1_inter_multistage[i].table           = &table[offset];
        svq1_inter_multistage[i].table_allocated = sizes[1][i];
        offset                                  += sizes[1][i];
        init_vlc(&svq1_inter_multistage[i], 3, 8,
                 &ff_svq1_inter_multistage_vlc[i][0][1], 2, 1,
                 &ff_svq1_inter_multistage_vlc[i][0][0], 2, 1,
                 INIT_VLC_USE_NEW_STATIC);
    }

    INIT_VLC_STATIC(&svq1_intra_mean, 8, 256,
                    &ff_svq1_intra_mean_vlc[0][1], 4, 2,
                    &ff_svq1_intra_mean_vlc[0][0], 4, 2, 632);

    INIT_VLC_STATIC(&svq1_inter_mean, 9, 512,
                    &ff_svq1_inter_mean_vlc[0][1], 4, 2,
                    &ff_svq1_inter_mean_vlc[0][0], 4, 2, 1434);

    return 0;
}

static av_cold int svq1_decode_end(AVCodecContext *avctx)
{
    SVQ1Context *s = avctx->priv_data;

    av_frame_free(&s->prev);
    av_freep(&s->pkt_swapped);
    s->pkt_swapped_allocated = 0;

    return 0;
}

static void svq1_flush(AVCodecContext *avctx)
{
    SVQ1Context *s = avctx->priv_data;

    av_frame_unref(s->prev);
}

AVCodec ff_svq1_decoder = {
    .name           = "svq1",
    .long_name      = NULL_IF_CONFIG_SMALL("Sorenson Vector Quantizer 1 / Sorenson Video 1 / SVQ1"),
    .type           = AVMEDIA_TYPE_VIDEO,
    .id             = AV_CODEC_ID_SVQ1,
    .priv_data_size = sizeof(SVQ1Context),
    .init           = svq1_decode_init,
    .close          = svq1_decode_end,
    .decode         = svq1_decode_frame,
    .capabilities   = CODEC_CAP_DR1,
    .flush          = svq1_flush,
    .pix_fmts       = (const enum AVPixelFormat[]) { AV_PIX_FMT_YUV410P,
                                                     AV_PIX_FMT_NONE },
};<|MERGE_RESOLUTION|>--- conflicted
+++ resolved
@@ -188,13 +188,8 @@
             continue;   /* skip vector */
         }
 
-<<<<<<< HEAD
         if ((stages > 0 && level >= 4)) {
-            av_dlog(NULL,
-=======
-        if ((stages > 0 && level >= 4) || stages < 0) {
             ff_dlog(NULL,
->>>>>>> 6a85dfc8
                     "Error (svq1_decode_block_intra): invalid vector: stages=%i level=%i\n",
                     stages, level);
             return AVERROR_INVALIDDATA;  /* invalid vector */
@@ -257,13 +252,8 @@
         if (stages == -1)
             continue;           /* skip vector */
 
-<<<<<<< HEAD
         if ((stages > 0 && level >= 4)) {
-            av_dlog(NULL,
-=======
-        if ((stages > 0 && level >= 4) || stages < 0) {
             ff_dlog(NULL,
->>>>>>> 6a85dfc8
                     "Error (svq1_decode_block_non_intra): invalid vector: stages=%i level=%i\n",
                     stages, level);
             return AVERROR_INVALIDDATA;  /* invalid vector */
