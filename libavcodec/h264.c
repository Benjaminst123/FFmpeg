/*
 * H.26L/H.264/AVC/JVT/14496-10/... decoder
 * Copyright (c) 2003 Michael Niedermayer <michaelni@gmx.at>
 *
 * This file is part of FFmpeg.
 *
 * FFmpeg is free software; you can redistribute it and/or
 * modify it under the terms of the GNU Lesser General Public
 * License as published by the Free Software Foundation; either
 * version 2.1 of the License, or (at your option) any later version.
 *
 * FFmpeg is distributed in the hope that it will be useful,
 * but WITHOUT ANY WARRANTY; without even the implied warranty of
 * MERCHANTABILITY or FITNESS FOR A PARTICULAR PURPOSE.  See the GNU
 * Lesser General Public License for more details.
 *
 * You should have received a copy of the GNU Lesser General Public
 * License along with FFmpeg; if not, write to the Free Software
 * Foundation, Inc., 51 Franklin Street, Fifth Floor, Boston, MA 02110-1301 USA
 */

/**
 * @file
 * H.264 / AVC / MPEG4 part10 codec.
 * @author Michael Niedermayer <michaelni@gmx.at>
 */

#define UNCHECKED_BITSTREAM_READER 1

#include "libavutil/avassert.h"
#include "libavutil/imgutils.h"
#include "libavutil/opt.h"
#include "internal.h"
#include "cabac.h"
#include "cabac_functions.h"
#include "dsputil.h"
#include "error_resilience.h"
#include "avcodec.h"
#include "mpegvideo.h"
#include "h264.h"
#include "h264data.h"
#include "h264chroma.h"
#include "h264_mvpred.h"
#include "golomb.h"
#include "mathops.h"
#include "rectangle.h"
#include "svq3.h"
#include "thread.h"
#include "vdpau_internal.h"

#include <assert.h>

static void flush_change(H264Context *h);

const uint16_t ff_h264_mb_sizes[4] = { 256, 384, 512, 768 };

static const uint8_t rem6[QP_MAX_NUM + 1] = {
    0, 1, 2, 3, 4, 5, 0, 1, 2, 3, 4, 5, 0, 1, 2, 3, 4, 5, 0, 1, 2,
    3, 4, 5, 0, 1, 2, 3, 4, 5, 0, 1, 2, 3, 4, 5, 0, 1, 2, 3, 4, 5,
    0, 1, 2, 3, 4, 5, 0, 1, 2, 3, 4, 5, 0, 1, 2, 3, 4, 5, 0, 1, 2,
    3, 4, 5, 0, 1, 2, 3, 4, 5, 0, 1, 2, 3, 4, 5, 0, 1, 2, 3, 4, 5,
    0, 1, 2, 3,
};

static const uint8_t div6[QP_MAX_NUM + 1] = {
    0, 0, 0, 0, 0, 0, 1, 1, 1, 1, 1, 1, 2, 2, 2, 2, 2, 2, 3,  3,  3,
    3, 3, 3, 4, 4, 4, 4, 4, 4, 5, 5, 5, 5, 5, 5, 6, 6, 6, 6,  6,  6,
    7, 7, 7, 7, 7, 7, 8, 8, 8, 8, 8, 8, 9, 9, 9, 9, 9, 9, 10, 10, 10,
   10,10,10,11,11,11,11,11,11,12,12,12,12,12,12,13,13,13, 13, 13, 13,
   14,14,14,14,
};

static const uint8_t field_scan[16+1] = {
    0 + 0 * 4, 0 + 1 * 4, 1 + 0 * 4, 0 + 2 * 4,
    0 + 3 * 4, 1 + 1 * 4, 1 + 2 * 4, 1 + 3 * 4,
    2 + 0 * 4, 2 + 1 * 4, 2 + 2 * 4, 2 + 3 * 4,
    3 + 0 * 4, 3 + 1 * 4, 3 + 2 * 4, 3 + 3 * 4,
};

static const uint8_t field_scan8x8[64+1] = {
    0 + 0 * 8, 0 + 1 * 8, 0 + 2 * 8, 1 + 0 * 8,
    1 + 1 * 8, 0 + 3 * 8, 0 + 4 * 8, 1 + 2 * 8,
    2 + 0 * 8, 1 + 3 * 8, 0 + 5 * 8, 0 + 6 * 8,
    0 + 7 * 8, 1 + 4 * 8, 2 + 1 * 8, 3 + 0 * 8,
    2 + 2 * 8, 1 + 5 * 8, 1 + 6 * 8, 1 + 7 * 8,
    2 + 3 * 8, 3 + 1 * 8, 4 + 0 * 8, 3 + 2 * 8,
    2 + 4 * 8, 2 + 5 * 8, 2 + 6 * 8, 2 + 7 * 8,
    3 + 3 * 8, 4 + 1 * 8, 5 + 0 * 8, 4 + 2 * 8,
    3 + 4 * 8, 3 + 5 * 8, 3 + 6 * 8, 3 + 7 * 8,
    4 + 3 * 8, 5 + 1 * 8, 6 + 0 * 8, 5 + 2 * 8,
    4 + 4 * 8, 4 + 5 * 8, 4 + 6 * 8, 4 + 7 * 8,
    5 + 3 * 8, 6 + 1 * 8, 6 + 2 * 8, 5 + 4 * 8,
    5 + 5 * 8, 5 + 6 * 8, 5 + 7 * 8, 6 + 3 * 8,
    7 + 0 * 8, 7 + 1 * 8, 6 + 4 * 8, 6 + 5 * 8,
    6 + 6 * 8, 6 + 7 * 8, 7 + 2 * 8, 7 + 3 * 8,
    7 + 4 * 8, 7 + 5 * 8, 7 + 6 * 8, 7 + 7 * 8,
};

static const uint8_t field_scan8x8_cavlc[64+1] = {
    0 + 0 * 8, 1 + 1 * 8, 2 + 0 * 8, 0 + 7 * 8,
    2 + 2 * 8, 2 + 3 * 8, 2 + 4 * 8, 3 + 3 * 8,
    3 + 4 * 8, 4 + 3 * 8, 4 + 4 * 8, 5 + 3 * 8,
    5 + 5 * 8, 7 + 0 * 8, 6 + 6 * 8, 7 + 4 * 8,
    0 + 1 * 8, 0 + 3 * 8, 1 + 3 * 8, 1 + 4 * 8,
    1 + 5 * 8, 3 + 1 * 8, 2 + 5 * 8, 4 + 1 * 8,
    3 + 5 * 8, 5 + 1 * 8, 4 + 5 * 8, 6 + 1 * 8,
    5 + 6 * 8, 7 + 1 * 8, 6 + 7 * 8, 7 + 5 * 8,
    0 + 2 * 8, 0 + 4 * 8, 0 + 5 * 8, 2 + 1 * 8,
    1 + 6 * 8, 4 + 0 * 8, 2 + 6 * 8, 5 + 0 * 8,
    3 + 6 * 8, 6 + 0 * 8, 4 + 6 * 8, 6 + 2 * 8,
    5 + 7 * 8, 6 + 4 * 8, 7 + 2 * 8, 7 + 6 * 8,
    1 + 0 * 8, 1 + 2 * 8, 0 + 6 * 8, 3 + 0 * 8,
    1 + 7 * 8, 3 + 2 * 8, 2 + 7 * 8, 4 + 2 * 8,
    3 + 7 * 8, 5 + 2 * 8, 4 + 7 * 8, 5 + 4 * 8,
    6 + 3 * 8, 6 + 5 * 8, 7 + 3 * 8, 7 + 7 * 8,
};

// zigzag_scan8x8_cavlc[i] = zigzag_scan8x8[(i/4) + 16*(i%4)]
static const uint8_t zigzag_scan8x8_cavlc[64+1] = {
    0 + 0 * 8, 1 + 1 * 8, 1 + 2 * 8, 2 + 2 * 8,
    4 + 1 * 8, 0 + 5 * 8, 3 + 3 * 8, 7 + 0 * 8,
    3 + 4 * 8, 1 + 7 * 8, 5 + 3 * 8, 6 + 3 * 8,
    2 + 7 * 8, 6 + 4 * 8, 5 + 6 * 8, 7 + 5 * 8,
    1 + 0 * 8, 2 + 0 * 8, 0 + 3 * 8, 3 + 1 * 8,
    3 + 2 * 8, 0 + 6 * 8, 4 + 2 * 8, 6 + 1 * 8,
    2 + 5 * 8, 2 + 6 * 8, 6 + 2 * 8, 5 + 4 * 8,
    3 + 7 * 8, 7 + 3 * 8, 4 + 7 * 8, 7 + 6 * 8,
    0 + 1 * 8, 3 + 0 * 8, 0 + 4 * 8, 4 + 0 * 8,
    2 + 3 * 8, 1 + 5 * 8, 5 + 1 * 8, 5 + 2 * 8,
    1 + 6 * 8, 3 + 5 * 8, 7 + 1 * 8, 4 + 5 * 8,
    4 + 6 * 8, 7 + 4 * 8, 5 + 7 * 8, 6 + 7 * 8,
    0 + 2 * 8, 2 + 1 * 8, 1 + 3 * 8, 5 + 0 * 8,
    1 + 4 * 8, 2 + 4 * 8, 6 + 0 * 8, 4 + 3 * 8,
    0 + 7 * 8, 4 + 4 * 8, 7 + 2 * 8, 3 + 6 * 8,
    5 + 5 * 8, 6 + 5 * 8, 6 + 6 * 8, 7 + 7 * 8,
};

static const uint8_t dequant4_coeff_init[6][3] = {
    { 10, 13, 16 },
    { 11, 14, 18 },
    { 13, 16, 20 },
    { 14, 18, 23 },
    { 16, 20, 25 },
    { 18, 23, 29 },
};

static const uint8_t dequant8_coeff_init_scan[16] = {
    0, 3, 4, 3, 3, 1, 5, 1, 4, 5, 2, 5, 3, 1, 5, 1
};

static const uint8_t dequant8_coeff_init[6][6] = {
    { 20, 18, 32, 19, 25, 24 },
    { 22, 19, 35, 21, 28, 26 },
    { 26, 23, 42, 24, 33, 31 },
    { 28, 25, 45, 26, 35, 33 },
    { 32, 28, 51, 30, 40, 38 },
    { 36, 32, 58, 34, 46, 43 },
};

static const enum AVPixelFormat h264_hwaccel_pixfmt_list_420[] = {
#if CONFIG_H264_DXVA2_HWACCEL
    AV_PIX_FMT_DXVA2_VLD,
#endif
#if CONFIG_H264_VAAPI_HWACCEL
    AV_PIX_FMT_VAAPI_VLD,
#endif
#if CONFIG_H264_VDA_HWACCEL
    AV_PIX_FMT_VDA_VLD,
#endif
#if CONFIG_H264_VDPAU_HWACCEL
    AV_PIX_FMT_VDPAU,
#endif
    AV_PIX_FMT_YUV420P,
    AV_PIX_FMT_NONE
};

static const enum AVPixelFormat h264_hwaccel_pixfmt_list_jpeg_420[] = {
#if CONFIG_H264_DXVA2_HWACCEL
    AV_PIX_FMT_DXVA2_VLD,
#endif
#if CONFIG_H264_VAAPI_HWACCEL
    AV_PIX_FMT_VAAPI_VLD,
#endif
#if CONFIG_H264_VDA_HWACCEL
    AV_PIX_FMT_VDA_VLD,
#endif
#if CONFIG_H264_VDPAU_HWACCEL
    AV_PIX_FMT_VDPAU,
#endif
    AV_PIX_FMT_YUVJ420P,
    AV_PIX_FMT_NONE
};

int avpriv_h264_has_num_reorder_frames(AVCodecContext *avctx)
{
    H264Context *h = avctx->priv_data;
    return h ? h->sps.num_reorder_frames : 0;
}

static void h264_er_decode_mb(void *opaque, int ref, int mv_dir, int mv_type,
                              int (*mv)[2][4][2],
                              int mb_x, int mb_y, int mb_intra, int mb_skipped)
{
    H264Context *h = opaque;

    h->mb_x  = mb_x;
    h->mb_y  = mb_y;
    h->mb_xy = mb_x + mb_y * h->mb_stride;
    memset(h->non_zero_count_cache, 0, sizeof(h->non_zero_count_cache));
    av_assert1(ref >= 0);
    /* FIXME: It is possible albeit uncommon that slice references
     * differ between slices. We take the easy approach and ignore
     * it for now. If this turns out to have any relevance in
     * practice then correct remapping should be added. */
    if (ref >= h->ref_count[0])
        ref = 0;
    if (!h->ref_list[0][ref].f.data[0]) {
        av_log(h->avctx, AV_LOG_DEBUG, "Reference not available for error concealing\n");
        ref = 0;
    }
    if ((h->ref_list[0][ref].reference&3) != 3) {
        av_log(h->avctx, AV_LOG_DEBUG, "Reference invalid\n");
        return;
    }
    fill_rectangle(&h->cur_pic.ref_index[0][4 * h->mb_xy],
                   2, 2, 2, ref, 1);
    fill_rectangle(&h->ref_cache[0][scan8[0]], 4, 4, 8, ref, 1);
    fill_rectangle(h->mv_cache[0][scan8[0]], 4, 4, 8,
                   pack16to32((*mv)[0][0][0], (*mv)[0][0][1]), 4);
    h->mb_mbaff =
    h->mb_field_decoding_flag = 0;
    ff_h264_hl_decode_mb(h);
}

void ff_h264_draw_horiz_band(H264Context *h, int y, int height)
{
    AVCodecContext *avctx = h->avctx;
    Picture *cur  = &h->cur_pic;
    Picture *last = h->ref_list[0][0].f.data[0] ? &h->ref_list[0][0] : NULL;
    const AVPixFmtDescriptor *desc = av_pix_fmt_desc_get(avctx->pix_fmt);
    int vshift = desc->log2_chroma_h;
    const int field_pic = h->picture_structure != PICT_FRAME;
    if (field_pic) {
        height <<= 1;
        y      <<= 1;
    }

    height = FFMIN(height, avctx->height - y);

    if (field_pic && h->first_field && !(avctx->slice_flags & SLICE_FLAG_ALLOW_FIELD))
        return;

    if (avctx->draw_horiz_band) {
        AVFrame *src;
        int offset[AV_NUM_DATA_POINTERS];
        int i;

        if (cur->f.pict_type == AV_PICTURE_TYPE_B || h->low_delay ||
            (avctx->slice_flags & SLICE_FLAG_CODED_ORDER))
            src = &cur->f;
        else if (last)
            src = &last->f;
        else
            return;

        offset[0] = y * src->linesize[0];
        offset[1] =
        offset[2] = (y >> vshift) * src->linesize[1];
        for (i = 3; i < AV_NUM_DATA_POINTERS; i++)
            offset[i] = 0;

        emms_c();

        avctx->draw_horiz_band(avctx, src, offset,
                               y, h->picture_structure, height);
    }
}

static void unref_picture(H264Context *h, Picture *pic)
{
    int off = offsetof(Picture, tf) + sizeof(pic->tf);
    int i;

    if (!pic->f.buf[0])
        return;

    ff_thread_release_buffer(h->avctx, &pic->tf);
    av_buffer_unref(&pic->hwaccel_priv_buf);

    av_buffer_unref(&pic->qscale_table_buf);
    av_buffer_unref(&pic->mb_type_buf);
    for (i = 0; i < 2; i++) {
        av_buffer_unref(&pic->motion_val_buf[i]);
        av_buffer_unref(&pic->ref_index_buf[i]);
    }

    memset((uint8_t*)pic + off, 0, sizeof(*pic) - off);
}

static void release_unused_pictures(H264Context *h, int remove_current)
{
    int i;

    /* release non reference frames */
    for (i = 0; i < MAX_PICTURE_COUNT; i++) {
        if (h->DPB[i].f.buf[0] && !h->DPB[i].reference &&
            (remove_current || &h->DPB[i] != h->cur_pic_ptr)) {
            unref_picture(h, &h->DPB[i]);
        }
    }
}

static int ref_picture(H264Context *h, Picture *dst, Picture *src)
{
    int ret, i;

    av_assert0(!dst->f.buf[0]);
    av_assert0(src->f.buf[0]);

    src->tf.f = &src->f;
    dst->tf.f = &dst->f;
    ret = ff_thread_ref_frame(&dst->tf, &src->tf);
    if (ret < 0)
        goto fail;

    dst->qscale_table_buf = av_buffer_ref(src->qscale_table_buf);
    dst->mb_type_buf      = av_buffer_ref(src->mb_type_buf);
    if (!dst->qscale_table_buf || !dst->mb_type_buf)
        goto fail;
    dst->qscale_table = src->qscale_table;
    dst->mb_type      = src->mb_type;

    for (i = 0; i < 2; i++) {
        dst->motion_val_buf[i] = av_buffer_ref(src->motion_val_buf[i]);
        dst->ref_index_buf[i]  = av_buffer_ref(src->ref_index_buf[i]);
        if (!dst->motion_val_buf[i] || !dst->ref_index_buf[i])
            goto fail;
        dst->motion_val[i] = src->motion_val[i];
        dst->ref_index[i]  = src->ref_index[i];
    }

    if (src->hwaccel_picture_private) {
        dst->hwaccel_priv_buf = av_buffer_ref(src->hwaccel_priv_buf);
        if (!dst->hwaccel_priv_buf)
            goto fail;
        dst->hwaccel_picture_private = dst->hwaccel_priv_buf->data;
    }

    for (i = 0; i < 2; i++)
        dst->field_poc[i] = src->field_poc[i];

    memcpy(dst->ref_poc,   src->ref_poc,   sizeof(src->ref_poc));
    memcpy(dst->ref_count, src->ref_count, sizeof(src->ref_count));

    dst->poc           = src->poc;
    dst->frame_num     = src->frame_num;
    dst->mmco_reset    = src->mmco_reset;
    dst->pic_id        = src->pic_id;
    dst->long_ref      = src->long_ref;
    dst->mbaff         = src->mbaff;
    dst->field_picture = src->field_picture;
    dst->needs_realloc = src->needs_realloc;
    dst->reference     = src->reference;
    dst->crop          = src->crop;
    dst->crop_left     = src->crop_left;
    dst->crop_top      = src->crop_top;
    dst->recovered     = src->recovered;

    return 0;
fail:
    unref_picture(h, dst);
    return ret;
}

static int alloc_scratch_buffers(H264Context *h, int linesize)
{
    int alloc_size = FFALIGN(FFABS(linesize) + 32, 32);

    if (h->bipred_scratchpad)
        return 0;

    h->bipred_scratchpad = av_malloc(16 * 6 * alloc_size);
    // edge emu needs blocksize + filter length - 1
    // (= 21x21 for  h264)
    h->edge_emu_buffer = av_mallocz(alloc_size * 2 * 21);
    h->me.scratchpad   = av_mallocz(alloc_size * 2 * 16 * 2);

    if (!h->bipred_scratchpad || !h->edge_emu_buffer || !h->me.scratchpad) {
        av_freep(&h->bipred_scratchpad);
        av_freep(&h->edge_emu_buffer);
        av_freep(&h->me.scratchpad);
        return AVERROR(ENOMEM);
    }

    h->me.temp = h->me.scratchpad;

    return 0;
}

static int init_table_pools(H264Context *h)
{
    const int big_mb_num    = h->mb_stride * (h->mb_height + 1) + 1;
    const int mb_array_size = h->mb_stride * h->mb_height;
    const int b4_stride     = h->mb_width * 4 + 1;
    const int b4_array_size = b4_stride * h->mb_height * 4;

    h->qscale_table_pool = av_buffer_pool_init(big_mb_num + h->mb_stride,
                                               av_buffer_allocz);
    h->mb_type_pool      = av_buffer_pool_init((big_mb_num + h->mb_stride) *
                                               sizeof(uint32_t), av_buffer_allocz);
    h->motion_val_pool = av_buffer_pool_init(2 * (b4_array_size + 4) *
                                             sizeof(int16_t), av_buffer_allocz);
    h->ref_index_pool  = av_buffer_pool_init(4 * mb_array_size, av_buffer_allocz);

    if (!h->qscale_table_pool || !h->mb_type_pool || !h->motion_val_pool ||
        !h->ref_index_pool) {
        av_buffer_pool_uninit(&h->qscale_table_pool);
        av_buffer_pool_uninit(&h->mb_type_pool);
        av_buffer_pool_uninit(&h->motion_val_pool);
        av_buffer_pool_uninit(&h->ref_index_pool);
        return AVERROR(ENOMEM);
    }

    return 0;
}

static int alloc_picture(H264Context *h, Picture *pic)
{
    int i, ret = 0;

    av_assert0(!pic->f.data[0]);

    pic->tf.f = &pic->f;
    ret = ff_thread_get_buffer(h->avctx, &pic->tf, pic->reference ?
                                                   AV_GET_BUFFER_FLAG_REF : 0);
    if (ret < 0)
        goto fail;

    h->linesize   = pic->f.linesize[0];
    h->uvlinesize = pic->f.linesize[1];
    pic->crop     = h->sps.crop;
    pic->crop_top = h->sps.crop_top;
    pic->crop_left= h->sps.crop_left;

    if (h->avctx->hwaccel) {
        const AVHWAccel *hwaccel = h->avctx->hwaccel;
        av_assert0(!pic->hwaccel_picture_private);
        if (hwaccel->priv_data_size) {
            pic->hwaccel_priv_buf = av_buffer_allocz(hwaccel->priv_data_size);
            if (!pic->hwaccel_priv_buf)
                return AVERROR(ENOMEM);
            pic->hwaccel_picture_private = pic->hwaccel_priv_buf->data;
        }
    }

    if (!h->qscale_table_pool) {
        ret = init_table_pools(h);
        if (ret < 0)
            goto fail;
    }

    pic->qscale_table_buf = av_buffer_pool_get(h->qscale_table_pool);
    pic->mb_type_buf      = av_buffer_pool_get(h->mb_type_pool);
    if (!pic->qscale_table_buf || !pic->mb_type_buf)
        goto fail;

    pic->mb_type      = (uint32_t*)pic->mb_type_buf->data + 2 * h->mb_stride + 1;
    pic->qscale_table = pic->qscale_table_buf->data + 2 * h->mb_stride + 1;

    for (i = 0; i < 2; i++) {
        pic->motion_val_buf[i] = av_buffer_pool_get(h->motion_val_pool);
        pic->ref_index_buf[i]  = av_buffer_pool_get(h->ref_index_pool);
        if (!pic->motion_val_buf[i] || !pic->ref_index_buf[i])
            goto fail;

        pic->motion_val[i] = (int16_t (*)[2])pic->motion_val_buf[i]->data + 4;
        pic->ref_index[i]  = pic->ref_index_buf[i]->data;
    }

    return 0;
fail:
    unref_picture(h, pic);
    return (ret < 0) ? ret : AVERROR(ENOMEM);
}

static inline int pic_is_unused(H264Context *h, Picture *pic)
{
    if (!pic->f.buf[0])
        return 1;
    if (pic->needs_realloc && !(pic->reference & DELAYED_PIC_REF))
        return 1;
    return 0;
}

static int find_unused_picture(H264Context *h)
{
    int i;

    for (i = 0; i < MAX_PICTURE_COUNT; i++) {
        if (pic_is_unused(h, &h->DPB[i]))
            break;
    }
    if (i == MAX_PICTURE_COUNT)
        return AVERROR_INVALIDDATA;

    if (h->DPB[i].needs_realloc) {
        h->DPB[i].needs_realloc = 0;
        unref_picture(h, &h->DPB[i]);
    }

    return i;
}

/**
 * Check if the top & left blocks are available if needed and
 * change the dc mode so it only uses the available blocks.
 */
int ff_h264_check_intra4x4_pred_mode(H264Context *h)
{
    static const int8_t top[12] = {
        -1, 0, LEFT_DC_PRED, -1, -1, -1, -1, -1, 0
    };
    static const int8_t left[12] = {
        0, -1, TOP_DC_PRED, 0, -1, -1, -1, 0, -1, DC_128_PRED
    };
    int i;

    if (!(h->top_samples_available & 0x8000)) {
        for (i = 0; i < 4; i++) {
            int status = top[h->intra4x4_pred_mode_cache[scan8[0] + i]];
            if (status < 0) {
                av_log(h->avctx, AV_LOG_ERROR,
                       "top block unavailable for requested intra4x4 mode %d at %d %d\n",
                       status, h->mb_x, h->mb_y);
                return AVERROR_INVALIDDATA;
            } else if (status) {
                h->intra4x4_pred_mode_cache[scan8[0] + i] = status;
            }
        }
    }

    if ((h->left_samples_available & 0x8888) != 0x8888) {
        static const int mask[4] = { 0x8000, 0x2000, 0x80, 0x20 };
        for (i = 0; i < 4; i++)
            if (!(h->left_samples_available & mask[i])) {
                int status = left[h->intra4x4_pred_mode_cache[scan8[0] + 8 * i]];
                if (status < 0) {
                    av_log(h->avctx, AV_LOG_ERROR,
                           "left block unavailable for requested intra4x4 mode %d at %d %d\n",
                           status, h->mb_x, h->mb_y);
                    return AVERROR_INVALIDDATA;
                } else if (status) {
                    h->intra4x4_pred_mode_cache[scan8[0] + 8 * i] = status;
                }
            }
    }

    return 0;
} // FIXME cleanup like ff_h264_check_intra_pred_mode

/**
 * Check if the top & left blocks are available if needed and
 * change the dc mode so it only uses the available blocks.
 */
int ff_h264_check_intra_pred_mode(H264Context *h, int mode, int is_chroma)
{
    static const int8_t top[4]  = { LEFT_DC_PRED8x8, 1, -1, -1 };
    static const int8_t left[5] = { TOP_DC_PRED8x8, -1, 2, -1, DC_128_PRED8x8 };

    if (mode > 3U) {
        av_log(h->avctx, AV_LOG_ERROR,
               "out of range intra chroma pred mode at %d %d\n",
               h->mb_x, h->mb_y);
        return AVERROR_INVALIDDATA;
    }

    if (!(h->top_samples_available & 0x8000)) {
        mode = top[mode];
        if (mode < 0) {
            av_log(h->avctx, AV_LOG_ERROR,
                   "top block unavailable for requested intra mode at %d %d\n",
                   h->mb_x, h->mb_y);
            return AVERROR_INVALIDDATA;
        }
    }

    if ((h->left_samples_available & 0x8080) != 0x8080) {
        mode = left[mode];
        if (is_chroma && (h->left_samples_available & 0x8080)) {
            // mad cow disease mode, aka MBAFF + constrained_intra_pred
            mode = ALZHEIMER_DC_L0T_PRED8x8 +
                   (!(h->left_samples_available & 0x8000)) +
                   2 * (mode == DC_128_PRED8x8);
        }
        if (mode < 0) {
            av_log(h->avctx, AV_LOG_ERROR,
                   "left block unavailable for requested intra mode at %d %d\n",
                   h->mb_x, h->mb_y);
            return AVERROR_INVALIDDATA;
        }
    }

    return mode;
}

const uint8_t *ff_h264_decode_nal(H264Context *h, const uint8_t *src,
                                  int *dst_length, int *consumed, int length)
{
    int i, si, di;
    uint8_t *dst;
    int bufidx;

    // src[0]&0x80; // forbidden bit
    h->nal_ref_idc   = src[0] >> 5;
    h->nal_unit_type = src[0] & 0x1F;

    src++;
    length--;

#define STARTCODE_TEST                                                  \
    if (i + 2 < length && src[i + 1] == 0 && src[i + 2] <= 3) {         \
        if (src[i + 2] != 3) {                                          \
            /* startcode, so we must be past the end */                 \
            length = i;                                                 \
        }                                                               \
        break;                                                          \
    }

#if HAVE_FAST_UNALIGNED
#define FIND_FIRST_ZERO                                                 \
    if (i > 0 && !src[i])                                               \
        i--;                                                            \
    while (src[i])                                                      \
        i++

#if HAVE_FAST_64BIT
    for (i = 0; i + 1 < length; i += 9) {
        if (!((~AV_RN64A(src + i) &
               (AV_RN64A(src + i) - 0x0100010001000101ULL)) &
              0x8000800080008080ULL))
            continue;
        FIND_FIRST_ZERO;
        STARTCODE_TEST;
        i -= 7;
    }
#else
    for (i = 0; i + 1 < length; i += 5) {
        if (!((~AV_RN32A(src + i) &
               (AV_RN32A(src + i) - 0x01000101U)) &
              0x80008080U))
            continue;
        FIND_FIRST_ZERO;
        STARTCODE_TEST;
        i -= 3;
    }
#endif
#else
    for (i = 0; i + 1 < length; i += 2) {
        if (src[i])
            continue;
        if (i > 0 && src[i - 1] == 0)
            i--;
        STARTCODE_TEST;
    }
#endif

    // use second escape buffer for inter data
    bufidx = h->nal_unit_type == NAL_DPC ? 1 : 0;

    si = h->rbsp_buffer_size[bufidx];
    av_fast_padded_malloc(&h->rbsp_buffer[bufidx], &h->rbsp_buffer_size[bufidx], length+MAX_MBPAIR_SIZE);
    dst = h->rbsp_buffer[bufidx];

    if (dst == NULL)
        return NULL;

    if(i>=length-1){ //no escaped 0
        *dst_length= length;
        *consumed= length+1; //+1 for the header
        if(h->avctx->flags2 & CODEC_FLAG2_FAST){
            return src;
        }else{
            memcpy(dst, src, length);
            return dst;
        }
    }

    memcpy(dst, src, i);
    si = di = i;
    while (si + 2 < length) {
        // remove escapes (very rare 1:2^22)
        if (src[si + 2] > 3) {
            dst[di++] = src[si++];
            dst[di++] = src[si++];
        } else if (src[si] == 0 && src[si + 1] == 0) {
            if (src[si + 2] == 3) { // escape
                dst[di++]  = 0;
                dst[di++]  = 0;
                si        += 3;
                continue;
            } else // next start code
                goto nsc;
        }

        dst[di++] = src[si++];
    }
    while (si < length)
        dst[di++] = src[si++];

nsc:
    memset(dst + di, 0, FF_INPUT_BUFFER_PADDING_SIZE);

    *dst_length = di;
    *consumed   = si + 1; // +1 for the header
    /* FIXME store exact number of bits in the getbitcontext
     * (it is needed for decoding) */
    return dst;
}

/**
 * Identify the exact end of the bitstream
 * @return the length of the trailing, or 0 if damaged
 */
static int decode_rbsp_trailing(H264Context *h, const uint8_t *src)
{
    int v = *src;
    int r;

    tprintf(h->avctx, "rbsp trailing %X\n", v);

    for (r = 1; r < 9; r++) {
        if (v & 1)
            return r;
        v >>= 1;
    }
    return 0;
}

static inline int get_lowest_part_list_y(H264Context *h, Picture *pic, int n,
                                         int height, int y_offset, int list)
{
    int raw_my             = h->mv_cache[list][scan8[n]][1];
    int filter_height_down = (raw_my & 3) ? 3 : 0;
    int full_my            = (raw_my >> 2) + y_offset;
    int bottom             = full_my + filter_height_down + height;

    av_assert2(height >= 0);

    return FFMAX(0, bottom);
}

static inline void get_lowest_part_y(H264Context *h, int refs[2][48], int n,
                                     int height, int y_offset, int list0,
                                     int list1, int *nrefs)
{
    int my;

    y_offset += 16 * (h->mb_y >> MB_FIELD(h));

    if (list0) {
        int ref_n    = h->ref_cache[0][scan8[n]];
        Picture *ref = &h->ref_list[0][ref_n];

        // Error resilience puts the current picture in the ref list.
        // Don't try to wait on these as it will cause a deadlock.
        // Fields can wait on each other, though.
        if (ref->tf.progress->data != h->cur_pic.tf.progress->data ||
            (ref->reference & 3) != h->picture_structure) {
            my = get_lowest_part_list_y(h, ref, n, height, y_offset, 0);
            if (refs[0][ref_n] < 0)
                nrefs[0] += 1;
            refs[0][ref_n] = FFMAX(refs[0][ref_n], my);
        }
    }

    if (list1) {
        int ref_n    = h->ref_cache[1][scan8[n]];
        Picture *ref = &h->ref_list[1][ref_n];

        if (ref->tf.progress->data != h->cur_pic.tf.progress->data ||
            (ref->reference & 3) != h->picture_structure) {
            my = get_lowest_part_list_y(h, ref, n, height, y_offset, 1);
            if (refs[1][ref_n] < 0)
                nrefs[1] += 1;
            refs[1][ref_n] = FFMAX(refs[1][ref_n], my);
        }
    }
}

/**
 * Wait until all reference frames are available for MC operations.
 *
 * @param h the H264 context
 */
static void await_references(H264Context *h)
{
    const int mb_xy   = h->mb_xy;
    const int mb_type = h->cur_pic.mb_type[mb_xy];
    int refs[2][48];
    int nrefs[2] = { 0 };
    int ref, list;

    memset(refs, -1, sizeof(refs));

    if (IS_16X16(mb_type)) {
        get_lowest_part_y(h, refs, 0, 16, 0,
                          IS_DIR(mb_type, 0, 0), IS_DIR(mb_type, 0, 1), nrefs);
    } else if (IS_16X8(mb_type)) {
        get_lowest_part_y(h, refs, 0, 8, 0,
                          IS_DIR(mb_type, 0, 0), IS_DIR(mb_type, 0, 1), nrefs);
        get_lowest_part_y(h, refs, 8, 8, 8,
                          IS_DIR(mb_type, 1, 0), IS_DIR(mb_type, 1, 1), nrefs);
    } else if (IS_8X16(mb_type)) {
        get_lowest_part_y(h, refs, 0, 16, 0,
                          IS_DIR(mb_type, 0, 0), IS_DIR(mb_type, 0, 1), nrefs);
        get_lowest_part_y(h, refs, 4, 16, 0,
                          IS_DIR(mb_type, 1, 0), IS_DIR(mb_type, 1, 1), nrefs);
    } else {
        int i;

        av_assert2(IS_8X8(mb_type));

        for (i = 0; i < 4; i++) {
            const int sub_mb_type = h->sub_mb_type[i];
            const int n           = 4 * i;
            int y_offset          = (i & 2) << 2;

            if (IS_SUB_8X8(sub_mb_type)) {
                get_lowest_part_y(h, refs, n, 8, y_offset,
                                  IS_DIR(sub_mb_type, 0, 0),
                                  IS_DIR(sub_mb_type, 0, 1),
                                  nrefs);
            } else if (IS_SUB_8X4(sub_mb_type)) {
                get_lowest_part_y(h, refs, n, 4, y_offset,
                                  IS_DIR(sub_mb_type, 0, 0),
                                  IS_DIR(sub_mb_type, 0, 1),
                                  nrefs);
                get_lowest_part_y(h, refs, n + 2, 4, y_offset + 4,
                                  IS_DIR(sub_mb_type, 0, 0),
                                  IS_DIR(sub_mb_type, 0, 1),
                                  nrefs);
            } else if (IS_SUB_4X8(sub_mb_type)) {
                get_lowest_part_y(h, refs, n, 8, y_offset,
                                  IS_DIR(sub_mb_type, 0, 0),
                                  IS_DIR(sub_mb_type, 0, 1),
                                  nrefs);
                get_lowest_part_y(h, refs, n + 1, 8, y_offset,
                                  IS_DIR(sub_mb_type, 0, 0),
                                  IS_DIR(sub_mb_type, 0, 1),
                                  nrefs);
            } else {
                int j;
                av_assert2(IS_SUB_4X4(sub_mb_type));
                for (j = 0; j < 4; j++) {
                    int sub_y_offset = y_offset + 2 * (j & 2);
                    get_lowest_part_y(h, refs, n + j, 4, sub_y_offset,
                                      IS_DIR(sub_mb_type, 0, 0),
                                      IS_DIR(sub_mb_type, 0, 1),
                                      nrefs);
                }
            }
        }
    }

    for (list = h->list_count - 1; list >= 0; list--)
        for (ref = 0; ref < 48 && nrefs[list]; ref++) {
            int row = refs[list][ref];
            if (row >= 0) {
                Picture *ref_pic      = &h->ref_list[list][ref];
                int ref_field         = ref_pic->reference - 1;
                int ref_field_picture = ref_pic->field_picture;
                int pic_height        = 16 * h->mb_height >> ref_field_picture;

                row <<= MB_MBAFF(h);
                nrefs[list]--;

                if (!FIELD_PICTURE(h) && ref_field_picture) { // frame referencing two fields
                    ff_thread_await_progress(&ref_pic->tf,
                                             FFMIN((row >> 1) - !(row & 1),
                                                   pic_height - 1),
                                             1);
                    ff_thread_await_progress(&ref_pic->tf,
                                             FFMIN((row >> 1), pic_height - 1),
                                             0);
                } else if (FIELD_PICTURE(h) && !ref_field_picture) { // field referencing one field of a frame
                    ff_thread_await_progress(&ref_pic->tf,
                                             FFMIN(row * 2 + ref_field,
                                                   pic_height - 1),
                                             0);
                } else if (FIELD_PICTURE(h)) {
                    ff_thread_await_progress(&ref_pic->tf,
                                             FFMIN(row, pic_height - 1),
                                             ref_field);
                } else {
                    ff_thread_await_progress(&ref_pic->tf,
                                             FFMIN(row, pic_height - 1),
                                             0);
                }
            }
        }
}

static av_always_inline void mc_dir_part(H264Context *h, Picture *pic,
                                         int n, int square, int height,
                                         int delta, int list,
                                         uint8_t *dest_y, uint8_t *dest_cb,
                                         uint8_t *dest_cr,
                                         int src_x_offset, int src_y_offset,
                                         qpel_mc_func *qpix_op,
                                         h264_chroma_mc_func chroma_op,
                                         int pixel_shift, int chroma_idc)
{
    const int mx      = h->mv_cache[list][scan8[n]][0] + src_x_offset * 8;
    int my            = h->mv_cache[list][scan8[n]][1] + src_y_offset * 8;
    const int luma_xy = (mx & 3) + ((my & 3) << 2);
    ptrdiff_t offset  = ((mx >> 2) << pixel_shift) + (my >> 2) * h->mb_linesize;
    uint8_t *src_y    = pic->f.data[0] + offset;
    uint8_t *src_cb, *src_cr;
    int extra_width  = 0;
    int extra_height = 0;
    int emu = 0;
    const int full_mx    = mx >> 2;
    const int full_my    = my >> 2;
    const int pic_width  = 16 * h->mb_width;
    const int pic_height = 16 * h->mb_height >> MB_FIELD(h);
    int ysh;

    if (mx & 7)
        extra_width -= 3;
    if (my & 7)
        extra_height -= 3;

    if (full_mx                <          0 - extra_width  ||
        full_my                <          0 - extra_height ||
        full_mx + 16 /*FIXME*/ > pic_width  + extra_width  ||
        full_my + 16 /*FIXME*/ > pic_height + extra_height) {
        h->vdsp.emulated_edge_mc(h->edge_emu_buffer,
                                 src_y - (2 << pixel_shift) - 2 * h->mb_linesize,
                                 h->mb_linesize, h->mb_linesize,
                                 16 + 5, 16 + 5 /*FIXME*/, full_mx - 2,
                                 full_my - 2, pic_width, pic_height);
        src_y = h->edge_emu_buffer + (2 << pixel_shift) + 2 * h->mb_linesize;
        emu   = 1;
    }

    qpix_op[luma_xy](dest_y, src_y, h->mb_linesize); // FIXME try variable height perhaps?
    if (!square)
        qpix_op[luma_xy](dest_y + delta, src_y + delta, h->mb_linesize);

    if (CONFIG_GRAY && h->flags & CODEC_FLAG_GRAY)
        return;

    if (chroma_idc == 3 /* yuv444 */) {
        src_cb = pic->f.data[1] + offset;
        if (emu) {
            h->vdsp.emulated_edge_mc(h->edge_emu_buffer,
                                     src_cb - (2 << pixel_shift) - 2 * h->mb_linesize,
                                     h->mb_linesize, h->mb_linesize,
                                     16 + 5, 16 + 5 /*FIXME*/,
                                     full_mx - 2, full_my - 2,
                                     pic_width, pic_height);
            src_cb = h->edge_emu_buffer + (2 << pixel_shift) + 2 * h->mb_linesize;
        }
        qpix_op[luma_xy](dest_cb, src_cb, h->mb_linesize); // FIXME try variable height perhaps?
        if (!square)
            qpix_op[luma_xy](dest_cb + delta, src_cb + delta, h->mb_linesize);

        src_cr = pic->f.data[2] + offset;
        if (emu) {
            h->vdsp.emulated_edge_mc(h->edge_emu_buffer,
                                     src_cr - (2 << pixel_shift) - 2 * h->mb_linesize,
                                     h->mb_linesize, h->mb_linesize,
                                     16 + 5, 16 + 5 /*FIXME*/,
                                     full_mx - 2, full_my - 2,
                                     pic_width, pic_height);
            src_cr = h->edge_emu_buffer + (2 << pixel_shift) + 2 * h->mb_linesize;
        }
        qpix_op[luma_xy](dest_cr, src_cr, h->mb_linesize); // FIXME try variable height perhaps?
        if (!square)
            qpix_op[luma_xy](dest_cr + delta, src_cr + delta, h->mb_linesize);
        return;
    }

    ysh = 3 - (chroma_idc == 2 /* yuv422 */);
    if (chroma_idc == 1 /* yuv420 */ && MB_FIELD(h)) {
        // chroma offset when predicting from a field of opposite parity
        my  += 2 * ((h->mb_y & 1) - (pic->reference - 1));
        emu |= (my >> 3) < 0 || (my >> 3) + 8 >= (pic_height >> 1);
    }

    src_cb = pic->f.data[1] + ((mx >> 3) << pixel_shift) +
             (my >> ysh) * h->mb_uvlinesize;
    src_cr = pic->f.data[2] + ((mx >> 3) << pixel_shift) +
             (my >> ysh) * h->mb_uvlinesize;

    if (emu) {
        h->vdsp.emulated_edge_mc(h->edge_emu_buffer, src_cb,
                                 h->mb_uvlinesize, h->mb_uvlinesize,
                                 9, 8 * chroma_idc + 1, (mx >> 3), (my >> ysh),
                                 pic_width >> 1, pic_height >> (chroma_idc == 1 /* yuv420 */));
        src_cb = h->edge_emu_buffer;
    }
    chroma_op(dest_cb, src_cb, h->mb_uvlinesize,
              height >> (chroma_idc == 1 /* yuv420 */),
              mx & 7, (my << (chroma_idc == 2 /* yuv422 */)) & 7);

    if (emu) {
        h->vdsp.emulated_edge_mc(h->edge_emu_buffer, src_cr,
                                 h->mb_uvlinesize, h->mb_uvlinesize,
                                 9, 8 * chroma_idc + 1, (mx >> 3), (my >> ysh),
                                 pic_width >> 1, pic_height >> (chroma_idc == 1 /* yuv420 */));
        src_cr = h->edge_emu_buffer;
    }
    chroma_op(dest_cr, src_cr, h->mb_uvlinesize, height >> (chroma_idc == 1 /* yuv420 */),
              mx & 7, (my << (chroma_idc == 2 /* yuv422 */)) & 7);
}

static av_always_inline void mc_part_std(H264Context *h, int n, int square,
                                         int height, int delta,
                                         uint8_t *dest_y, uint8_t *dest_cb,
                                         uint8_t *dest_cr,
                                         int x_offset, int y_offset,
                                         qpel_mc_func *qpix_put,
                                         h264_chroma_mc_func chroma_put,
                                         qpel_mc_func *qpix_avg,
                                         h264_chroma_mc_func chroma_avg,
                                         int list0, int list1,
                                         int pixel_shift, int chroma_idc)
{
    qpel_mc_func *qpix_op         = qpix_put;
    h264_chroma_mc_func chroma_op = chroma_put;

    dest_y += (2 * x_offset << pixel_shift) + 2 * y_offset * h->mb_linesize;
    if (chroma_idc == 3 /* yuv444 */) {
        dest_cb += (2 * x_offset << pixel_shift) + 2 * y_offset * h->mb_linesize;
        dest_cr += (2 * x_offset << pixel_shift) + 2 * y_offset * h->mb_linesize;
    } else if (chroma_idc == 2 /* yuv422 */) {
        dest_cb += (x_offset << pixel_shift) + 2 * y_offset * h->mb_uvlinesize;
        dest_cr += (x_offset << pixel_shift) + 2 * y_offset * h->mb_uvlinesize;
    } else { /* yuv420 */
        dest_cb += (x_offset << pixel_shift) + y_offset * h->mb_uvlinesize;
        dest_cr += (x_offset << pixel_shift) + y_offset * h->mb_uvlinesize;
    }
    x_offset += 8 * h->mb_x;
    y_offset += 8 * (h->mb_y >> MB_FIELD(h));

    if (list0) {
        Picture *ref = &h->ref_list[0][h->ref_cache[0][scan8[n]]];
        mc_dir_part(h, ref, n, square, height, delta, 0,
                    dest_y, dest_cb, dest_cr, x_offset, y_offset,
                    qpix_op, chroma_op, pixel_shift, chroma_idc);

        qpix_op   = qpix_avg;
        chroma_op = chroma_avg;
    }

    if (list1) {
        Picture *ref = &h->ref_list[1][h->ref_cache[1][scan8[n]]];
        mc_dir_part(h, ref, n, square, height, delta, 1,
                    dest_y, dest_cb, dest_cr, x_offset, y_offset,
                    qpix_op, chroma_op, pixel_shift, chroma_idc);
    }
}

static av_always_inline void mc_part_weighted(H264Context *h, int n, int square,
                                              int height, int delta,
                                              uint8_t *dest_y, uint8_t *dest_cb,
                                              uint8_t *dest_cr,
                                              int x_offset, int y_offset,
                                              qpel_mc_func *qpix_put,
                                              h264_chroma_mc_func chroma_put,
                                              h264_weight_func luma_weight_op,
                                              h264_weight_func chroma_weight_op,
                                              h264_biweight_func luma_weight_avg,
                                              h264_biweight_func chroma_weight_avg,
                                              int list0, int list1,
                                              int pixel_shift, int chroma_idc)
{
    int chroma_height;

    dest_y += (2 * x_offset << pixel_shift) + 2 * y_offset * h->mb_linesize;
    if (chroma_idc == 3 /* yuv444 */) {
        chroma_height     = height;
        chroma_weight_avg = luma_weight_avg;
        chroma_weight_op  = luma_weight_op;
        dest_cb += (2 * x_offset << pixel_shift) + 2 * y_offset * h->mb_linesize;
        dest_cr += (2 * x_offset << pixel_shift) + 2 * y_offset * h->mb_linesize;
    } else if (chroma_idc == 2 /* yuv422 */) {
        chroma_height = height;
        dest_cb      += (x_offset << pixel_shift) + 2 * y_offset * h->mb_uvlinesize;
        dest_cr      += (x_offset << pixel_shift) + 2 * y_offset * h->mb_uvlinesize;
    } else { /* yuv420 */
        chroma_height = height >> 1;
        dest_cb      += (x_offset << pixel_shift) + y_offset * h->mb_uvlinesize;
        dest_cr      += (x_offset << pixel_shift) + y_offset * h->mb_uvlinesize;
    }
    x_offset += 8 * h->mb_x;
    y_offset += 8 * (h->mb_y >> MB_FIELD(h));

    if (list0 && list1) {
        /* don't optimize for luma-only case, since B-frames usually
         * use implicit weights => chroma too. */
        uint8_t *tmp_cb = h->bipred_scratchpad;
        uint8_t *tmp_cr = h->bipred_scratchpad + (16 << pixel_shift);
        uint8_t *tmp_y  = h->bipred_scratchpad + 16 * h->mb_uvlinesize;
        int refn0       = h->ref_cache[0][scan8[n]];
        int refn1       = h->ref_cache[1][scan8[n]];

        mc_dir_part(h, &h->ref_list[0][refn0], n, square, height, delta, 0,
                    dest_y, dest_cb, dest_cr,
                    x_offset, y_offset, qpix_put, chroma_put,
                    pixel_shift, chroma_idc);
        mc_dir_part(h, &h->ref_list[1][refn1], n, square, height, delta, 1,
                    tmp_y, tmp_cb, tmp_cr,
                    x_offset, y_offset, qpix_put, chroma_put,
                    pixel_shift, chroma_idc);

        if (h->use_weight == 2) {
            int weight0 = h->implicit_weight[refn0][refn1][h->mb_y & 1];
            int weight1 = 64 - weight0;
            luma_weight_avg(dest_y, tmp_y, h->mb_linesize,
                            height, 5, weight0, weight1, 0);
            chroma_weight_avg(dest_cb, tmp_cb, h->mb_uvlinesize,
                              chroma_height, 5, weight0, weight1, 0);
            chroma_weight_avg(dest_cr, tmp_cr, h->mb_uvlinesize,
                              chroma_height, 5, weight0, weight1, 0);
        } else {
            luma_weight_avg(dest_y, tmp_y, h->mb_linesize, height,
                            h->luma_log2_weight_denom,
                            h->luma_weight[refn0][0][0],
                            h->luma_weight[refn1][1][0],
                            h->luma_weight[refn0][0][1] +
                            h->luma_weight[refn1][1][1]);
            chroma_weight_avg(dest_cb, tmp_cb, h->mb_uvlinesize, chroma_height,
                              h->chroma_log2_weight_denom,
                              h->chroma_weight[refn0][0][0][0],
                              h->chroma_weight[refn1][1][0][0],
                              h->chroma_weight[refn0][0][0][1] +
                              h->chroma_weight[refn1][1][0][1]);
            chroma_weight_avg(dest_cr, tmp_cr, h->mb_uvlinesize, chroma_height,
                              h->chroma_log2_weight_denom,
                              h->chroma_weight[refn0][0][1][0],
                              h->chroma_weight[refn1][1][1][0],
                              h->chroma_weight[refn0][0][1][1] +
                              h->chroma_weight[refn1][1][1][1]);
        }
    } else {
        int list     = list1 ? 1 : 0;
        int refn     = h->ref_cache[list][scan8[n]];
        Picture *ref = &h->ref_list[list][refn];
        mc_dir_part(h, ref, n, square, height, delta, list,
                    dest_y, dest_cb, dest_cr, x_offset, y_offset,
                    qpix_put, chroma_put, pixel_shift, chroma_idc);

        luma_weight_op(dest_y, h->mb_linesize, height,
                       h->luma_log2_weight_denom,
                       h->luma_weight[refn][list][0],
                       h->luma_weight[refn][list][1]);
        if (h->use_weight_chroma) {
            chroma_weight_op(dest_cb, h->mb_uvlinesize, chroma_height,
                             h->chroma_log2_weight_denom,
                             h->chroma_weight[refn][list][0][0],
                             h->chroma_weight[refn][list][0][1]);
            chroma_weight_op(dest_cr, h->mb_uvlinesize, chroma_height,
                             h->chroma_log2_weight_denom,
                             h->chroma_weight[refn][list][1][0],
                             h->chroma_weight[refn][list][1][1]);
        }
    }
}

static av_always_inline void prefetch_motion(H264Context *h, int list,
                                             int pixel_shift, int chroma_idc)
{
    /* fetch pixels for estimated mv 4 macroblocks ahead
     * optimized for 64byte cache lines */
    const int refn = h->ref_cache[list][scan8[0]];
    if (refn >= 0) {
        const int mx  = (h->mv_cache[list][scan8[0]][0] >> 2) + 16 * h->mb_x + 8;
        const int my  = (h->mv_cache[list][scan8[0]][1] >> 2) + 16 * h->mb_y;
        uint8_t **src = h->ref_list[list][refn].f.data;
        int off       = (mx << pixel_shift) +
                        (my + (h->mb_x & 3) * 4) * h->mb_linesize +
                        (64 << pixel_shift);
        h->vdsp.prefetch(src[0] + off, h->linesize, 4);
        if (chroma_idc == 3 /* yuv444 */) {
            h->vdsp.prefetch(src[1] + off, h->linesize, 4);
            h->vdsp.prefetch(src[2] + off, h->linesize, 4);
        } else {
            off= (((mx>>1)+64)<<pixel_shift) + ((my>>1) + (h->mb_x&7))*h->uvlinesize;
            h->vdsp.prefetch(src[1] + off, src[2] - src[1], 2);
        }
    }
}

static void free_tables(H264Context *h, int free_rbsp)
{
    int i;
    H264Context *hx;

    av_freep(&h->intra4x4_pred_mode);
    av_freep(&h->chroma_pred_mode_table);
    av_freep(&h->cbp_table);
    av_freep(&h->mvd_table[0]);
    av_freep(&h->mvd_table[1]);
    av_freep(&h->direct_table);
    av_freep(&h->non_zero_count);
    av_freep(&h->slice_table_base);
    h->slice_table = NULL;
    av_freep(&h->list_counts);

    av_freep(&h->mb2b_xy);
    av_freep(&h->mb2br_xy);

    for (i = 0; i < 3; i++)
        av_freep(&h->visualization_buffer[i]);

    av_buffer_pool_uninit(&h->qscale_table_pool);
    av_buffer_pool_uninit(&h->mb_type_pool);
    av_buffer_pool_uninit(&h->motion_val_pool);
    av_buffer_pool_uninit(&h->ref_index_pool);

    if (free_rbsp && h->DPB) {
        for (i = 0; i < MAX_PICTURE_COUNT; i++)
            unref_picture(h, &h->DPB[i]);
        av_freep(&h->DPB);
    } else if (h->DPB) {
        for (i = 0; i < MAX_PICTURE_COUNT; i++)
            h->DPB[i].needs_realloc = 1;
    }

    h->cur_pic_ptr = NULL;

    for (i = 0; i < MAX_THREADS; i++) {
        hx = h->thread_context[i];
        if (!hx)
            continue;
        av_freep(&hx->top_borders[1]);
        av_freep(&hx->top_borders[0]);
        av_freep(&hx->bipred_scratchpad);
        av_freep(&hx->edge_emu_buffer);
        av_freep(&hx->dc_val_base);
        av_freep(&hx->me.scratchpad);
        av_freep(&hx->er.mb_index2xy);
        av_freep(&hx->er.error_status_table);
        av_freep(&hx->er.er_temp_buffer);
        av_freep(&hx->er.mbintra_table);
        av_freep(&hx->er.mbskip_table);

        if (free_rbsp) {
            av_freep(&hx->rbsp_buffer[1]);
            av_freep(&hx->rbsp_buffer[0]);
            hx->rbsp_buffer_size[0] = 0;
            hx->rbsp_buffer_size[1] = 0;
        }
        if (i)
            av_freep(&h->thread_context[i]);
    }
}

static void init_dequant8_coeff_table(H264Context *h)
{
    int i, j, q, x;
    const int max_qp = 51 + 6 * (h->sps.bit_depth_luma - 8);

    for (i = 0; i < 6; i++) {
        h->dequant8_coeff[i] = h->dequant8_buffer[i];
        for (j = 0; j < i; j++)
            if (!memcmp(h->pps.scaling_matrix8[j], h->pps.scaling_matrix8[i],
                        64 * sizeof(uint8_t))) {
                h->dequant8_coeff[i] = h->dequant8_buffer[j];
                break;
            }
        if (j < i)
            continue;

        for (q = 0; q < max_qp + 1; q++) {
            int shift = div6[q];
            int idx   = rem6[q];
            for (x = 0; x < 64; x++)
                h->dequant8_coeff[i][q][(x >> 3) | ((x & 7) << 3)] =
                    ((uint32_t)dequant8_coeff_init[idx][dequant8_coeff_init_scan[((x >> 1) & 12) | (x & 3)]] *
                     h->pps.scaling_matrix8[i][x]) << shift;
        }
    }
}

static void init_dequant4_coeff_table(H264Context *h)
{
    int i, j, q, x;
    const int max_qp = 51 + 6 * (h->sps.bit_depth_luma - 8);
    for (i = 0; i < 6; i++) {
        h->dequant4_coeff[i] = h->dequant4_buffer[i];
        for (j = 0; j < i; j++)
            if (!memcmp(h->pps.scaling_matrix4[j], h->pps.scaling_matrix4[i],
                        16 * sizeof(uint8_t))) {
                h->dequant4_coeff[i] = h->dequant4_buffer[j];
                break;
            }
        if (j < i)
            continue;

        for (q = 0; q < max_qp + 1; q++) {
            int shift = div6[q] + 2;
            int idx   = rem6[q];
            for (x = 0; x < 16; x++)
                h->dequant4_coeff[i][q][(x >> 2) | ((x << 2) & 0xF)] =
                    ((uint32_t)dequant4_coeff_init[idx][(x & 1) + ((x >> 2) & 1)] *
                     h->pps.scaling_matrix4[i][x]) << shift;
        }
    }
}

static void init_dequant_tables(H264Context *h)
{
    int i, x;
    init_dequant4_coeff_table(h);
    if (h->pps.transform_8x8_mode)
        init_dequant8_coeff_table(h);
    if (h->sps.transform_bypass) {
        for (i = 0; i < 6; i++)
            for (x = 0; x < 16; x++)
                h->dequant4_coeff[i][0][x] = 1 << 6;
        if (h->pps.transform_8x8_mode)
            for (i = 0; i < 6; i++)
                for (x = 0; x < 64; x++)
                    h->dequant8_coeff[i][0][x] = 1 << 6;
    }
}

int ff_h264_alloc_tables(H264Context *h)
{
    const int big_mb_num = h->mb_stride * (h->mb_height + 1);
    const int row_mb_num = 2*h->mb_stride*FFMAX(h->avctx->thread_count, 1);
    int x, y, i;

    FF_ALLOCZ_OR_GOTO(h->avctx, h->intra4x4_pred_mode,
                      row_mb_num * 8 * sizeof(uint8_t), fail)
    FF_ALLOCZ_OR_GOTO(h->avctx, h->non_zero_count,
                      big_mb_num * 48 * sizeof(uint8_t), fail)
    FF_ALLOCZ_OR_GOTO(h->avctx, h->slice_table_base,
                      (big_mb_num + h->mb_stride) * sizeof(*h->slice_table_base), fail)
    FF_ALLOCZ_OR_GOTO(h->avctx, h->cbp_table,
                      big_mb_num * sizeof(uint16_t), fail)
    FF_ALLOCZ_OR_GOTO(h->avctx, h->chroma_pred_mode_table,
                      big_mb_num * sizeof(uint8_t), fail)
    FF_ALLOCZ_OR_GOTO(h->avctx, h->mvd_table[0],
                      16 * row_mb_num * sizeof(uint8_t), fail);
    FF_ALLOCZ_OR_GOTO(h->avctx, h->mvd_table[1],
                      16 * row_mb_num * sizeof(uint8_t), fail);
    FF_ALLOCZ_OR_GOTO(h->avctx, h->direct_table,
                      4 * big_mb_num * sizeof(uint8_t), fail);
    FF_ALLOCZ_OR_GOTO(h->avctx, h->list_counts,
                      big_mb_num * sizeof(uint8_t), fail)

    memset(h->slice_table_base, -1,
           (big_mb_num + h->mb_stride) * sizeof(*h->slice_table_base));
    h->slice_table = h->slice_table_base + h->mb_stride * 2 + 1;

    FF_ALLOCZ_OR_GOTO(h->avctx, h->mb2b_xy,
                      big_mb_num * sizeof(uint32_t), fail);
    FF_ALLOCZ_OR_GOTO(h->avctx, h->mb2br_xy,
                      big_mb_num * sizeof(uint32_t), fail);
    for (y = 0; y < h->mb_height; y++)
        for (x = 0; x < h->mb_width; x++) {
            const int mb_xy = x + y * h->mb_stride;
            const int b_xy  = 4 * x + 4 * y * h->b_stride;

            h->mb2b_xy[mb_xy]  = b_xy;
            h->mb2br_xy[mb_xy] = 8 * (FMO ? mb_xy : (mb_xy % (2 * h->mb_stride)));
        }

    if (!h->dequant4_coeff[0])
        init_dequant_tables(h);

    if (!h->DPB) {
        h->DPB = av_mallocz_array(MAX_PICTURE_COUNT, sizeof(*h->DPB));
        if (!h->DPB)
            return AVERROR(ENOMEM);
        for (i = 0; i < MAX_PICTURE_COUNT; i++)
            avcodec_get_frame_defaults(&h->DPB[i].f);
        avcodec_get_frame_defaults(&h->cur_pic.f);
    }

    return 0;

fail:
    free_tables(h, 1);
    return AVERROR(ENOMEM);
}

/**
 * Mimic alloc_tables(), but for every context thread.
 */
static void clone_tables(H264Context *dst, H264Context *src, int i)
{
    dst->intra4x4_pred_mode     = src->intra4x4_pred_mode + i * 8 * 2 * src->mb_stride;
    dst->non_zero_count         = src->non_zero_count;
    dst->slice_table            = src->slice_table;
    dst->cbp_table              = src->cbp_table;
    dst->mb2b_xy                = src->mb2b_xy;
    dst->mb2br_xy               = src->mb2br_xy;
    dst->chroma_pred_mode_table = src->chroma_pred_mode_table;
    dst->mvd_table[0]           = src->mvd_table[0] + i * 8 * 2 * src->mb_stride;
    dst->mvd_table[1]           = src->mvd_table[1] + i * 8 * 2 * src->mb_stride;
    dst->direct_table           = src->direct_table;
    dst->list_counts            = src->list_counts;
    dst->DPB                    = src->DPB;
    dst->cur_pic_ptr            = src->cur_pic_ptr;
    dst->cur_pic                = src->cur_pic;
    dst->bipred_scratchpad      = NULL;
    dst->edge_emu_buffer        = NULL;
    dst->me.scratchpad          = NULL;
    ff_h264_pred_init(&dst->hpc, src->avctx->codec_id, src->sps.bit_depth_luma,
                      src->sps.chroma_format_idc);
}

/**
 * Init context
 * Allocate buffers which are not shared amongst multiple threads.
 */
static int context_init(H264Context *h)
{
    ERContext *er = &h->er;
    int mb_array_size = h->mb_height * h->mb_stride;
    int y_size  = (2 * h->mb_width + 1) * (2 * h->mb_height + 1);
    int c_size  = h->mb_stride * (h->mb_height + 1);
    int yc_size = y_size + 2   * c_size;
    int x, y, i;

    FF_ALLOCZ_OR_GOTO(h->avctx, h->top_borders[0],
                      h->mb_width * 16 * 3 * sizeof(uint8_t) * 2, fail)
    FF_ALLOCZ_OR_GOTO(h->avctx, h->top_borders[1],
                      h->mb_width * 16 * 3 * sizeof(uint8_t) * 2, fail)

    h->ref_cache[0][scan8[5]  + 1] =
    h->ref_cache[0][scan8[7]  + 1] =
    h->ref_cache[0][scan8[13] + 1] =
    h->ref_cache[1][scan8[5]  + 1] =
    h->ref_cache[1][scan8[7]  + 1] =
    h->ref_cache[1][scan8[13] + 1] = PART_NOT_AVAILABLE;

    if (CONFIG_ERROR_RESILIENCE) {
        /* init ER */
        er->avctx          = h->avctx;
        er->dsp            = &h->dsp;
        er->decode_mb      = h264_er_decode_mb;
        er->opaque         = h;
        er->quarter_sample = 1;

        er->mb_num      = h->mb_num;
        er->mb_width    = h->mb_width;
        er->mb_height   = h->mb_height;
        er->mb_stride   = h->mb_stride;
        er->b8_stride   = h->mb_width * 2 + 1;

        FF_ALLOCZ_OR_GOTO(h->avctx, er->mb_index2xy, (h->mb_num + 1) * sizeof(int),
                          fail); // error ressilience code looks cleaner with this
        for (y = 0; y < h->mb_height; y++)
            for (x = 0; x < h->mb_width; x++)
                er->mb_index2xy[x + y * h->mb_width] = x + y * h->mb_stride;

        er->mb_index2xy[h->mb_height * h->mb_width] = (h->mb_height - 1) *
                                                      h->mb_stride + h->mb_width;

        FF_ALLOCZ_OR_GOTO(h->avctx, er->error_status_table,
                          mb_array_size * sizeof(uint8_t), fail);

        FF_ALLOC_OR_GOTO(h->avctx, er->mbintra_table, mb_array_size, fail);
        memset(er->mbintra_table, 1, mb_array_size);

        FF_ALLOCZ_OR_GOTO(h->avctx, er->mbskip_table, mb_array_size + 2, fail);

        FF_ALLOC_OR_GOTO(h->avctx, er->er_temp_buffer, h->mb_height * h->mb_stride,
                         fail);

        FF_ALLOCZ_OR_GOTO(h->avctx, h->dc_val_base, yc_size * sizeof(int16_t), fail);
        er->dc_val[0] = h->dc_val_base + h->mb_width * 2 + 2;
        er->dc_val[1] = h->dc_val_base + y_size + h->mb_stride + 1;
        er->dc_val[2] = er->dc_val[1] + c_size;
        for (i = 0; i < yc_size; i++)
            h->dc_val_base[i] = 1024;
    }

    return 0;

fail:
    return AVERROR(ENOMEM); // free_tables will clean up for us
}

static int decode_nal_units(H264Context *h, const uint8_t *buf, int buf_size,
                            int parse_extradata);

int ff_h264_decode_extradata(H264Context *h, const uint8_t *buf, int size)
{
    AVCodecContext *avctx = h->avctx;
    int ret;

    if (!buf || size <= 0)
        return -1;

    if (buf[0] == 1) {
        int i, cnt, nalsize;
        const unsigned char *p = buf;

        h->is_avc = 1;

        if (size < 7) {
            av_log(avctx, AV_LOG_ERROR, "avcC too short\n");
            return AVERROR_INVALIDDATA;
        }
        /* sps and pps in the avcC always have length coded with 2 bytes,
         * so put a fake nal_length_size = 2 while parsing them */
        h->nal_length_size = 2;
        // Decode sps from avcC
        cnt = *(p + 5) & 0x1f; // Number of sps
        p  += 6;
        for (i = 0; i < cnt; i++) {
            nalsize = AV_RB16(p) + 2;
            if(nalsize > size - (p-buf))
                return AVERROR_INVALIDDATA;
            ret = decode_nal_units(h, p, nalsize, 1);
            if (ret < 0) {
                av_log(avctx, AV_LOG_ERROR,
                       "Decoding sps %d from avcC failed\n", i);
                return ret;
            }
            p += nalsize;
        }
        // Decode pps from avcC
        cnt = *(p++); // Number of pps
        for (i = 0; i < cnt; i++) {
            nalsize = AV_RB16(p) + 2;
            if(nalsize > size - (p-buf))
                return AVERROR_INVALIDDATA;
            ret = decode_nal_units(h, p, nalsize, 1);
            if (ret < 0) {
                av_log(avctx, AV_LOG_ERROR,
                       "Decoding pps %d from avcC failed\n", i);
                return ret;
            }
            p += nalsize;
        }
        // Now store right nal length size, that will be used to parse all other nals
        h->nal_length_size = (buf[4] & 0x03) + 1;
    } else {
        h->is_avc = 0;
        ret = decode_nal_units(h, buf, size, 1);
        if (ret < 0)
            return ret;
    }
    return size;
}

av_cold int ff_h264_decode_init(AVCodecContext *avctx)
{
    H264Context *h = avctx->priv_data;
    int i;
    int ret;

    h->avctx = avctx;

    h->bit_depth_luma    = 8;
    h->chroma_format_idc = 1;

    h->avctx->bits_per_raw_sample = 8;
    h->cur_chroma_format_idc = 1;

    ff_h264dsp_init(&h->h264dsp, 8, 1);
    av_assert0(h->sps.bit_depth_chroma == 0);
    ff_h264chroma_init(&h->h264chroma, h->sps.bit_depth_chroma);
    ff_h264qpel_init(&h->h264qpel, 8);
    ff_h264_pred_init(&h->hpc, h->avctx->codec_id, 8, 1);

    h->dequant_coeff_pps = -1;
    h->current_sps_id = -1;

    /* needed so that IDCT permutation is known early */
    if (CONFIG_ERROR_RESILIENCE)
        ff_dsputil_init(&h->dsp, h->avctx);
    ff_videodsp_init(&h->vdsp, 8);

    memset(h->pps.scaling_matrix4, 16, 6 * 16 * sizeof(uint8_t));
    memset(h->pps.scaling_matrix8, 16, 2 * 64 * sizeof(uint8_t));

    h->picture_structure   = PICT_FRAME;
    h->slice_context_count = 1;
    h->workaround_bugs     = avctx->workaround_bugs;
    h->flags               = avctx->flags;

    /* set defaults */
    // s->decode_mb = ff_h263_decode_mb;
    if (!avctx->has_b_frames)
        h->low_delay = 1;

    avctx->chroma_sample_location = AVCHROMA_LOC_LEFT;

    ff_h264_decode_init_vlc();

    ff_init_cabac_states();

    h->pixel_shift        = 0;
    h->sps.bit_depth_luma = avctx->bits_per_raw_sample = 8;

    h->thread_context[0] = h;
    h->outputed_poc      = h->next_outputed_poc = INT_MIN;
    for (i = 0; i < MAX_DELAYED_PIC_COUNT; i++)
        h->last_pocs[i] = INT_MIN;
    h->prev_poc_msb = 1 << 16;
    h->prev_frame_num = -1;
    h->x264_build   = -1;
    h->sei_fpa.frame_packing_arrangement_cancel_flag = -1;
    ff_h264_reset_sei(h);
    if (avctx->codec_id == AV_CODEC_ID_H264) {
        if (avctx->ticks_per_frame == 1) {
            if(h->avctx->time_base.den < INT_MAX/2) {
                h->avctx->time_base.den *= 2;
            } else
                h->avctx->time_base.num /= 2;
        }
        avctx->ticks_per_frame = 2;
    }

    if (avctx->extradata_size > 0 && avctx->extradata) {
        ret = ff_h264_decode_extradata(h, avctx->extradata, avctx->extradata_size);
        if (ret < 0) {
            ff_h264_free_context(h);
            return ret;
        }
    }

    if (h->sps.bitstream_restriction_flag &&
        h->avctx->has_b_frames < h->sps.num_reorder_frames) {
        h->avctx->has_b_frames = h->sps.num_reorder_frames;
        h->low_delay           = 0;
    }

    avctx->internal->allocate_progress = 1;

    flush_change(h);

    return 0;
}

#define IN_RANGE(a, b, size) (((a) >= (b)) && ((a) < ((b) + (size))))
#undef REBASE_PICTURE
#define REBASE_PICTURE(pic, new_ctx, old_ctx)             \
    ((pic && pic >= old_ctx->DPB &&                       \
      pic < old_ctx->DPB + MAX_PICTURE_COUNT) ?           \
     &new_ctx->DPB[pic - old_ctx->DPB] : NULL)

static void copy_picture_range(Picture **to, Picture **from, int count,
                               H264Context *new_base,
                               H264Context *old_base)
{
    int i;

    for (i = 0; i < count; i++) {
        assert((IN_RANGE(from[i], old_base, sizeof(*old_base)) ||
                IN_RANGE(from[i], old_base->DPB,
                         sizeof(Picture) * MAX_PICTURE_COUNT) ||
                !from[i]));
        to[i] = REBASE_PICTURE(from[i], new_base, old_base);
    }
}

static int copy_parameter_set(void **to, void **from, int count, int size)
{
    int i;

    for (i = 0; i < count; i++) {
        if (to[i] && !from[i]) {
            av_freep(&to[i]);
        } else if (from[i] && !to[i]) {
            to[i] = av_malloc(size);
            if (!to[i])
                return AVERROR(ENOMEM);
        }

        if (from[i])
            memcpy(to[i], from[i], size);
    }

    return 0;
}

static int decode_init_thread_copy(AVCodecContext *avctx)
{
    H264Context *h = avctx->priv_data;

    if (!avctx->internal->is_copy)
        return 0;
    memset(h->sps_buffers, 0, sizeof(h->sps_buffers));
    memset(h->pps_buffers, 0, sizeof(h->pps_buffers));

    h->rbsp_buffer[0] = NULL;
    h->rbsp_buffer[1] = NULL;
    h->rbsp_buffer_size[0] = 0;
    h->rbsp_buffer_size[1] = 0;
    h->context_initialized = 0;

    return 0;
}

#define copy_fields(to, from, start_field, end_field)                   \
    memcpy(&to->start_field, &from->start_field,                        \
           (char *)&to->end_field - (char *)&to->start_field)

static int h264_slice_header_init(H264Context *, int);

static int h264_set_parameter_from_sps(H264Context *h);

static int decode_update_thread_context(AVCodecContext *dst,
                                        const AVCodecContext *src)
{
    H264Context *h = dst->priv_data, *h1 = src->priv_data;
    int inited = h->context_initialized, err = 0;
    int context_reinitialized = 0;
    int i, ret;

    if (dst == src)
        return 0;

    if (inited &&
        (h->width                 != h1->width                 ||
         h->height                != h1->height                ||
         h->mb_width              != h1->mb_width              ||
         h->mb_height             != h1->mb_height             ||
         h->sps.bit_depth_luma    != h1->sps.bit_depth_luma    ||
         h->sps.chroma_format_idc != h1->sps.chroma_format_idc ||
         h->sps.colorspace        != h1->sps.colorspace)) {

        /* set bits_per_raw_sample to the previous value. the check for changed
         * bit depth in h264_set_parameter_from_sps() uses it and sets it to
         * the current value */
        h->avctx->bits_per_raw_sample = h->sps.bit_depth_luma;

        av_freep(&h->bipred_scratchpad);

        h->width     = h1->width;
        h->height    = h1->height;
        h->mb_height = h1->mb_height;
        h->mb_width  = h1->mb_width;
        h->mb_num    = h1->mb_num;
        h->mb_stride = h1->mb_stride;
        h->b_stride  = h1->b_stride;
        // SPS/PPS
        if ((ret = copy_parameter_set((void **)h->sps_buffers,
                                      (void **)h1->sps_buffers,
                                      MAX_SPS_COUNT, sizeof(SPS))) < 0)
            return ret;
        h->sps = h1->sps;
        if ((ret = copy_parameter_set((void **)h->pps_buffers,
                                      (void **)h1->pps_buffers,
                                      MAX_PPS_COUNT, sizeof(PPS))) < 0)
            return ret;
        h->pps = h1->pps;

        if ((err = h264_slice_header_init(h, 1)) < 0) {
            av_log(h->avctx, AV_LOG_ERROR, "h264_slice_header_init() failed");
            return err;
        }
        context_reinitialized = 1;

#if 0
        h264_set_parameter_from_sps(h);
        //Note we set context_reinitialized which will cause h264_set_parameter_from_sps to be reexecuted
        h->cur_chroma_format_idc = h1->cur_chroma_format_idc;
#endif
    }
    /* update linesize on resize for h264. The h264 decoder doesn't
     * necessarily call ff_MPV_frame_start in the new thread */
    h->linesize   = h1->linesize;
    h->uvlinesize = h1->uvlinesize;

    /* copy block_offset since frame_start may not be called */
    memcpy(h->block_offset, h1->block_offset, sizeof(h->block_offset));

    if (!inited) {
        for (i = 0; i < MAX_SPS_COUNT; i++)
            av_freep(h->sps_buffers + i);

        for (i = 0; i < MAX_PPS_COUNT; i++)
            av_freep(h->pps_buffers + i);

        av_freep(&h->rbsp_buffer[0]);
        av_freep(&h->rbsp_buffer[1]);
        memcpy(h, h1, offsetof(H264Context, intra_pcm_ptr));
        memcpy(&h->cabac, &h1->cabac,
               sizeof(H264Context) - offsetof(H264Context, cabac));
        av_assert0((void*)&h->cabac == &h->mb_padding + 1);

        memset(h->sps_buffers, 0, sizeof(h->sps_buffers));
        memset(h->pps_buffers, 0, sizeof(h->pps_buffers));

        memset(&h->er, 0, sizeof(h->er));
        memset(&h->me, 0, sizeof(h->me));
        memset(&h->mb, 0, sizeof(h->mb));
        memset(&h->mb_luma_dc, 0, sizeof(h->mb_luma_dc));
        memset(&h->mb_padding, 0, sizeof(h->mb_padding));

        h->avctx             = dst;
        h->DPB               = NULL;
        h->qscale_table_pool = NULL;
        h->mb_type_pool      = NULL;
        h->ref_index_pool    = NULL;
        h->motion_val_pool   = NULL;
        for (i = 0; i < 2; i++) {
            h->rbsp_buffer[i] = NULL;
            h->rbsp_buffer_size[i] = 0;
        }

        if (h1->context_initialized) {
        h->context_initialized = 0;

        memset(&h->cur_pic, 0, sizeof(h->cur_pic));
        avcodec_get_frame_defaults(&h->cur_pic.f);
        h->cur_pic.tf.f = &h->cur_pic.f;

        ret = ff_h264_alloc_tables(h);
        if (ret < 0) {
            av_log(dst, AV_LOG_ERROR, "Could not allocate memory for h264\n");
            return ret;
        }
        ret = context_init(h);
        if (ret < 0) {
            av_log(dst, AV_LOG_ERROR, "context_init() failed.\n");
            return ret;
        }
        }

        h->bipred_scratchpad = NULL;
        h->edge_emu_buffer   = NULL;

        h->thread_context[0] = h;
        h->context_initialized = h1->context_initialized;
    }

    h->avctx->coded_height  = h1->avctx->coded_height;
    h->avctx->coded_width   = h1->avctx->coded_width;
    h->avctx->width         = h1->avctx->width;
    h->avctx->height        = h1->avctx->height;
    h->coded_picture_number = h1->coded_picture_number;
    h->first_field          = h1->first_field;
    h->picture_structure    = h1->picture_structure;
    h->qscale               = h1->qscale;
    h->droppable            = h1->droppable;
    h->data_partitioning    = h1->data_partitioning;
    h->low_delay            = h1->low_delay;

    for (i = 0; h->DPB && i < MAX_PICTURE_COUNT; i++) {
        unref_picture(h, &h->DPB[i]);
        if (h1->DPB[i].f.buf[0] &&
            (ret = ref_picture(h, &h->DPB[i], &h1->DPB[i])) < 0)
            return ret;
    }

    h->cur_pic_ptr = REBASE_PICTURE(h1->cur_pic_ptr, h, h1);
    unref_picture(h, &h->cur_pic);
    if (h1->cur_pic.f.buf[0] && (ret = ref_picture(h, &h->cur_pic, &h1->cur_pic)) < 0)
        return ret;

    h->workaround_bugs = h1->workaround_bugs;
    h->low_delay       = h1->low_delay;
    h->droppable       = h1->droppable;

    // extradata/NAL handling
    h->is_avc = h1->is_avc;

    // SPS/PPS
    if ((ret = copy_parameter_set((void **)h->sps_buffers,
                                  (void **)h1->sps_buffers,
                                  MAX_SPS_COUNT, sizeof(SPS))) < 0)
        return ret;
    h->sps = h1->sps;
    if ((ret = copy_parameter_set((void **)h->pps_buffers,
                                  (void **)h1->pps_buffers,
                                  MAX_PPS_COUNT, sizeof(PPS))) < 0)
        return ret;
    h->pps = h1->pps;

    // Dequantization matrices
    // FIXME these are big - can they be only copied when PPS changes?
    copy_fields(h, h1, dequant4_buffer, dequant4_coeff);

    for (i = 0; i < 6; i++)
        h->dequant4_coeff[i] = h->dequant4_buffer[0] +
                               (h1->dequant4_coeff[i] - h1->dequant4_buffer[0]);

    for (i = 0; i < 6; i++)
        h->dequant8_coeff[i] = h->dequant8_buffer[0] +
                               (h1->dequant8_coeff[i] - h1->dequant8_buffer[0]);

    h->dequant_coeff_pps = h1->dequant_coeff_pps;

    // POC timing
    copy_fields(h, h1, poc_lsb, redundant_pic_count);

    // reference lists
    copy_fields(h, h1, short_ref, cabac_init_idc);

    copy_picture_range(h->short_ref, h1->short_ref, 32, h, h1);
    copy_picture_range(h->long_ref, h1->long_ref, 32, h, h1);
    copy_picture_range(h->delayed_pic, h1->delayed_pic,
                       MAX_DELAYED_PIC_COUNT + 2, h, h1);

    h->frame_recovered       = h1->frame_recovered;

    if (context_reinitialized)
        h264_set_parameter_from_sps(h);

    if (!h->cur_pic_ptr)
        return 0;

    if (!h->droppable) {
        err = ff_h264_execute_ref_pic_marking(h, h->mmco, h->mmco_index);
        h->prev_poc_msb = h->poc_msb;
        h->prev_poc_lsb = h->poc_lsb;
    }
    h->prev_frame_num_offset = h->frame_num_offset;
    h->prev_frame_num        = h->frame_num;
    h->outputed_poc          = h->next_outputed_poc;

    h->recovery_frame        = h1->recovery_frame;

    return err;
}

static int h264_frame_start(H264Context *h)
{
    Picture *pic;
    int i, ret;
    const int pixel_shift = h->pixel_shift;
    int c[4] = {
        1<<(h->sps.bit_depth_luma-1),
        1<<(h->sps.bit_depth_chroma-1),
        1<<(h->sps.bit_depth_chroma-1),
        -1
    };

    if (!ff_thread_can_start_frame(h->avctx)) {
        av_log(h->avctx, AV_LOG_ERROR, "Attempt to start a frame outside SETUP state\n");
        return -1;
    }

    release_unused_pictures(h, 1);
    h->cur_pic_ptr = NULL;

    i = find_unused_picture(h);
    if (i < 0) {
        av_log(h->avctx, AV_LOG_ERROR, "no frame buffer available\n");
        return i;
    }
    pic = &h->DPB[i];

    pic->reference              = h->droppable ? 0 : h->picture_structure;
    pic->f.coded_picture_number = h->coded_picture_number++;
    pic->field_picture          = h->picture_structure != PICT_FRAME;

    /*
     * Zero key_frame here; IDR markings per slice in frame or fields are ORed
     * in later.
     * See decode_nal_units().
     */
    pic->f.key_frame = 0;
    pic->mmco_reset  = 0;
    pic->recovered   = 0;

    if ((ret = alloc_picture(h, pic)) < 0)
        return ret;
    if(!h->frame_recovered && !h->avctx->hwaccel &&
       !(h->avctx->codec->capabilities & CODEC_CAP_HWACCEL_VDPAU))
        avpriv_color_frame(&pic->f, c);

    h->cur_pic_ptr = pic;
    unref_picture(h, &h->cur_pic);
    if ((ret = ref_picture(h, &h->cur_pic, h->cur_pic_ptr)) < 0)
        return ret;

    if (CONFIG_ERROR_RESILIENCE) {
        ff_er_frame_start(&h->er);
        h->er.last_pic =
        h->er.next_pic = NULL;
    }

    assert(h->linesize && h->uvlinesize);

    for (i = 0; i < 16; i++) {
        h->block_offset[i]           = (4 * ((scan8[i] - scan8[0]) & 7) << pixel_shift) + 4 * h->linesize * ((scan8[i] - scan8[0]) >> 3);
        h->block_offset[48 + i]      = (4 * ((scan8[i] - scan8[0]) & 7) << pixel_shift) + 8 * h->linesize * ((scan8[i] - scan8[0]) >> 3);
    }
    for (i = 0; i < 16; i++) {
        h->block_offset[16 + i]      =
        h->block_offset[32 + i]      = (4 * ((scan8[i] - scan8[0]) & 7) << pixel_shift) + 4 * h->uvlinesize * ((scan8[i] - scan8[0]) >> 3);
        h->block_offset[48 + 16 + i] =
        h->block_offset[48 + 32 + i] = (4 * ((scan8[i] - scan8[0]) & 7) << pixel_shift) + 8 * h->uvlinesize * ((scan8[i] - scan8[0]) >> 3);
    }

    // s->decode = (h->flags & CODEC_FLAG_PSNR) || !s->encoding ||
    //             h->cur_pic.reference /* || h->contains_intra */ || 1;

    /* We mark the current picture as non-reference after allocating it, so
     * that if we break out due to an error it can be released automatically
     * in the next ff_MPV_frame_start().
     */
    h->cur_pic_ptr->reference = 0;

    h->cur_pic_ptr->field_poc[0] = h->cur_pic_ptr->field_poc[1] = INT_MAX;

    h->next_output_pic = NULL;

    assert(h->cur_pic_ptr->long_ref == 0);

    return 0;
}

/**
 * Run setup operations that must be run after slice header decoding.
 * This includes finding the next displayed frame.
 *
 * @param h h264 master context
 * @param setup_finished enough NALs have been read that we can call
 * ff_thread_finish_setup()
 */
static void decode_postinit(H264Context *h, int setup_finished)
{
    Picture *out = h->cur_pic_ptr;
    Picture *cur = h->cur_pic_ptr;
    int i, pics, out_of_order, out_idx;

    h->cur_pic_ptr->f.pict_type = h->pict_type;

    if (h->next_output_pic)
        return;

    if (cur->field_poc[0] == INT_MAX || cur->field_poc[1] == INT_MAX) {
        /* FIXME: if we have two PAFF fields in one packet, we can't start
         * the next thread here. If we have one field per packet, we can.
         * The check in decode_nal_units() is not good enough to find this
         * yet, so we assume the worst for now. */
        // if (setup_finished)
        //    ff_thread_finish_setup(h->avctx);
        return;
    }

    cur->f.interlaced_frame = 0;
    cur->f.repeat_pict      = 0;

    /* Signal interlacing information externally. */
    /* Prioritize picture timing SEI information over used
     * decoding process if it exists. */

    if (h->sps.pic_struct_present_flag) {
        switch (h->sei_pic_struct) {
        case SEI_PIC_STRUCT_FRAME:
            break;
        case SEI_PIC_STRUCT_TOP_FIELD:
        case SEI_PIC_STRUCT_BOTTOM_FIELD:
            cur->f.interlaced_frame = 1;
            break;
        case SEI_PIC_STRUCT_TOP_BOTTOM:
        case SEI_PIC_STRUCT_BOTTOM_TOP:
            if (FIELD_OR_MBAFF_PICTURE(h))
                cur->f.interlaced_frame = 1;
            else
                // try to flag soft telecine progressive
                cur->f.interlaced_frame = h->prev_interlaced_frame;
            break;
        case SEI_PIC_STRUCT_TOP_BOTTOM_TOP:
        case SEI_PIC_STRUCT_BOTTOM_TOP_BOTTOM:
            /* Signal the possibility of telecined film externally
             * (pic_struct 5,6). From these hints, let the applications
             * decide if they apply deinterlacing. */
            cur->f.repeat_pict = 1;
            break;
        case SEI_PIC_STRUCT_FRAME_DOUBLING:
            cur->f.repeat_pict = 2;
            break;
        case SEI_PIC_STRUCT_FRAME_TRIPLING:
            cur->f.repeat_pict = 4;
            break;
        }

        if ((h->sei_ct_type & 3) &&
            h->sei_pic_struct <= SEI_PIC_STRUCT_BOTTOM_TOP)
            cur->f.interlaced_frame = (h->sei_ct_type & (1 << 1)) != 0;
    } else {
        /* Derive interlacing flag from used decoding process. */
        cur->f.interlaced_frame = FIELD_OR_MBAFF_PICTURE(h);
    }
    h->prev_interlaced_frame = cur->f.interlaced_frame;

    if (cur->field_poc[0] != cur->field_poc[1]) {
        /* Derive top_field_first from field pocs. */
        cur->f.top_field_first = cur->field_poc[0] < cur->field_poc[1];
    } else {
        if (cur->f.interlaced_frame || h->sps.pic_struct_present_flag) {
            /* Use picture timing SEI information. Even if it is a
             * information of a past frame, better than nothing. */
            if (h->sei_pic_struct == SEI_PIC_STRUCT_TOP_BOTTOM ||
                h->sei_pic_struct == SEI_PIC_STRUCT_TOP_BOTTOM_TOP)
                cur->f.top_field_first = 1;
            else
                cur->f.top_field_first = 0;
        } else {
            /* Most likely progressive */
            cur->f.top_field_first = 0;
        }
    }

    cur->mmco_reset = h->mmco_reset;
    h->mmco_reset = 0;
    // FIXME do something with unavailable reference frames

    /* Sort B-frames into display order */

    if (h->sps.bitstream_restriction_flag &&
        h->avctx->has_b_frames < h->sps.num_reorder_frames) {
        h->avctx->has_b_frames = h->sps.num_reorder_frames;
        h->low_delay           = 0;
    }

    if (h->avctx->strict_std_compliance >= FF_COMPLIANCE_STRICT &&
        !h->sps.bitstream_restriction_flag) {
        h->avctx->has_b_frames = MAX_DELAYED_PIC_COUNT - 1;
        h->low_delay           = 0;
    }

    for (i = 0; 1; i++) {
        if(i == MAX_DELAYED_PIC_COUNT || cur->poc < h->last_pocs[i]){
            if(i)
                h->last_pocs[i-1] = cur->poc;
            break;
        } else if(i) {
            h->last_pocs[i-1]= h->last_pocs[i];
        }
    }
    out_of_order = MAX_DELAYED_PIC_COUNT - i;
    if(   cur->f.pict_type == AV_PICTURE_TYPE_B
       || (h->last_pocs[MAX_DELAYED_PIC_COUNT-2] > INT_MIN && h->last_pocs[MAX_DELAYED_PIC_COUNT-1] - h->last_pocs[MAX_DELAYED_PIC_COUNT-2] > 2))
        out_of_order = FFMAX(out_of_order, 1);
    if (out_of_order == MAX_DELAYED_PIC_COUNT) {
        av_log(h->avctx, AV_LOG_VERBOSE, "Invalid POC %d<%d\n", cur->poc, h->last_pocs[0]);
        for (i = 1; i < MAX_DELAYED_PIC_COUNT; i++)
            h->last_pocs[i] = INT_MIN;
        h->last_pocs[0] = cur->poc;
        cur->mmco_reset = 1;
    } else if(h->avctx->has_b_frames < out_of_order && !h->sps.bitstream_restriction_flag){
        av_log(h->avctx, AV_LOG_VERBOSE, "Increasing reorder buffer to %d\n", out_of_order);
        h->avctx->has_b_frames = out_of_order;
        h->low_delay = 0;
    }

    pics = 0;
    while (h->delayed_pic[pics])
        pics++;

    av_assert0(pics <= MAX_DELAYED_PIC_COUNT);

    h->delayed_pic[pics++] = cur;
    if (cur->reference == 0)
        cur->reference = DELAYED_PIC_REF;

    out     = h->delayed_pic[0];
    out_idx = 0;
    for (i = 1; h->delayed_pic[i] &&
                !h->delayed_pic[i]->f.key_frame &&
                !h->delayed_pic[i]->mmco_reset;
         i++)
        if (h->delayed_pic[i]->poc < out->poc) {
            out     = h->delayed_pic[i];
            out_idx = i;
        }
    if (h->avctx->has_b_frames == 0 &&
        (h->delayed_pic[0]->f.key_frame || h->delayed_pic[0]->mmco_reset))
        h->next_outputed_poc = INT_MIN;
    out_of_order = out->poc < h->next_outputed_poc;

    if (out_of_order || pics > h->avctx->has_b_frames) {
        out->reference &= ~DELAYED_PIC_REF;
        // for frame threading, the owner must be the second field's thread or
        // else the first thread can release the picture and reuse it unsafely
        for (i = out_idx; h->delayed_pic[i]; i++)
            h->delayed_pic[i] = h->delayed_pic[i + 1];
    }
    if (!out_of_order && pics > h->avctx->has_b_frames) {
        h->next_output_pic = out;
        if (out_idx == 0 && h->delayed_pic[0] && (h->delayed_pic[0]->f.key_frame || h->delayed_pic[0]->mmco_reset)) {
            h->next_outputed_poc = INT_MIN;
        } else
            h->next_outputed_poc = out->poc;
    } else {
        av_log(h->avctx, AV_LOG_DEBUG, "no picture %s\n", out_of_order ? "ooo" : "");
    }

    if (h->next_output_pic) {
        if (h->next_output_pic->recovered) {
            // We have reached an recovery point and all frames after it in
            // display order are "recovered".
            h->frame_recovered |= FRAME_RECOVERED_SEI;
        }
        h->next_output_pic->recovered |= !!(h->frame_recovered & FRAME_RECOVERED_SEI);
    }

    if (setup_finished && !h->avctx->hwaccel)
        ff_thread_finish_setup(h->avctx);
}

static av_always_inline void backup_mb_border(H264Context *h, uint8_t *src_y,
                                              uint8_t *src_cb, uint8_t *src_cr,
                                              int linesize, int uvlinesize,
                                              int simple)
{
    uint8_t *top_border;
    int top_idx = 1;
    const int pixel_shift = h->pixel_shift;
    int chroma444 = CHROMA444(h);
    int chroma422 = CHROMA422(h);

    src_y  -= linesize;
    src_cb -= uvlinesize;
    src_cr -= uvlinesize;

    if (!simple && FRAME_MBAFF(h)) {
        if (h->mb_y & 1) {
            if (!MB_MBAFF(h)) {
                top_border = h->top_borders[0][h->mb_x];
                AV_COPY128(top_border, src_y + 15 * linesize);
                if (pixel_shift)
                    AV_COPY128(top_border + 16, src_y + 15 * linesize + 16);
                if (simple || !CONFIG_GRAY || !(h->flags & CODEC_FLAG_GRAY)) {
                    if (chroma444) {
                        if (pixel_shift) {
                            AV_COPY128(top_border + 32, src_cb + 15 * uvlinesize);
                            AV_COPY128(top_border + 48, src_cb + 15 * uvlinesize + 16);
                            AV_COPY128(top_border + 64, src_cr + 15 * uvlinesize);
                            AV_COPY128(top_border + 80, src_cr + 15 * uvlinesize + 16);
                        } else {
                            AV_COPY128(top_border + 16, src_cb + 15 * uvlinesize);
                            AV_COPY128(top_border + 32, src_cr + 15 * uvlinesize);
                        }
                    } else if (chroma422) {
                        if (pixel_shift) {
                            AV_COPY128(top_border + 32, src_cb + 15 * uvlinesize);
                            AV_COPY128(top_border + 48, src_cr + 15 * uvlinesize);
                        } else {
                            AV_COPY64(top_border + 16, src_cb + 15 * uvlinesize);
                            AV_COPY64(top_border + 24, src_cr + 15 * uvlinesize);
                        }
                    } else {
                        if (pixel_shift) {
                            AV_COPY128(top_border + 32, src_cb + 7 * uvlinesize);
                            AV_COPY128(top_border + 48, src_cr + 7 * uvlinesize);
                        } else {
                            AV_COPY64(top_border + 16, src_cb + 7 * uvlinesize);
                            AV_COPY64(top_border + 24, src_cr + 7 * uvlinesize);
                        }
                    }
                }
            }
        } else if (MB_MBAFF(h)) {
            top_idx = 0;
        } else
            return;
    }

    top_border = h->top_borders[top_idx][h->mb_x];
    /* There are two lines saved, the line above the top macroblock
     * of a pair, and the line above the bottom macroblock. */
    AV_COPY128(top_border, src_y + 16 * linesize);
    if (pixel_shift)
        AV_COPY128(top_border + 16, src_y + 16 * linesize + 16);

    if (simple || !CONFIG_GRAY || !(h->flags & CODEC_FLAG_GRAY)) {
        if (chroma444) {
            if (pixel_shift) {
                AV_COPY128(top_border + 32, src_cb + 16 * linesize);
                AV_COPY128(top_border + 48, src_cb + 16 * linesize + 16);
                AV_COPY128(top_border + 64, src_cr + 16 * linesize);
                AV_COPY128(top_border + 80, src_cr + 16 * linesize + 16);
            } else {
                AV_COPY128(top_border + 16, src_cb + 16 * linesize);
                AV_COPY128(top_border + 32, src_cr + 16 * linesize);
            }
        } else if (chroma422) {
            if (pixel_shift) {
                AV_COPY128(top_border + 32, src_cb + 16 * uvlinesize);
                AV_COPY128(top_border + 48, src_cr + 16 * uvlinesize);
            } else {
                AV_COPY64(top_border + 16, src_cb + 16 * uvlinesize);
                AV_COPY64(top_border + 24, src_cr + 16 * uvlinesize);
            }
        } else {
            if (pixel_shift) {
                AV_COPY128(top_border + 32, src_cb + 8 * uvlinesize);
                AV_COPY128(top_border + 48, src_cr + 8 * uvlinesize);
            } else {
                AV_COPY64(top_border + 16, src_cb + 8 * uvlinesize);
                AV_COPY64(top_border + 24, src_cr + 8 * uvlinesize);
            }
        }
    }
}

static av_always_inline void xchg_mb_border(H264Context *h, uint8_t *src_y,
                                            uint8_t *src_cb, uint8_t *src_cr,
                                            int linesize, int uvlinesize,
                                            int xchg, int chroma444,
                                            int simple, int pixel_shift)
{
    int deblock_topleft;
    int deblock_top;
    int top_idx = 1;
    uint8_t *top_border_m1;
    uint8_t *top_border;

    if (!simple && FRAME_MBAFF(h)) {
        if (h->mb_y & 1) {
            if (!MB_MBAFF(h))
                return;
        } else {
            top_idx = MB_MBAFF(h) ? 0 : 1;
        }
    }

    if (h->deblocking_filter == 2) {
        deblock_topleft = h->slice_table[h->mb_xy - 1 - h->mb_stride] == h->slice_num;
        deblock_top     = h->top_type;
    } else {
        deblock_topleft = (h->mb_x > 0);
        deblock_top     = (h->mb_y > !!MB_FIELD(h));
    }

    src_y  -= linesize   + 1 + pixel_shift;
    src_cb -= uvlinesize + 1 + pixel_shift;
    src_cr -= uvlinesize + 1 + pixel_shift;

    top_border_m1 = h->top_borders[top_idx][h->mb_x - 1];
    top_border    = h->top_borders[top_idx][h->mb_x];

#define XCHG(a, b, xchg)                        \
    if (pixel_shift) {                          \
        if (xchg) {                             \
            AV_SWAP64(b + 0, a + 0);            \
            AV_SWAP64(b + 8, a + 8);            \
        } else {                                \
            AV_COPY128(b, a);                   \
        }                                       \
    } else if (xchg)                            \
        AV_SWAP64(b, a);                        \
    else                                        \
        AV_COPY64(b, a);

    if (deblock_top) {
        if (deblock_topleft) {
            XCHG(top_border_m1 + (8 << pixel_shift),
                 src_y - (7 << pixel_shift), 1);
        }
        XCHG(top_border + (0 << pixel_shift), src_y + (1 << pixel_shift), xchg);
        XCHG(top_border + (8 << pixel_shift), src_y + (9 << pixel_shift), 1);
        if (h->mb_x + 1 < h->mb_width) {
            XCHG(h->top_borders[top_idx][h->mb_x + 1],
                 src_y + (17 << pixel_shift), 1);
        }
        if (simple || !CONFIG_GRAY || !(h->flags & CODEC_FLAG_GRAY)) {
            if (chroma444) {
                if (deblock_topleft) {
                    XCHG(top_border_m1 + (24 << pixel_shift), src_cb - (7 << pixel_shift), 1);
                    XCHG(top_border_m1 + (40 << pixel_shift), src_cr - (7 << pixel_shift), 1);
                }
                XCHG(top_border + (16 << pixel_shift), src_cb + (1 << pixel_shift), xchg);
                XCHG(top_border + (24 << pixel_shift), src_cb + (9 << pixel_shift), 1);
                XCHG(top_border + (32 << pixel_shift), src_cr + (1 << pixel_shift), xchg);
                XCHG(top_border + (40 << pixel_shift), src_cr + (9 << pixel_shift), 1);
                if (h->mb_x + 1 < h->mb_width) {
                    XCHG(h->top_borders[top_idx][h->mb_x + 1] + (16 << pixel_shift), src_cb + (17 << pixel_shift), 1);
                    XCHG(h->top_borders[top_idx][h->mb_x + 1] + (32 << pixel_shift), src_cr + (17 << pixel_shift), 1);
                }
            } else {
                if (deblock_topleft) {
                    XCHG(top_border_m1 + (16 << pixel_shift), src_cb - (7 << pixel_shift), 1);
                    XCHG(top_border_m1 + (24 << pixel_shift), src_cr - (7 << pixel_shift), 1);
                }
                XCHG(top_border + (16 << pixel_shift), src_cb + 1 + pixel_shift, 1);
                XCHG(top_border + (24 << pixel_shift), src_cr + 1 + pixel_shift, 1);
            }
        }
    }
}

static av_always_inline int dctcoef_get(int16_t *mb, int high_bit_depth,
                                        int index)
{
    if (high_bit_depth) {
        return AV_RN32A(((int32_t *)mb) + index);
    } else
        return AV_RN16A(mb + index);
}

static av_always_inline void dctcoef_set(int16_t *mb, int high_bit_depth,
                                         int index, int value)
{
    if (high_bit_depth) {
        AV_WN32A(((int32_t *)mb) + index, value);
    } else
        AV_WN16A(mb + index, value);
}

static av_always_inline void hl_decode_mb_predict_luma(H264Context *h,
                                                       int mb_type, int is_h264,
                                                       int simple,
                                                       int transform_bypass,
                                                       int pixel_shift,
                                                       int *block_offset,
                                                       int linesize,
                                                       uint8_t *dest_y, int p)
{
    void (*idct_add)(uint8_t *dst, int16_t *block, int stride);
    void (*idct_dc_add)(uint8_t *dst, int16_t *block, int stride);
    int i;
    int qscale = p == 0 ? h->qscale : h->chroma_qp[p - 1];
    block_offset += 16 * p;
    if (IS_INTRA4x4(mb_type)) {
        if (IS_8x8DCT(mb_type)) {
            if (transform_bypass) {
                idct_dc_add =
                idct_add    = h->h264dsp.h264_add_pixels8_clear;
            } else {
                idct_dc_add = h->h264dsp.h264_idct8_dc_add;
                idct_add    = h->h264dsp.h264_idct8_add;
            }
            for (i = 0; i < 16; i += 4) {
                uint8_t *const ptr = dest_y + block_offset[i];
                const int dir      = h->intra4x4_pred_mode_cache[scan8[i]];
                if (transform_bypass && h->sps.profile_idc == 244 && dir <= 1) {
                    h->hpc.pred8x8l_add[dir](ptr, h->mb + (i * 16 + p * 256 << pixel_shift), linesize);
                } else {
                    const int nnz = h->non_zero_count_cache[scan8[i + p * 16]];
                    h->hpc.pred8x8l[dir](ptr, (h->topleft_samples_available << i) & 0x8000,
                                         (h->topright_samples_available << i) & 0x4000, linesize);
                    if (nnz) {
                        if (nnz == 1 && dctcoef_get(h->mb, pixel_shift, i * 16 + p * 256))
                            idct_dc_add(ptr, h->mb + (i * 16 + p * 256 << pixel_shift), linesize);
                        else
                            idct_add(ptr, h->mb + (i * 16 + p * 256 << pixel_shift), linesize);
                    }
                }
            }
        } else {
            if (transform_bypass) {
                idct_dc_add  =
                idct_add     = h->h264dsp.h264_add_pixels4_clear;
            } else {
                idct_dc_add = h->h264dsp.h264_idct_dc_add;
                idct_add    = h->h264dsp.h264_idct_add;
            }
            for (i = 0; i < 16; i++) {
                uint8_t *const ptr = dest_y + block_offset[i];
                const int dir      = h->intra4x4_pred_mode_cache[scan8[i]];

                if (transform_bypass && h->sps.profile_idc == 244 && dir <= 1) {
                    h->hpc.pred4x4_add[dir](ptr, h->mb + (i * 16 + p * 256 << pixel_shift), linesize);
                } else {
                    uint8_t *topright;
                    int nnz, tr;
                    uint64_t tr_high;
                    if (dir == DIAG_DOWN_LEFT_PRED || dir == VERT_LEFT_PRED) {
                        const int topright_avail = (h->topright_samples_available << i) & 0x8000;
                        av_assert2(h->mb_y || linesize <= block_offset[i]);
                        if (!topright_avail) {
                            if (pixel_shift) {
                                tr_high  = ((uint16_t *)ptr)[3 - linesize / 2] * 0x0001000100010001ULL;
                                topright = (uint8_t *)&tr_high;
                            } else {
                                tr       = ptr[3 - linesize] * 0x01010101u;
                                topright = (uint8_t *)&tr;
                            }
                        } else
                            topright = ptr + (4 << pixel_shift) - linesize;
                    } else
                        topright = NULL;

                    h->hpc.pred4x4[dir](ptr, topright, linesize);
                    nnz = h->non_zero_count_cache[scan8[i + p * 16]];
                    if (nnz) {
                        if (is_h264) {
                            if (nnz == 1 && dctcoef_get(h->mb, pixel_shift, i * 16 + p * 256))
                                idct_dc_add(ptr, h->mb + (i * 16 + p * 256 << pixel_shift), linesize);
                            else
                                idct_add(ptr, h->mb + (i * 16 + p * 256 << pixel_shift), linesize);
                        } else if (CONFIG_SVQ3_DECODER)
                            ff_svq3_add_idct_c(ptr, h->mb + i * 16 + p * 256, linesize, qscale, 0);
                    }
                }
            }
        }
    } else {
        h->hpc.pred16x16[h->intra16x16_pred_mode](dest_y, linesize);
        if (is_h264) {
            if (h->non_zero_count_cache[scan8[LUMA_DC_BLOCK_INDEX + p]]) {
                if (!transform_bypass)
                    h->h264dsp.h264_luma_dc_dequant_idct(h->mb + (p * 256 << pixel_shift),
                                                         h->mb_luma_dc[p],
                                                         h->dequant4_coeff[p][qscale][0]);
                else {
                    static const uint8_t dc_mapping[16] = {
                         0 * 16,  1 * 16,  4 * 16,  5 * 16,
                         2 * 16,  3 * 16,  6 * 16,  7 * 16,
                         8 * 16,  9 * 16, 12 * 16, 13 * 16,
                        10 * 16, 11 * 16, 14 * 16, 15 * 16
                    };
                    for (i = 0; i < 16; i++)
                        dctcoef_set(h->mb + (p * 256 << pixel_shift),
                                    pixel_shift, dc_mapping[i],
                                    dctcoef_get(h->mb_luma_dc[p],
                                                pixel_shift, i));
                }
            }
        } else if (CONFIG_SVQ3_DECODER)
            ff_svq3_luma_dc_dequant_idct_c(h->mb + p * 256,
                                           h->mb_luma_dc[p], qscale);
    }
}

static av_always_inline void hl_decode_mb_idct_luma(H264Context *h, int mb_type,
                                                    int is_h264, int simple,
                                                    int transform_bypass,
                                                    int pixel_shift,
                                                    int *block_offset,
                                                    int linesize,
                                                    uint8_t *dest_y, int p)
{
    void (*idct_add)(uint8_t *dst, int16_t *block, int stride);
    int i;
    block_offset += 16 * p;
    if (!IS_INTRA4x4(mb_type)) {
        if (is_h264) {
            if (IS_INTRA16x16(mb_type)) {
                if (transform_bypass) {
                    if (h->sps.profile_idc == 244 &&
                        (h->intra16x16_pred_mode == VERT_PRED8x8 ||
                         h->intra16x16_pred_mode == HOR_PRED8x8)) {
                        h->hpc.pred16x16_add[h->intra16x16_pred_mode](dest_y, block_offset,
                                                                      h->mb + (p * 256 << pixel_shift),
                                                                      linesize);
                    } else {
                        for (i = 0; i < 16; i++)
                            if (h->non_zero_count_cache[scan8[i + p * 16]] ||
                                dctcoef_get(h->mb, pixel_shift, i * 16 + p * 256))
                                h->h264dsp.h264_add_pixels4_clear(dest_y + block_offset[i],
                                                                  h->mb + (i * 16 + p * 256 << pixel_shift),
                                                                  linesize);
                    }
                } else {
                    h->h264dsp.h264_idct_add16intra(dest_y, block_offset,
                                                    h->mb + (p * 256 << pixel_shift),
                                                    linesize,
                                                    h->non_zero_count_cache + p * 5 * 8);
                }
            } else if (h->cbp & 15) {
                if (transform_bypass) {
                    const int di = IS_8x8DCT(mb_type) ? 4 : 1;
                    idct_add = IS_8x8DCT(mb_type) ? h->h264dsp.h264_add_pixels8_clear
                                                  : h->h264dsp.h264_add_pixels4_clear;
                    for (i = 0; i < 16; i += di)
                        if (h->non_zero_count_cache[scan8[i + p * 16]])
                            idct_add(dest_y + block_offset[i],
                                     h->mb + (i * 16 + p * 256 << pixel_shift),
                                     linesize);
                } else {
                    if (IS_8x8DCT(mb_type))
                        h->h264dsp.h264_idct8_add4(dest_y, block_offset,
                                                   h->mb + (p * 256 << pixel_shift),
                                                   linesize,
                                                   h->non_zero_count_cache + p * 5 * 8);
                    else
                        h->h264dsp.h264_idct_add16(dest_y, block_offset,
                                                   h->mb + (p * 256 << pixel_shift),
                                                   linesize,
                                                   h->non_zero_count_cache + p * 5 * 8);
                }
            }
        } else if (CONFIG_SVQ3_DECODER) {
            for (i = 0; i < 16; i++)
                if (h->non_zero_count_cache[scan8[i + p * 16]] || h->mb[i * 16 + p * 256]) {
                    // FIXME benchmark weird rule, & below
                    uint8_t *const ptr = dest_y + block_offset[i];
                    ff_svq3_add_idct_c(ptr, h->mb + i * 16 + p * 256, linesize,
                                       h->qscale, IS_INTRA(mb_type) ? 1 : 0);
                }
        }
    }
}

#define BITS   8
#define SIMPLE 1
#include "h264_mb_template.c"

#undef  BITS
#define BITS   16
#include "h264_mb_template.c"

#undef  SIMPLE
#define SIMPLE 0
#include "h264_mb_template.c"

void ff_h264_hl_decode_mb(H264Context *h)
{
    const int mb_xy   = h->mb_xy;
    const int mb_type = h->cur_pic.mb_type[mb_xy];
    int is_complex    = CONFIG_SMALL || h->is_complex ||
                        IS_INTRA_PCM(mb_type) || h->qscale == 0;

    if (CHROMA444(h)) {
        if (is_complex || h->pixel_shift)
            hl_decode_mb_444_complex(h);
        else
            hl_decode_mb_444_simple_8(h);
    } else if (is_complex) {
        hl_decode_mb_complex(h);
    } else if (h->pixel_shift) {
        hl_decode_mb_simple_16(h);
    } else
        hl_decode_mb_simple_8(h);
}

int ff_pred_weight_table(H264Context *h)
{
    int list, i;
    int luma_def, chroma_def;

    h->use_weight             = 0;
    h->use_weight_chroma      = 0;
    h->luma_log2_weight_denom = get_ue_golomb(&h->gb);
    if (h->sps.chroma_format_idc)
        h->chroma_log2_weight_denom = get_ue_golomb(&h->gb);
    luma_def   = 1 << h->luma_log2_weight_denom;
    chroma_def = 1 << h->chroma_log2_weight_denom;

    for (list = 0; list < 2; list++) {
        h->luma_weight_flag[list]   = 0;
        h->chroma_weight_flag[list] = 0;
        for (i = 0; i < h->ref_count[list]; i++) {
            int luma_weight_flag, chroma_weight_flag;

            luma_weight_flag = get_bits1(&h->gb);
            if (luma_weight_flag) {
                h->luma_weight[i][list][0] = get_se_golomb(&h->gb);
                h->luma_weight[i][list][1] = get_se_golomb(&h->gb);
                if (h->luma_weight[i][list][0] != luma_def ||
                    h->luma_weight[i][list][1] != 0) {
                    h->use_weight             = 1;
                    h->luma_weight_flag[list] = 1;
                }
            } else {
                h->luma_weight[i][list][0] = luma_def;
                h->luma_weight[i][list][1] = 0;
            }

            if (h->sps.chroma_format_idc) {
                chroma_weight_flag = get_bits1(&h->gb);
                if (chroma_weight_flag) {
                    int j;
                    for (j = 0; j < 2; j++) {
                        h->chroma_weight[i][list][j][0] = get_se_golomb(&h->gb);
                        h->chroma_weight[i][list][j][1] = get_se_golomb(&h->gb);
                        if (h->chroma_weight[i][list][j][0] != chroma_def ||
                            h->chroma_weight[i][list][j][1] != 0) {
                            h->use_weight_chroma        = 1;
                            h->chroma_weight_flag[list] = 1;
                        }
                    }
                } else {
                    int j;
                    for (j = 0; j < 2; j++) {
                        h->chroma_weight[i][list][j][0] = chroma_def;
                        h->chroma_weight[i][list][j][1] = 0;
                    }
                }
            }
        }
        if (h->slice_type_nos != AV_PICTURE_TYPE_B)
            break;
    }
    h->use_weight = h->use_weight || h->use_weight_chroma;
    return 0;
}

/**
 * Initialize implicit_weight table.
 * @param field  0/1 initialize the weight for interlaced MBAFF
 *                -1 initializes the rest
 */
static void implicit_weight_table(H264Context *h, int field)
{
    int ref0, ref1, i, cur_poc, ref_start, ref_count0, ref_count1;

    for (i = 0; i < 2; i++) {
        h->luma_weight_flag[i]   = 0;
        h->chroma_weight_flag[i] = 0;
    }

    if (field < 0) {
        if (h->picture_structure == PICT_FRAME) {
            cur_poc = h->cur_pic_ptr->poc;
        } else {
            cur_poc = h->cur_pic_ptr->field_poc[h->picture_structure - 1];
        }
        if (h->ref_count[0] == 1 && h->ref_count[1] == 1 && !FRAME_MBAFF(h) &&
            h->ref_list[0][0].poc + h->ref_list[1][0].poc == 2 * cur_poc) {
            h->use_weight        = 0;
            h->use_weight_chroma = 0;
            return;
        }
        ref_start  = 0;
        ref_count0 = h->ref_count[0];
        ref_count1 = h->ref_count[1];
    } else {
        cur_poc    = h->cur_pic_ptr->field_poc[field];
        ref_start  = 16;
        ref_count0 = 16 + 2 * h->ref_count[0];
        ref_count1 = 16 + 2 * h->ref_count[1];
    }

    h->use_weight               = 2;
    h->use_weight_chroma        = 2;
    h->luma_log2_weight_denom   = 5;
    h->chroma_log2_weight_denom = 5;

    for (ref0 = ref_start; ref0 < ref_count0; ref0++) {
        int poc0 = h->ref_list[0][ref0].poc;
        for (ref1 = ref_start; ref1 < ref_count1; ref1++) {
            int w = 32;
            if (!h->ref_list[0][ref0].long_ref && !h->ref_list[1][ref1].long_ref) {
                int poc1 = h->ref_list[1][ref1].poc;
                int td   = av_clip(poc1 - poc0, -128, 127);
                if (td) {
                    int tb = av_clip(cur_poc - poc0, -128, 127);
                    int tx = (16384 + (FFABS(td) >> 1)) / td;
                    int dist_scale_factor = (tb * tx + 32) >> 8;
                    if (dist_scale_factor >= -64 && dist_scale_factor <= 128)
                        w = 64 - dist_scale_factor;
                }
            }
            if (field < 0) {
                h->implicit_weight[ref0][ref1][0] =
                h->implicit_weight[ref0][ref1][1] = w;
            } else {
                h->implicit_weight[ref0][ref1][field] = w;
            }
        }
    }
}

/**
 * instantaneous decoder refresh.
 */
static void idr(H264Context *h)
{
    int i;
    ff_h264_remove_all_refs(h);
    h->prev_frame_num        = 0;
    h->prev_frame_num_offset = 0;
    h->prev_poc_msb          = 1<<16;
    h->prev_poc_lsb          = 0;
    for (i = 0; i < MAX_DELAYED_PIC_COUNT; i++)
        h->last_pocs[i] = INT_MIN;
}

/* forget old pics after a seek */
static void flush_change(H264Context *h)
{
    int i, j;

    h->outputed_poc          = h->next_outputed_poc = INT_MIN;
    h->prev_interlaced_frame = 1;
    idr(h);

    h->prev_frame_num = -1;
    if (h->cur_pic_ptr) {
        h->cur_pic_ptr->reference = 0;
        for (j=i=0; h->delayed_pic[i]; i++)
            if (h->delayed_pic[i] != h->cur_pic_ptr)
                h->delayed_pic[j++] = h->delayed_pic[i];
        h->delayed_pic[j] = NULL;
    }
    h->first_field = 0;
    memset(h->ref_list[0], 0, sizeof(h->ref_list[0]));
    memset(h->ref_list[1], 0, sizeof(h->ref_list[1]));
    memset(h->default_ref_list[0], 0, sizeof(h->default_ref_list[0]));
    memset(h->default_ref_list[1], 0, sizeof(h->default_ref_list[1]));
    ff_h264_reset_sei(h);
    h->recovery_frame = -1;
    h->frame_recovered = 0;
    h->list_count = 0;
    h->current_slice = 0;
    h->mmco_reset = 1;
}

/* forget old pics after a seek */
static void flush_dpb(AVCodecContext *avctx)
{
    H264Context *h = avctx->priv_data;
    int i;

    for (i = 0; i <= MAX_DELAYED_PIC_COUNT; i++) {
        if (h->delayed_pic[i])
            h->delayed_pic[i]->reference = 0;
        h->delayed_pic[i] = NULL;
    }

    flush_change(h);

    if (h->DPB)
        for (i = 0; i < MAX_PICTURE_COUNT; i++)
            unref_picture(h, &h->DPB[i]);
    h->cur_pic_ptr = NULL;
    unref_picture(h, &h->cur_pic);

    h->mb_x = h->mb_y = 0;

    h->parse_context.state             = -1;
    h->parse_context.frame_start_found = 0;
    h->parse_context.overread          = 0;
    h->parse_context.overread_index    = 0;
    h->parse_context.index             = 0;
    h->parse_context.last_index        = 0;

    free_tables(h, 1);
    h->context_initialized = 0;
}

int ff_init_poc(H264Context *h, int pic_field_poc[2], int *pic_poc)
{
    const int max_frame_num = 1 << h->sps.log2_max_frame_num;
    int field_poc[2];

    h->frame_num_offset = h->prev_frame_num_offset;
    if (h->frame_num < h->prev_frame_num)
        h->frame_num_offset += max_frame_num;

    if (h->sps.poc_type == 0) {
        const int max_poc_lsb = 1 << h->sps.log2_max_poc_lsb;

        if (h->poc_lsb < h->prev_poc_lsb &&
            h->prev_poc_lsb - h->poc_lsb >= max_poc_lsb / 2)
            h->poc_msb = h->prev_poc_msb + max_poc_lsb;
        else if (h->poc_lsb > h->prev_poc_lsb &&
                 h->prev_poc_lsb - h->poc_lsb < -max_poc_lsb / 2)
            h->poc_msb = h->prev_poc_msb - max_poc_lsb;
        else
            h->poc_msb = h->prev_poc_msb;
        field_poc[0] =
        field_poc[1] = h->poc_msb + h->poc_lsb;
        if (h->picture_structure == PICT_FRAME)
            field_poc[1] += h->delta_poc_bottom;
    } else if (h->sps.poc_type == 1) {
        int abs_frame_num, expected_delta_per_poc_cycle, expectedpoc;
        int i;

        if (h->sps.poc_cycle_length != 0)
            abs_frame_num = h->frame_num_offset + h->frame_num;
        else
            abs_frame_num = 0;

        if (h->nal_ref_idc == 0 && abs_frame_num > 0)
            abs_frame_num--;

        expected_delta_per_poc_cycle = 0;
        for (i = 0; i < h->sps.poc_cycle_length; i++)
            // FIXME integrate during sps parse
            expected_delta_per_poc_cycle += h->sps.offset_for_ref_frame[i];

        if (abs_frame_num > 0) {
            int poc_cycle_cnt          = (abs_frame_num - 1) / h->sps.poc_cycle_length;
            int frame_num_in_poc_cycle = (abs_frame_num - 1) % h->sps.poc_cycle_length;

            expectedpoc = poc_cycle_cnt * expected_delta_per_poc_cycle;
            for (i = 0; i <= frame_num_in_poc_cycle; i++)
                expectedpoc = expectedpoc + h->sps.offset_for_ref_frame[i];
        } else
            expectedpoc = 0;

        if (h->nal_ref_idc == 0)
            expectedpoc = expectedpoc + h->sps.offset_for_non_ref_pic;

        field_poc[0] = expectedpoc + h->delta_poc[0];
        field_poc[1] = field_poc[0] + h->sps.offset_for_top_to_bottom_field;

        if (h->picture_structure == PICT_FRAME)
            field_poc[1] += h->delta_poc[1];
    } else {
        int poc = 2 * (h->frame_num_offset + h->frame_num);

        if (!h->nal_ref_idc)
            poc--;

        field_poc[0] = poc;
        field_poc[1] = poc;
    }

    if (h->picture_structure != PICT_BOTTOM_FIELD)
        pic_field_poc[0] = field_poc[0];
    if (h->picture_structure != PICT_TOP_FIELD)
        pic_field_poc[1] = field_poc[1];
    *pic_poc = FFMIN(pic_field_poc[0], pic_field_poc[1]);

    return 0;
}

/**
 * initialize scan tables
 */
static void init_scan_tables(H264Context *h)
{
    int i;
    for (i = 0; i < 16; i++) {
#define T(x) (x >> 2) | ((x << 2) & 0xF)
        h->zigzag_scan[i] = T(zigzag_scan[i]);
        h->field_scan[i]  = T(field_scan[i]);
#undef T
    }
    for (i = 0; i < 64; i++) {
#define T(x) (x >> 3) | ((x & 7) << 3)
        h->zigzag_scan8x8[i]       = T(ff_zigzag_direct[i]);
        h->zigzag_scan8x8_cavlc[i] = T(zigzag_scan8x8_cavlc[i]);
        h->field_scan8x8[i]        = T(field_scan8x8[i]);
        h->field_scan8x8_cavlc[i]  = T(field_scan8x8_cavlc[i]);
#undef T
    }
    if (h->sps.transform_bypass) { // FIXME same ugly
        memcpy(h->zigzag_scan_q0          , zigzag_scan             , sizeof(h->zigzag_scan_q0         ));
        memcpy(h->zigzag_scan8x8_q0       , ff_zigzag_direct        , sizeof(h->zigzag_scan8x8_q0      ));
        memcpy(h->zigzag_scan8x8_cavlc_q0 , zigzag_scan8x8_cavlc    , sizeof(h->zigzag_scan8x8_cavlc_q0));
        memcpy(h->field_scan_q0           , field_scan              , sizeof(h->field_scan_q0          ));
        memcpy(h->field_scan8x8_q0        , field_scan8x8           , sizeof(h->field_scan8x8_q0       ));
        memcpy(h->field_scan8x8_cavlc_q0  , field_scan8x8_cavlc     , sizeof(h->field_scan8x8_cavlc_q0 ));
    } else {
        memcpy(h->zigzag_scan_q0          , h->zigzag_scan          , sizeof(h->zigzag_scan_q0         ));
        memcpy(h->zigzag_scan8x8_q0       , h->zigzag_scan8x8       , sizeof(h->zigzag_scan8x8_q0      ));
        memcpy(h->zigzag_scan8x8_cavlc_q0 , h->zigzag_scan8x8_cavlc , sizeof(h->zigzag_scan8x8_cavlc_q0));
        memcpy(h->field_scan_q0           , h->field_scan           , sizeof(h->field_scan_q0          ));
        memcpy(h->field_scan8x8_q0        , h->field_scan8x8        , sizeof(h->field_scan8x8_q0       ));
        memcpy(h->field_scan8x8_cavlc_q0  , h->field_scan8x8_cavlc  , sizeof(h->field_scan8x8_cavlc_q0 ));
    }
}

static int field_end(H264Context *h, int in_setup)
{
    AVCodecContext *const avctx = h->avctx;
    int err = 0;
    h->mb_y = 0;

    if (CONFIG_H264_VDPAU_DECODER &&
        h->avctx->codec->capabilities & CODEC_CAP_HWACCEL_VDPAU)
        ff_vdpau_h264_set_reference_frames(h);

    if (in_setup || !(avctx->active_thread_type & FF_THREAD_FRAME)) {
        if (!h->droppable) {
            err = ff_h264_execute_ref_pic_marking(h, h->mmco, h->mmco_index);
            h->prev_poc_msb = h->poc_msb;
            h->prev_poc_lsb = h->poc_lsb;
        }
        h->prev_frame_num_offset = h->frame_num_offset;
        h->prev_frame_num        = h->frame_num;
        h->outputed_poc          = h->next_outputed_poc;
    }

    if (avctx->hwaccel) {
        if (avctx->hwaccel->end_frame(avctx) < 0)
            av_log(avctx, AV_LOG_ERROR,
                   "hardware accelerator failed to decode picture\n");
    }

    if (CONFIG_H264_VDPAU_DECODER &&
        h->avctx->codec->capabilities & CODEC_CAP_HWACCEL_VDPAU)
        ff_vdpau_h264_picture_complete(h);

    /*
     * FIXME: Error handling code does not seem to support interlaced
     * when slices span multiple rows
     * The ff_er_add_slice calls don't work right for bottom
     * fields; they cause massive erroneous error concealing
     * Error marking covers both fields (top and bottom).
     * This causes a mismatched s->error_count
     * and a bad error table. Further, the error count goes to
     * INT_MAX when called for bottom field, because mb_y is
     * past end by one (callers fault) and resync_mb_y != 0
     * causes problems for the first MB line, too.
     */
    if (CONFIG_ERROR_RESILIENCE && !FIELD_PICTURE(h) && h->current_slice && !h->sps.new) {
        h->er.cur_pic  = h->cur_pic_ptr;
        ff_er_frame_end(&h->er);
    }
    if (!in_setup && !h->droppable)
        ff_thread_report_progress(&h->cur_pic_ptr->tf, INT_MAX,
                                  h->picture_structure == PICT_BOTTOM_FIELD);
    emms_c();

    h->current_slice = 0;

    return err;
}

/**
 * Replicate H264 "master" context to thread contexts.
 */
static int clone_slice(H264Context *dst, H264Context *src)
{
    memcpy(dst->block_offset, src->block_offset, sizeof(dst->block_offset));
    dst->cur_pic_ptr = src->cur_pic_ptr;
    dst->cur_pic     = src->cur_pic;
    dst->linesize    = src->linesize;
    dst->uvlinesize  = src->uvlinesize;
    dst->first_field = src->first_field;

    dst->prev_poc_msb          = src->prev_poc_msb;
    dst->prev_poc_lsb          = src->prev_poc_lsb;
    dst->prev_frame_num_offset = src->prev_frame_num_offset;
    dst->prev_frame_num        = src->prev_frame_num;
    dst->short_ref_count       = src->short_ref_count;

    memcpy(dst->short_ref,        src->short_ref,        sizeof(dst->short_ref));
    memcpy(dst->long_ref,         src->long_ref,         sizeof(dst->long_ref));
    memcpy(dst->default_ref_list, src->default_ref_list, sizeof(dst->default_ref_list));

    memcpy(dst->dequant4_coeff,   src->dequant4_coeff,   sizeof(src->dequant4_coeff));
    memcpy(dst->dequant8_coeff,   src->dequant8_coeff,   sizeof(src->dequant8_coeff));

    return 0;
}

/**
 * Compute profile from profile_idc and constraint_set?_flags.
 *
 * @param sps SPS
 *
 * @return profile as defined by FF_PROFILE_H264_*
 */
int ff_h264_get_profile(SPS *sps)
{
    int profile = sps->profile_idc;

    switch (sps->profile_idc) {
    case FF_PROFILE_H264_BASELINE:
        // constraint_set1_flag set to 1
        profile |= (sps->constraint_set_flags & 1 << 1) ? FF_PROFILE_H264_CONSTRAINED : 0;
        break;
    case FF_PROFILE_H264_HIGH_10:
    case FF_PROFILE_H264_HIGH_422:
    case FF_PROFILE_H264_HIGH_444_PREDICTIVE:
        // constraint_set3_flag set to 1
        profile |= (sps->constraint_set_flags & 1 << 3) ? FF_PROFILE_H264_INTRA : 0;
        break;
    }

    return profile;
}

static int h264_set_parameter_from_sps(H264Context *h)
{
    if (h->flags & CODEC_FLAG_LOW_DELAY ||
        (h->sps.bitstream_restriction_flag &&
         !h->sps.num_reorder_frames)) {
        if (h->avctx->has_b_frames > 1 || h->delayed_pic[0])
            av_log(h->avctx, AV_LOG_WARNING, "Delayed frames seen. "
                   "Reenabling low delay requires a codec flush.\n");
        else
            h->low_delay = 1;
    }

    if (h->avctx->has_b_frames < 2)
        h->avctx->has_b_frames = !h->low_delay;

    if (h->sps.bit_depth_luma != h->sps.bit_depth_chroma) {
        avpriv_request_sample(h->avctx,
                              "Different chroma and luma bit depth");
        return AVERROR_PATCHWELCOME;
    }

    if (h->avctx->bits_per_raw_sample != h->sps.bit_depth_luma ||
        h->cur_chroma_format_idc      != h->sps.chroma_format_idc) {
        if (h->avctx->codec &&
            h->avctx->codec->capabilities & CODEC_CAP_HWACCEL_VDPAU &&
            (h->sps.bit_depth_luma != 8 || h->sps.chroma_format_idc > 1)) {
            av_log(h->avctx, AV_LOG_ERROR,
                   "VDPAU decoding does not support video colorspace.\n");
            return AVERROR_INVALIDDATA;
        }
        if (h->sps.bit_depth_luma >= 8 && h->sps.bit_depth_luma <= 14 &&
            h->sps.bit_depth_luma != 11 && h->sps.bit_depth_luma != 13) {
            h->avctx->bits_per_raw_sample = h->sps.bit_depth_luma;
            h->cur_chroma_format_idc      = h->sps.chroma_format_idc;
            h->pixel_shift                = h->sps.bit_depth_luma > 8;

            ff_h264dsp_init(&h->h264dsp, h->sps.bit_depth_luma,
                            h->sps.chroma_format_idc);
            ff_h264chroma_init(&h->h264chroma, h->sps.bit_depth_chroma);
            ff_h264qpel_init(&h->h264qpel, h->sps.bit_depth_luma);
            ff_h264_pred_init(&h->hpc, h->avctx->codec_id, h->sps.bit_depth_luma,
                              h->sps.chroma_format_idc);

            if (CONFIG_ERROR_RESILIENCE)
                ff_dsputil_init(&h->dsp, h->avctx);
            ff_videodsp_init(&h->vdsp, h->sps.bit_depth_luma);
        } else {
            av_log(h->avctx, AV_LOG_ERROR, "Unsupported bit depth: %d\n",
                   h->sps.bit_depth_luma);
            return AVERROR_INVALIDDATA;
        }
    }
    return 0;
}

static enum AVPixelFormat get_pixel_format(H264Context *h, int force_callback)
{
    switch (h->sps.bit_depth_luma) {
    case 9:
        if (CHROMA444(h)) {
            if (h->avctx->colorspace == AVCOL_SPC_RGB) {
                return AV_PIX_FMT_GBRP9;
            } else
                return AV_PIX_FMT_YUV444P9;
        } else if (CHROMA422(h))
            return AV_PIX_FMT_YUV422P9;
        else
            return AV_PIX_FMT_YUV420P9;
        break;
    case 10:
        if (CHROMA444(h)) {
            if (h->avctx->colorspace == AVCOL_SPC_RGB) {
                return AV_PIX_FMT_GBRP10;
            } else
                return AV_PIX_FMT_YUV444P10;
        } else if (CHROMA422(h))
            return AV_PIX_FMT_YUV422P10;
        else
            return AV_PIX_FMT_YUV420P10;
        break;
    case 12:
        if (CHROMA444(h)) {
            if (h->avctx->colorspace == AVCOL_SPC_RGB) {
                return AV_PIX_FMT_GBRP12;
            } else
                return AV_PIX_FMT_YUV444P12;
        } else if (CHROMA422(h))
            return AV_PIX_FMT_YUV422P12;
        else
            return AV_PIX_FMT_YUV420P12;
        break;
    case 14:
        if (CHROMA444(h)) {
            if (h->avctx->colorspace == AVCOL_SPC_RGB) {
                return AV_PIX_FMT_GBRP14;
            } else
                return AV_PIX_FMT_YUV444P14;
        } else if (CHROMA422(h))
            return AV_PIX_FMT_YUV422P14;
        else
            return AV_PIX_FMT_YUV420P14;
        break;
    case 8:
        if (CHROMA444(h)) {
            if (h->avctx->colorspace == AVCOL_SPC_RGB) {
                av_log(h->avctx, AV_LOG_DEBUG, "Detected GBR colorspace.\n");
                return AV_PIX_FMT_GBR24P;
            } else if (h->avctx->colorspace == AVCOL_SPC_YCGCO) {
                av_log(h->avctx, AV_LOG_WARNING, "Detected unsupported YCgCo colorspace.\n");
            }
            return h->avctx->color_range == AVCOL_RANGE_JPEG ? AV_PIX_FMT_YUVJ444P
                                                                : AV_PIX_FMT_YUV444P;
        } else if (CHROMA422(h)) {
            return h->avctx->color_range == AVCOL_RANGE_JPEG ? AV_PIX_FMT_YUVJ422P
                                                             : AV_PIX_FMT_YUV422P;
        } else {
            int i;
            const enum AVPixelFormat * fmt = h->avctx->codec->pix_fmts ?
                                        h->avctx->codec->pix_fmts :
                                        h->avctx->color_range == AVCOL_RANGE_JPEG ?
                                        h264_hwaccel_pixfmt_list_jpeg_420 :
                                        h264_hwaccel_pixfmt_list_420;

            for (i=0; fmt[i] != AV_PIX_FMT_NONE; i++)
                if (fmt[i] == h->avctx->pix_fmt && !force_callback)
                    return fmt[i];
            return ff_thread_get_format(h->avctx, fmt);
        }
        break;
    default:
        av_log(h->avctx, AV_LOG_ERROR,
               "Unsupported bit depth: %d\n", h->sps.bit_depth_luma);
        return AVERROR_INVALIDDATA;
    }
}

/* export coded and cropped frame dimensions to AVCodecContext */
static int init_dimensions(H264Context *h)
{
    int width  = h->width  - (h->sps.crop_right + h->sps.crop_left);
    int height = h->height - (h->sps.crop_top   + h->sps.crop_bottom);
    av_assert0(h->sps.crop_right + h->sps.crop_left < (unsigned)h->width);
    av_assert0(h->sps.crop_top + h->sps.crop_bottom < (unsigned)h->height);

    /* handle container cropping */
    if (!h->sps.crop &&
        FFALIGN(h->avctx->width,  16) == h->width &&
        FFALIGN(h->avctx->height, 16) == h->height) {
        width  = h->avctx->width;
        height = h->avctx->height;
    }

    if (width <= 0 || height <= 0) {
        av_log(h->avctx, AV_LOG_ERROR, "Invalid cropped dimensions: %dx%d.\n",
               width, height);
        if (h->avctx->err_recognition & AV_EF_EXPLODE)
            return AVERROR_INVALIDDATA;

        av_log(h->avctx, AV_LOG_WARNING, "Ignoring cropping information.\n");
        h->sps.crop_bottom = h->sps.crop_top = h->sps.crop_right = h->sps.crop_left = 0;
        h->sps.crop        = 0;

        width  = h->width;
        height = h->height;
    }

    h->avctx->coded_width  = h->width;
    h->avctx->coded_height = h->height;
    h->avctx->width        = width;
    h->avctx->height       = height;

    return 0;
}

static int h264_slice_header_init(H264Context *h, int reinit)
{
    int nb_slices = (HAVE_THREADS &&
                     h->avctx->active_thread_type & FF_THREAD_SLICE) ?
                    h->avctx->thread_count : 1;
    int i, ret;

    h->avctx->sample_aspect_ratio = h->sps.sar;
    av_assert0(h->avctx->sample_aspect_ratio.den);
    av_pix_fmt_get_chroma_sub_sample(h->avctx->pix_fmt,
                                     &h->chroma_x_shift, &h->chroma_y_shift);

    if (h->sps.timing_info_present_flag) {
        int64_t den = h->sps.time_scale;
        if (h->x264_build < 44U)
            den *= 2;
        av_reduce(&h->avctx->time_base.num, &h->avctx->time_base.den,
                  h->sps.num_units_in_tick, den, 1 << 30);
    }

    h->avctx->hwaccel = ff_find_hwaccel(h->avctx);

    if (reinit)
        free_tables(h, 0);
    h->first_field           = 0;
    h->prev_interlaced_frame = 1;

    init_scan_tables(h);
    ret = ff_h264_alloc_tables(h);
    if (ret < 0) {
        av_log(h->avctx, AV_LOG_ERROR,
               "Could not allocate memory for h264\n");
        return ret;
    }

    if (nb_slices > MAX_THREADS || (nb_slices > h->mb_height && h->mb_height)) {
        int max_slices;
        if (h->mb_height)
            max_slices = FFMIN(MAX_THREADS, h->mb_height);
        else
            max_slices = MAX_THREADS;
        av_log(h->avctx, AV_LOG_WARNING, "too many threads/slices (%d),"
               " reducing to %d\n", nb_slices, max_slices);
        nb_slices = max_slices;
    }
    h->slice_context_count = nb_slices;

    if (!HAVE_THREADS || !(h->avctx->active_thread_type & FF_THREAD_SLICE)) {
        ret = context_init(h);
        if (ret < 0) {
            av_log(h->avctx, AV_LOG_ERROR, "context_init() failed.\n");
            return ret;
        }
    } else {
        for (i = 1; i < h->slice_context_count; i++) {
            H264Context *c;
            c                    = h->thread_context[i] = av_mallocz(sizeof(H264Context));
            if (!c)
                return AVERROR(ENOMEM);
            c->avctx             = h->avctx;
            if (CONFIG_ERROR_RESILIENCE) {
                c->dsp               = h->dsp;
            }
            c->vdsp              = h->vdsp;
            c->h264dsp           = h->h264dsp;
            c->h264qpel          = h->h264qpel;
            c->h264chroma        = h->h264chroma;
            c->sps               = h->sps;
            c->pps               = h->pps;
            c->pixel_shift       = h->pixel_shift;
            c->cur_chroma_format_idc = h->cur_chroma_format_idc;
            c->width             = h->width;
            c->height            = h->height;
            c->linesize          = h->linesize;
            c->uvlinesize        = h->uvlinesize;
            c->chroma_x_shift    = h->chroma_x_shift;
            c->chroma_y_shift    = h->chroma_y_shift;
            c->qscale            = h->qscale;
            c->droppable         = h->droppable;
            c->data_partitioning = h->data_partitioning;
            c->low_delay         = h->low_delay;
            c->mb_width          = h->mb_width;
            c->mb_height         = h->mb_height;
            c->mb_stride         = h->mb_stride;
            c->mb_num            = h->mb_num;
            c->flags             = h->flags;
            c->workaround_bugs   = h->workaround_bugs;
            c->pict_type         = h->pict_type;

            init_scan_tables(c);
            clone_tables(c, h, i);
            c->context_initialized = 1;
        }

        for (i = 0; i < h->slice_context_count; i++)
            if ((ret = context_init(h->thread_context[i])) < 0) {
                av_log(h->avctx, AV_LOG_ERROR, "context_init() failed.\n");
                return ret;
            }
    }

    h->context_initialized = 1;

    return 0;
}

int ff_set_ref_count(H264Context *h)
{
    int num_ref_idx_active_override_flag;

    // set defaults, might be overridden a few lines later
    h->ref_count[0] = h->pps.ref_count[0];
    h->ref_count[1] = h->pps.ref_count[1];

    if (h->slice_type_nos != AV_PICTURE_TYPE_I) {
        unsigned max[2];
        max[0] = max[1] = h->picture_structure == PICT_FRAME ? 15 : 31;

        if (h->slice_type_nos == AV_PICTURE_TYPE_B)
            h->direct_spatial_mv_pred = get_bits1(&h->gb);
        num_ref_idx_active_override_flag = get_bits1(&h->gb);

        if (num_ref_idx_active_override_flag) {
            h->ref_count[0] = get_ue_golomb(&h->gb) + 1;
            if (h->slice_type_nos == AV_PICTURE_TYPE_B) {
                h->ref_count[1] = get_ue_golomb(&h->gb) + 1;
            } else
                // full range is spec-ok in this case, even for frames
                h->ref_count[1] = 1;
        }

        if (h->ref_count[0]-1 > max[0] || h->ref_count[1]-1 > max[1]){
            av_log(h->avctx, AV_LOG_ERROR, "reference overflow %u > %u or %u > %u\n", h->ref_count[0]-1, max[0], h->ref_count[1]-1, max[1]);
            h->ref_count[0] = h->ref_count[1] = 0;
            return AVERROR_INVALIDDATA;
        }

        if (h->slice_type_nos == AV_PICTURE_TYPE_B)
            h->list_count = 2;
        else
            h->list_count = 1;
    } else {
        h->list_count   = 0;
        h->ref_count[0] = h->ref_count[1] = 0;
    }

    return 0;
}

/**
 * Decode a slice header.
 * This will also call ff_MPV_common_init() and frame_start() as needed.
 *
 * @param h h264context
 * @param h0 h264 master context (differs from 'h' when doing sliced based
 *           parallel decoding)
 *
 * @return 0 if okay, <0 if an error occurred, 1 if decoding must not be multithreaded
 */
static int decode_slice_header(H264Context *h, H264Context *h0)
{
    unsigned int first_mb_in_slice;
    unsigned int pps_id;
    int ret;
    unsigned int slice_type, tmp, i, j;
    int last_pic_structure, last_pic_droppable;
    int must_reinit;
    int needs_reinit = 0;
    int field_pic_flag, bottom_field_flag;

    h->me.qpel_put = h->h264qpel.put_h264_qpel_pixels_tab;
    h->me.qpel_avg = h->h264qpel.avg_h264_qpel_pixels_tab;

    first_mb_in_slice = get_ue_golomb_long(&h->gb);

    if (first_mb_in_slice == 0) { // FIXME better field boundary detection
        if (h0->current_slice && FIELD_PICTURE(h)) {
            field_end(h, 1);
        }

        h0->current_slice = 0;
        if (!h0->first_field) {
            if (h->cur_pic_ptr && !h->droppable) {
                ff_thread_report_progress(&h->cur_pic_ptr->tf, INT_MAX,
                                          h->picture_structure == PICT_BOTTOM_FIELD);
            }
            h->cur_pic_ptr = NULL;
        }
    }

    slice_type = get_ue_golomb_31(&h->gb);
    if (slice_type > 9) {
        av_log(h->avctx, AV_LOG_ERROR,
               "slice type too large (%d) at %d %d\n",
               slice_type, h->mb_x, h->mb_y);
        return AVERROR_INVALIDDATA;
    }
    if (slice_type > 4) {
        slice_type -= 5;
        h->slice_type_fixed = 1;
    } else
        h->slice_type_fixed = 0;

    slice_type = golomb_to_pict_type[slice_type];
    h->slice_type     = slice_type;
    h->slice_type_nos = slice_type & 3;

    // to make a few old functions happy, it's wrong though
    h->pict_type = h->slice_type;

    pps_id = get_ue_golomb(&h->gb);
    if (pps_id >= MAX_PPS_COUNT) {
        av_log(h->avctx, AV_LOG_ERROR, "pps_id %d out of range\n", pps_id);
        return AVERROR_INVALIDDATA;
    }
    if (!h0->pps_buffers[pps_id]) {
        av_log(h->avctx, AV_LOG_ERROR,
               "non-existing PPS %u referenced\n",
               pps_id);
        return AVERROR_INVALIDDATA;
    }
    h->pps = *h0->pps_buffers[pps_id];

    if (!h0->sps_buffers[h->pps.sps_id]) {
        av_log(h->avctx, AV_LOG_ERROR,
               "non-existing SPS %u referenced\n",
               h->pps.sps_id);
        return AVERROR_INVALIDDATA;
    }

    if (h->pps.sps_id != h->current_sps_id ||
        h0->sps_buffers[h->pps.sps_id]->new) {
        h0->sps_buffers[h->pps.sps_id]->new = 0;

        h->current_sps_id = h->pps.sps_id;
        h->sps            = *h0->sps_buffers[h->pps.sps_id];

        if (h->mb_width  != h->sps.mb_width ||
            h->mb_height != h->sps.mb_height * (2 - h->sps.frame_mbs_only_flag) ||
            h->avctx->bits_per_raw_sample != h->sps.bit_depth_luma ||
            h->cur_chroma_format_idc != h->sps.chroma_format_idc
        )
            needs_reinit = 1;

        if (h->bit_depth_luma    != h->sps.bit_depth_luma ||
            h->chroma_format_idc != h->sps.chroma_format_idc) {
            h->bit_depth_luma    = h->sps.bit_depth_luma;
            h->chroma_format_idc = h->sps.chroma_format_idc;
            needs_reinit         = 1;
        }
        if ((ret = h264_set_parameter_from_sps(h)) < 0)
            return ret;
    }

    h->avctx->profile = ff_h264_get_profile(&h->sps);
    h->avctx->level   = h->sps.level_idc;
    h->avctx->refs    = h->sps.ref_frame_count;

    must_reinit = (h->context_initialized &&
                    (   16*h->sps.mb_width != h->avctx->coded_width
                     || 16*h->sps.mb_height * (2 - h->sps.frame_mbs_only_flag) != h->avctx->coded_height
                     || h->avctx->bits_per_raw_sample != h->sps.bit_depth_luma
                     || h->cur_chroma_format_idc != h->sps.chroma_format_idc
                     || av_cmp_q(h->sps.sar, h->avctx->sample_aspect_ratio)
                     || h->mb_width  != h->sps.mb_width
                     || h->mb_height != h->sps.mb_height * (2 - h->sps.frame_mbs_only_flag)
                    ));
    if (h0->avctx->pix_fmt != get_pixel_format(h0, 0))
        must_reinit = 1;

    h->mb_width  = h->sps.mb_width;
    h->mb_height = h->sps.mb_height * (2 - h->sps.frame_mbs_only_flag);
    h->mb_num    = h->mb_width * h->mb_height;
    h->mb_stride = h->mb_width + 1;

    h->b_stride = h->mb_width * 4;

    h->chroma_y_shift = h->sps.chroma_format_idc <= 1; // 400 uses yuv420p

    h->width  = 16 * h->mb_width;
    h->height = 16 * h->mb_height;

    ret = init_dimensions(h);
    if (ret < 0)
        return ret;

    if (h->sps.video_signal_type_present_flag) {
        h->avctx->color_range = h->sps.full_range>0 ? AVCOL_RANGE_JPEG
                                                    : AVCOL_RANGE_MPEG;
        if (h->sps.colour_description_present_flag) {
            if (h->avctx->colorspace != h->sps.colorspace)
                needs_reinit = 1;
            h->avctx->color_primaries = h->sps.color_primaries;
            h->avctx->color_trc       = h->sps.color_trc;
            h->avctx->colorspace      = h->sps.colorspace;
        }
    }

    if (h->context_initialized &&
        (h->width  != h->avctx->coded_width   ||
         h->height != h->avctx->coded_height  ||
         must_reinit ||
         needs_reinit)) {
        if (h != h0) {
            av_log(h->avctx, AV_LOG_ERROR, "changing width/height on "
                   "slice %d\n", h0->current_slice + 1);
            return AVERROR_INVALIDDATA;
        }

        flush_change(h);

        if ((ret = get_pixel_format(h, 1)) < 0)
            return ret;
        h->avctx->pix_fmt = ret;

        av_log(h->avctx, AV_LOG_INFO, "Reinit context to %dx%d, "
               "pix_fmt: %s\n", h->width, h->height, av_get_pix_fmt_name(h->avctx->pix_fmt));

        if ((ret = h264_slice_header_init(h, 1)) < 0) {
            av_log(h->avctx, AV_LOG_ERROR,
                   "h264_slice_header_init() failed\n");
            return ret;
        }
    }
    if (!h->context_initialized) {
        if (h != h0) {
            av_log(h->avctx, AV_LOG_ERROR,
                   "Cannot (re-)initialize context during parallel decoding.\n");
            return AVERROR_PATCHWELCOME;
        }

        if ((ret = get_pixel_format(h, 1)) < 0)
            return ret;
        h->avctx->pix_fmt = ret;

        if ((ret = h264_slice_header_init(h, 0)) < 0) {
            av_log(h->avctx, AV_LOG_ERROR,
                   "h264_slice_header_init() failed\n");
            return ret;
        }
    }

    if (h == h0 && h->dequant_coeff_pps != pps_id) {
        h->dequant_coeff_pps = pps_id;
        init_dequant_tables(h);
    }

    h->frame_num = get_bits(&h->gb, h->sps.log2_max_frame_num);

    h->mb_mbaff        = 0;
    h->mb_aff_frame    = 0;
    last_pic_structure = h0->picture_structure;
    last_pic_droppable = h0->droppable;
    h->droppable       = h->nal_ref_idc == 0;
    if (h->sps.frame_mbs_only_flag) {
        h->picture_structure = PICT_FRAME;
    } else {
        if (!h->sps.direct_8x8_inference_flag && slice_type == AV_PICTURE_TYPE_B) {
            av_log(h->avctx, AV_LOG_ERROR, "This stream was generated by a broken encoder, invalid 8x8 inference\n");
            return -1;
        }
        field_pic_flag = get_bits1(&h->gb);
        if (field_pic_flag) {
            bottom_field_flag = get_bits1(&h->gb);
            h->picture_structure = PICT_TOP_FIELD + bottom_field_flag;
        } else {
            h->picture_structure = PICT_FRAME;
            h->mb_aff_frame      = h->sps.mb_aff;
        }
    }
    h->mb_field_decoding_flag = h->picture_structure != PICT_FRAME;

    if (h0->current_slice != 0) {
        if (last_pic_structure != h->picture_structure ||
            last_pic_droppable != h->droppable) {
            av_log(h->avctx, AV_LOG_ERROR,
                   "Changing field mode (%d -> %d) between slices is not allowed\n",
                   last_pic_structure, h->picture_structure);
            h->picture_structure = last_pic_structure;
            h->droppable         = last_pic_droppable;
            return AVERROR_INVALIDDATA;
        } else if (!h0->cur_pic_ptr) {
            av_log(h->avctx, AV_LOG_ERROR,
                   "unset cur_pic_ptr on %d. slice\n",
                   h0->current_slice + 1);
            return AVERROR_INVALIDDATA;
        }
    } else {
        /* Shorten frame num gaps so we don't have to allocate reference
         * frames just to throw them away */
        if (h->frame_num != h->prev_frame_num) {
            int unwrap_prev_frame_num = h->prev_frame_num;
            int max_frame_num         = 1 << h->sps.log2_max_frame_num;

            if (unwrap_prev_frame_num > h->frame_num)
                unwrap_prev_frame_num -= max_frame_num;

            if ((h->frame_num - unwrap_prev_frame_num) > h->sps.ref_frame_count) {
                unwrap_prev_frame_num = (h->frame_num - h->sps.ref_frame_count) - 1;
                if (unwrap_prev_frame_num < 0)
                    unwrap_prev_frame_num += max_frame_num;

                h->prev_frame_num = unwrap_prev_frame_num;
            }
        }

        /* See if we have a decoded first field looking for a pair...
         * Here, we're using that to see if we should mark previously
         * decode frames as "finished".
         * We have to do that before the "dummy" in-between frame allocation,
         * since that can modify h->cur_pic_ptr. */
        if (h0->first_field) {
            assert(h0->cur_pic_ptr);
            assert(h0->cur_pic_ptr->f.buf[0]);
            assert(h0->cur_pic_ptr->reference != DELAYED_PIC_REF);

            /* Mark old field/frame as completed */
            if (h0->cur_pic_ptr->tf.owner == h0->avctx) {
                ff_thread_report_progress(&h0->cur_pic_ptr->tf, INT_MAX,
                                          last_pic_structure == PICT_BOTTOM_FIELD);
            }

            /* figure out if we have a complementary field pair */
            if (!FIELD_PICTURE(h) || h->picture_structure == last_pic_structure) {
                /* Previous field is unmatched. Don't display it, but let it
                 * remain for reference if marked as such. */
                if (last_pic_structure != PICT_FRAME) {
                    ff_thread_report_progress(&h0->cur_pic_ptr->tf, INT_MAX,
                                              last_pic_structure == PICT_TOP_FIELD);
                }
            } else {
                if (h0->cur_pic_ptr->frame_num != h->frame_num) {
                    /* This and previous field were reference, but had
                     * different frame_nums. Consider this field first in
                     * pair. Throw away previous field except for reference
                     * purposes. */
                    if (last_pic_structure != PICT_FRAME) {
                        ff_thread_report_progress(&h0->cur_pic_ptr->tf, INT_MAX,
                                                  last_pic_structure == PICT_TOP_FIELD);
                    }
                } else {
                    /* Second field in complementary pair */
                    if (!((last_pic_structure   == PICT_TOP_FIELD &&
                           h->picture_structure == PICT_BOTTOM_FIELD) ||
                          (last_pic_structure   == PICT_BOTTOM_FIELD &&
                           h->picture_structure == PICT_TOP_FIELD))) {
                        av_log(h->avctx, AV_LOG_ERROR,
                               "Invalid field mode combination %d/%d\n",
                               last_pic_structure, h->picture_structure);
                        h->picture_structure = last_pic_structure;
                        h->droppable         = last_pic_droppable;
                        return AVERROR_INVALIDDATA;
                    } else if (last_pic_droppable != h->droppable) {
                        avpriv_request_sample(h->avctx,
                                              "Found reference and non-reference fields in the same frame, which");
                        h->picture_structure = last_pic_structure;
                        h->droppable         = last_pic_droppable;
                        return AVERROR_PATCHWELCOME;
                    }
                }
            }
        }

        while (h->frame_num != h->prev_frame_num && !h0->first_field &&
               h->frame_num != (h->prev_frame_num + 1) % (1 << h->sps.log2_max_frame_num)) {
            Picture *prev = h->short_ref_count ? h->short_ref[0] : NULL;
            av_log(h->avctx, AV_LOG_DEBUG, "Frame num gap %d %d\n",
                   h->frame_num, h->prev_frame_num);
            if (!h->sps.gaps_in_frame_num_allowed_flag)
                for(i=0; i<FF_ARRAY_ELEMS(h->last_pocs); i++)
                    h->last_pocs[i] = INT_MIN;
            ret = h264_frame_start(h);
            if (ret < 0)
                return ret;
            h->prev_frame_num++;
            h->prev_frame_num        %= 1 << h->sps.log2_max_frame_num;
            h->cur_pic_ptr->frame_num = h->prev_frame_num;
            ff_thread_report_progress(&h->cur_pic_ptr->tf, INT_MAX, 0);
            ff_thread_report_progress(&h->cur_pic_ptr->tf, INT_MAX, 1);
            ret = ff_generate_sliding_window_mmcos(h, 1);
            if (ret < 0 && (h->avctx->err_recognition & AV_EF_EXPLODE))
                return ret;
            ret = ff_h264_execute_ref_pic_marking(h, h->mmco, h->mmco_index);
            if (ret < 0 && (h->avctx->err_recognition & AV_EF_EXPLODE))
                return ret;
            /* Error concealment: If a ref is missing, copy the previous ref
             * in its place.
             * FIXME: Avoiding a memcpy would be nice, but ref handling makes
             * many assumptions about there being no actual duplicates.
             * FIXME: This does not copy padding for out-of-frame motion
             * vectors.  Given we are concealing a lost frame, this probably
             * is not noticeable by comparison, but it should be fixed. */
            if (h->short_ref_count) {
                if (prev) {
                    av_image_copy(h->short_ref[0]->f.data,
                                  h->short_ref[0]->f.linesize,
                                  (const uint8_t **)prev->f.data,
                                  prev->f.linesize,
                                  h->avctx->pix_fmt,
                                  h->mb_width  * 16,
                                  h->mb_height * 16);
                    h->short_ref[0]->poc = prev->poc + 2;
                }
                h->short_ref[0]->frame_num = h->prev_frame_num;
            }
        }

        /* See if we have a decoded first field looking for a pair...
         * We're using that to see whether to continue decoding in that
         * frame, or to allocate a new one. */
        if (h0->first_field) {
            assert(h0->cur_pic_ptr);
            assert(h0->cur_pic_ptr->f.buf[0]);
            assert(h0->cur_pic_ptr->reference != DELAYED_PIC_REF);

            /* figure out if we have a complementary field pair */
            if (!FIELD_PICTURE(h) || h->picture_structure == last_pic_structure) {
                /* Previous field is unmatched. Don't display it, but let it
                 * remain for reference if marked as such. */
                h0->cur_pic_ptr = NULL;
                h0->first_field = FIELD_PICTURE(h);
            } else {
                if (h0->cur_pic_ptr->frame_num != h->frame_num) {
                    ff_thread_report_progress(&h0->cur_pic_ptr->tf, INT_MAX,
                                              h0->picture_structure==PICT_BOTTOM_FIELD);
                    /* This and the previous field had different frame_nums.
                     * Consider this field first in pair. Throw away previous
                     * one except for reference purposes. */
                    h0->first_field = 1;
                    h0->cur_pic_ptr = NULL;
                } else {
                    /* Second field in complementary pair */
                    h0->first_field = 0;
                }
            }
        } else {
            /* Frame or first field in a potentially complementary pair */
            h0->first_field = FIELD_PICTURE(h);
        }

        if (!FIELD_PICTURE(h) || h0->first_field) {
            if (h264_frame_start(h) < 0) {
                h0->first_field = 0;
                return AVERROR_INVALIDDATA;
            }
        } else {
            release_unused_pictures(h, 0);
        }
        /* Some macroblocks can be accessed before they're available in case
        * of lost slices, MBAFF or threading. */
        if (FIELD_PICTURE(h)) {
            for(i = (h->picture_structure == PICT_BOTTOM_FIELD); i<h->mb_height; i++)
                memset(h->slice_table + i*h->mb_stride, -1, (h->mb_stride - (i+1==h->mb_height)) * sizeof(*h->slice_table));
        } else {
            memset(h->slice_table, -1,
                (h->mb_height * h->mb_stride - 1) * sizeof(*h->slice_table));
        }
        h0->last_slice_type = -1;
    }
    if (h != h0 && (ret = clone_slice(h, h0)) < 0)
        return ret;

    /* can't be in alloc_tables because linesize isn't known there.
     * FIXME: redo bipred weight to not require extra buffer? */
    for (i = 0; i < h->slice_context_count; i++)
        if (h->thread_context[i]) {
            ret = alloc_scratch_buffers(h->thread_context[i], h->linesize);
            if (ret < 0)
                return ret;
        }

    h->cur_pic_ptr->frame_num = h->frame_num; // FIXME frame_num cleanup

    av_assert1(h->mb_num == h->mb_width * h->mb_height);
    if (first_mb_in_slice << FIELD_OR_MBAFF_PICTURE(h) >= h->mb_num ||
        first_mb_in_slice >= h->mb_num) {
        av_log(h->avctx, AV_LOG_ERROR, "first_mb_in_slice overflow\n");
        return AVERROR_INVALIDDATA;
    }
    h->resync_mb_x = h->mb_x =  first_mb_in_slice % h->mb_width;
    h->resync_mb_y = h->mb_y = (first_mb_in_slice / h->mb_width) <<
                               FIELD_OR_MBAFF_PICTURE(h);
    if (h->picture_structure == PICT_BOTTOM_FIELD)
        h->resync_mb_y = h->mb_y = h->mb_y + 1;
    av_assert1(h->mb_y < h->mb_height);

    if (h->picture_structure == PICT_FRAME) {
        h->curr_pic_num = h->frame_num;
        h->max_pic_num  = 1 << h->sps.log2_max_frame_num;
    } else {
        h->curr_pic_num = 2 * h->frame_num + 1;
        h->max_pic_num  = 1 << (h->sps.log2_max_frame_num + 1);
    }

    if (h->nal_unit_type == NAL_IDR_SLICE)
        get_ue_golomb(&h->gb); /* idr_pic_id */

    if (h->sps.poc_type == 0) {
        h->poc_lsb = get_bits(&h->gb, h->sps.log2_max_poc_lsb);

        if (h->pps.pic_order_present == 1 && h->picture_structure == PICT_FRAME)
            h->delta_poc_bottom = get_se_golomb(&h->gb);
    }

    if (h->sps.poc_type == 1 && !h->sps.delta_pic_order_always_zero_flag) {
        h->delta_poc[0] = get_se_golomb(&h->gb);

        if (h->pps.pic_order_present == 1 && h->picture_structure == PICT_FRAME)
            h->delta_poc[1] = get_se_golomb(&h->gb);
    }

    ff_init_poc(h, h->cur_pic_ptr->field_poc, &h->cur_pic_ptr->poc);

    if (h->pps.redundant_pic_cnt_present)
        h->redundant_pic_count = get_ue_golomb(&h->gb);

    ret = ff_set_ref_count(h);
    if (ret < 0)
        return ret;

    if (slice_type != AV_PICTURE_TYPE_I &&
        (h0->current_slice == 0 ||
         slice_type != h0->last_slice_type ||
         memcmp(h0->last_ref_count, h0->ref_count, sizeof(h0->ref_count)))) {

        ff_h264_fill_default_ref_list(h);
    }

    if (h->slice_type_nos != AV_PICTURE_TYPE_I) {
       ret = ff_h264_decode_ref_pic_list_reordering(h);
       if (ret < 0) {
           h->ref_count[1] = h->ref_count[0] = 0;
           return ret;
       }
    }

    if ((h->pps.weighted_pred && h->slice_type_nos == AV_PICTURE_TYPE_P) ||
        (h->pps.weighted_bipred_idc == 1 &&
         h->slice_type_nos == AV_PICTURE_TYPE_B))
        ff_pred_weight_table(h);
    else if (h->pps.weighted_bipred_idc == 2 &&
             h->slice_type_nos == AV_PICTURE_TYPE_B) {
        implicit_weight_table(h, -1);
    } else {
        h->use_weight = 0;
        for (i = 0; i < 2; i++) {
            h->luma_weight_flag[i]   = 0;
            h->chroma_weight_flag[i] = 0;
        }
    }

    // If frame-mt is enabled, only update mmco tables for the first slice
    // in a field. Subsequent slices can temporarily clobber h->mmco_index
    // or h->mmco, which will cause ref list mix-ups and decoding errors
    // further down the line. This may break decoding if the first slice is
    // corrupt, thus we only do this if frame-mt is enabled.
    if (h->nal_ref_idc) {
        ret = ff_h264_decode_ref_pic_marking(h0, &h->gb,
                                             !(h->avctx->active_thread_type & FF_THREAD_FRAME) ||
                                             h0->current_slice == 0);
        if (ret < 0 && (h->avctx->err_recognition & AV_EF_EXPLODE))
            return AVERROR_INVALIDDATA;
    }

    if (FRAME_MBAFF(h)) {
        ff_h264_fill_mbaff_ref_list(h);

        if (h->pps.weighted_bipred_idc == 2 && h->slice_type_nos == AV_PICTURE_TYPE_B) {
            implicit_weight_table(h, 0);
            implicit_weight_table(h, 1);
        }
    }

    if (h->slice_type_nos == AV_PICTURE_TYPE_B && !h->direct_spatial_mv_pred)
        ff_h264_direct_dist_scale_factor(h);
    ff_h264_direct_ref_list_init(h);

    if (h->slice_type_nos != AV_PICTURE_TYPE_I && h->pps.cabac) {
        tmp = get_ue_golomb_31(&h->gb);
        if (tmp > 2) {
            av_log(h->avctx, AV_LOG_ERROR, "cabac_init_idc overflow\n");
            return AVERROR_INVALIDDATA;
        }
        h->cabac_init_idc = tmp;
    }

    h->last_qscale_diff = 0;
    tmp = h->pps.init_qp + get_se_golomb(&h->gb);
    if (tmp > 51 + 6 * (h->sps.bit_depth_luma - 8)) {
        av_log(h->avctx, AV_LOG_ERROR, "QP %u out of range\n", tmp);
        return AVERROR_INVALIDDATA;
    }
    h->qscale       = tmp;
    h->chroma_qp[0] = get_chroma_qp(h, 0, h->qscale);
    h->chroma_qp[1] = get_chroma_qp(h, 1, h->qscale);
    // FIXME qscale / qp ... stuff
    if (h->slice_type == AV_PICTURE_TYPE_SP)
        get_bits1(&h->gb); /* sp_for_switch_flag */
    if (h->slice_type == AV_PICTURE_TYPE_SP ||
        h->slice_type == AV_PICTURE_TYPE_SI)
        get_se_golomb(&h->gb); /* slice_qs_delta */

    h->deblocking_filter     = 1;
    h->slice_alpha_c0_offset = 52;
    h->slice_beta_offset     = 52;
    if (h->pps.deblocking_filter_parameters_present) {
        tmp = get_ue_golomb_31(&h->gb);
        if (tmp > 2) {
            av_log(h->avctx, AV_LOG_ERROR,
                   "deblocking_filter_idc %u out of range\n", tmp);
            return AVERROR_INVALIDDATA;
        }
        h->deblocking_filter = tmp;
        if (h->deblocking_filter < 2)
            h->deblocking_filter ^= 1;  // 1<->0

        if (h->deblocking_filter) {
            h->slice_alpha_c0_offset += get_se_golomb(&h->gb) << 1;
            h->slice_beta_offset     += get_se_golomb(&h->gb) << 1;
            if (h->slice_alpha_c0_offset > 104U ||
                h->slice_beta_offset     > 104U) {
                av_log(h->avctx, AV_LOG_ERROR,
                       "deblocking filter parameters %d %d out of range\n",
                       h->slice_alpha_c0_offset, h->slice_beta_offset);
                return AVERROR_INVALIDDATA;
            }
        }
    }

    if (h->avctx->skip_loop_filter >= AVDISCARD_ALL ||
        (h->avctx->skip_loop_filter >= AVDISCARD_NONKEY &&
         h->slice_type_nos != AV_PICTURE_TYPE_I) ||
        (h->avctx->skip_loop_filter >= AVDISCARD_BIDIR  &&
         h->slice_type_nos == AV_PICTURE_TYPE_B) ||
        (h->avctx->skip_loop_filter >= AVDISCARD_NONREF &&
         h->nal_ref_idc == 0))
        h->deblocking_filter = 0;

    if (h->deblocking_filter == 1 && h0->max_contexts > 1) {
        if (h->avctx->flags2 & CODEC_FLAG2_FAST) {
            /* Cheat slightly for speed:
             * Do not bother to deblock across slices. */
            h->deblocking_filter = 2;
        } else {
            h0->max_contexts = 1;
            if (!h0->single_decode_warning) {
                av_log(h->avctx, AV_LOG_INFO,
                       "Cannot parallelize deblocking type 1, decoding such frames in sequential order\n");
                h0->single_decode_warning = 1;
            }
            if (h != h0) {
                av_log(h->avctx, AV_LOG_ERROR,
                       "Deblocking switched inside frame.\n");
                return 1;
            }
        }
    }
    h->qp_thresh = 15 + 52 -
                   FFMIN(h->slice_alpha_c0_offset, h->slice_beta_offset) -
                   FFMAX3(0,
                          h->pps.chroma_qp_index_offset[0],
                          h->pps.chroma_qp_index_offset[1]) +
                   6 * (h->sps.bit_depth_luma - 8);

    h0->last_slice_type = slice_type;
    memcpy(h0->last_ref_count, h0->ref_count, sizeof(h0->last_ref_count));
    h->slice_num        = ++h0->current_slice;

    if (h->slice_num)
        h0->slice_row[(h->slice_num-1)&(MAX_SLICES-1)]= h->resync_mb_y;
    if (   h0->slice_row[h->slice_num&(MAX_SLICES-1)] + 3 >= h->resync_mb_y
        && h0->slice_row[h->slice_num&(MAX_SLICES-1)] <= h->resync_mb_y
        && h->slice_num >= MAX_SLICES) {
        //in case of ASO this check needs to be updated depending on how we decide to assign slice numbers in this case
        av_log(h->avctx, AV_LOG_WARNING, "Possibly too many slices (%d >= %d), increase MAX_SLICES and recompile if there are artifacts\n", h->slice_num, MAX_SLICES);
    }

    for (j = 0; j < 2; j++) {
        int id_list[16];
        int *ref2frm = h->ref2frm[h->slice_num & (MAX_SLICES - 1)][j];
        for (i = 0; i < 16; i++) {
            id_list[i] = 60;
            if (j < h->list_count && i < h->ref_count[j] &&
                h->ref_list[j][i].f.buf[0]) {
                int k;
                AVBuffer *buf = h->ref_list[j][i].f.buf[0]->buffer;
                for (k = 0; k < h->short_ref_count; k++)
                    if (h->short_ref[k]->f.buf[0]->buffer == buf) {
                        id_list[i] = k;
                        break;
                    }
                for (k = 0; k < h->long_ref_count; k++)
                    if (h->long_ref[k] && h->long_ref[k]->f.buf[0]->buffer == buf) {
                        id_list[i] = h->short_ref_count + k;
                        break;
                    }
            }
        }

        ref2frm[0] =
        ref2frm[1] = -1;
        for (i = 0; i < 16; i++)
            ref2frm[i + 2] = 4 * id_list[i] + (h->ref_list[j][i].reference & 3);
        ref2frm[18 + 0] =
        ref2frm[18 + 1] = -1;
        for (i = 16; i < 48; i++)
            ref2frm[i + 4] = 4 * id_list[(i - 16) >> 1] +
                             (h->ref_list[j][i].reference & 3);
    }

    if (h->ref_count[0]) h->er.last_pic = &h->ref_list[0][0];
    if (h->ref_count[1]) h->er.next_pic = &h->ref_list[1][0];
    h->er.ref_count = h->ref_count[0];

    if (h->avctx->debug & FF_DEBUG_PICT_INFO) {
        av_log(h->avctx, AV_LOG_DEBUG,
               "slice:%d %s mb:%d %c%s%s pps:%u frame:%d poc:%d/%d ref:%d/%d qp:%d loop:%d:%d:%d weight:%d%s %s\n",
               h->slice_num,
               (h->picture_structure == PICT_FRAME ? "F" : h->picture_structure == PICT_TOP_FIELD ? "T" : "B"),
               first_mb_in_slice,
               av_get_picture_type_char(h->slice_type),
               h->slice_type_fixed ? " fix" : "",
               h->nal_unit_type == NAL_IDR_SLICE ? " IDR" : "",
               pps_id, h->frame_num,
               h->cur_pic_ptr->field_poc[0],
               h->cur_pic_ptr->field_poc[1],
               h->ref_count[0], h->ref_count[1],
               h->qscale,
               h->deblocking_filter,
               h->slice_alpha_c0_offset / 2 - 26, h->slice_beta_offset / 2 - 26,
               h->use_weight,
               h->use_weight == 1 && h->use_weight_chroma ? "c" : "",
               h->slice_type == AV_PICTURE_TYPE_B ? (h->direct_spatial_mv_pred ? "SPAT" : "TEMP") : "");
    }

    return 0;
}

int ff_h264_get_slice_type(const H264Context *h)
{
    switch (h->slice_type) {
    case AV_PICTURE_TYPE_P:
        return 0;
    case AV_PICTURE_TYPE_B:
        return 1;
    case AV_PICTURE_TYPE_I:
        return 2;
    case AV_PICTURE_TYPE_SP:
        return 3;
    case AV_PICTURE_TYPE_SI:
        return 4;
    default:
        return AVERROR_INVALIDDATA;
    }
}

static av_always_inline void fill_filter_caches_inter(H264Context *h,
                                                      int mb_type, int top_xy,
                                                      int left_xy[LEFT_MBS],
                                                      int top_type,
                                                      int left_type[LEFT_MBS],
                                                      int mb_xy, int list)
{
    int b_stride = h->b_stride;
    int16_t(*mv_dst)[2] = &h->mv_cache[list][scan8[0]];
    int8_t *ref_cache = &h->ref_cache[list][scan8[0]];
    if (IS_INTER(mb_type) || IS_DIRECT(mb_type)) {
        if (USES_LIST(top_type, list)) {
            const int b_xy  = h->mb2b_xy[top_xy] + 3 * b_stride;
            const int b8_xy = 4 * top_xy + 2;
            int (*ref2frm)[64] = (void*)(h->ref2frm[h->slice_table[top_xy] & (MAX_SLICES - 1)][0] + (MB_MBAFF(h) ? 20 : 2));
            AV_COPY128(mv_dst - 1 * 8, h->cur_pic.motion_val[list][b_xy + 0]);
            ref_cache[0 - 1 * 8] =
            ref_cache[1 - 1 * 8] = ref2frm[list][h->cur_pic.ref_index[list][b8_xy + 0]];
            ref_cache[2 - 1 * 8] =
            ref_cache[3 - 1 * 8] = ref2frm[list][h->cur_pic.ref_index[list][b8_xy + 1]];
        } else {
            AV_ZERO128(mv_dst - 1 * 8);
            AV_WN32A(&ref_cache[0 - 1 * 8], ((LIST_NOT_USED) & 0xFF) * 0x01010101u);
        }

        if (!IS_INTERLACED(mb_type ^ left_type[LTOP])) {
            if (USES_LIST(left_type[LTOP], list)) {
                const int b_xy  = h->mb2b_xy[left_xy[LTOP]] + 3;
                const int b8_xy = 4 * left_xy[LTOP] + 1;
                int (*ref2frm)[64] =(void*)( h->ref2frm[h->slice_table[left_xy[LTOP]] & (MAX_SLICES - 1)][0] + (MB_MBAFF(h) ? 20 : 2));
                AV_COPY32(mv_dst - 1 +  0, h->cur_pic.motion_val[list][b_xy + b_stride * 0]);
                AV_COPY32(mv_dst - 1 +  8, h->cur_pic.motion_val[list][b_xy + b_stride * 1]);
                AV_COPY32(mv_dst - 1 + 16, h->cur_pic.motion_val[list][b_xy + b_stride * 2]);
                AV_COPY32(mv_dst - 1 + 24, h->cur_pic.motion_val[list][b_xy + b_stride * 3]);
                ref_cache[-1 +  0] =
                ref_cache[-1 +  8] = ref2frm[list][h->cur_pic.ref_index[list][b8_xy + 2 * 0]];
                ref_cache[-1 + 16] =
                ref_cache[-1 + 24] = ref2frm[list][h->cur_pic.ref_index[list][b8_xy + 2 * 1]];
            } else {
                AV_ZERO32(mv_dst - 1 +  0);
                AV_ZERO32(mv_dst - 1 +  8);
                AV_ZERO32(mv_dst - 1 + 16);
                AV_ZERO32(mv_dst - 1 + 24);
                ref_cache[-1 +  0] =
                ref_cache[-1 +  8] =
                ref_cache[-1 + 16] =
                ref_cache[-1 + 24] = LIST_NOT_USED;
            }
        }
    }

    if (!USES_LIST(mb_type, list)) {
        fill_rectangle(mv_dst, 4, 4, 8, pack16to32(0, 0), 4);
        AV_WN32A(&ref_cache[0 * 8], ((LIST_NOT_USED) & 0xFF) * 0x01010101u);
        AV_WN32A(&ref_cache[1 * 8], ((LIST_NOT_USED) & 0xFF) * 0x01010101u);
        AV_WN32A(&ref_cache[2 * 8], ((LIST_NOT_USED) & 0xFF) * 0x01010101u);
        AV_WN32A(&ref_cache[3 * 8], ((LIST_NOT_USED) & 0xFF) * 0x01010101u);
        return;
    }

    {
        int8_t *ref = &h->cur_pic.ref_index[list][4 * mb_xy];
        int (*ref2frm)[64] = (void*)(h->ref2frm[h->slice_num & (MAX_SLICES - 1)][0] + (MB_MBAFF(h) ? 20 : 2));
        uint32_t ref01 = (pack16to32(ref2frm[list][ref[0]], ref2frm[list][ref[1]]) & 0x00FF00FF) * 0x0101;
        uint32_t ref23 = (pack16to32(ref2frm[list][ref[2]], ref2frm[list][ref[3]]) & 0x00FF00FF) * 0x0101;
        AV_WN32A(&ref_cache[0 * 8], ref01);
        AV_WN32A(&ref_cache[1 * 8], ref01);
        AV_WN32A(&ref_cache[2 * 8], ref23);
        AV_WN32A(&ref_cache[3 * 8], ref23);
    }

    {
        int16_t(*mv_src)[2] = &h->cur_pic.motion_val[list][4 * h->mb_x + 4 * h->mb_y * b_stride];
        AV_COPY128(mv_dst + 8 * 0, mv_src + 0 * b_stride);
        AV_COPY128(mv_dst + 8 * 1, mv_src + 1 * b_stride);
        AV_COPY128(mv_dst + 8 * 2, mv_src + 2 * b_stride);
        AV_COPY128(mv_dst + 8 * 3, mv_src + 3 * b_stride);
    }
}

/**
 *
 * @return non zero if the loop filter can be skipped
 */
static int fill_filter_caches(H264Context *h, int mb_type)
{
    const int mb_xy = h->mb_xy;
    int top_xy, left_xy[LEFT_MBS];
    int top_type, left_type[LEFT_MBS];
    uint8_t *nnz;
    uint8_t *nnz_cache;

    top_xy = mb_xy - (h->mb_stride << MB_FIELD(h));

    /* Wow, what a mess, why didn't they simplify the interlacing & intra
     * stuff, I can't imagine that these complex rules are worth it. */

    left_xy[LBOT] = left_xy[LTOP] = mb_xy - 1;
    if (FRAME_MBAFF(h)) {
        const int left_mb_field_flag = IS_INTERLACED(h->cur_pic.mb_type[mb_xy - 1]);
        const int curr_mb_field_flag = IS_INTERLACED(mb_type);
        if (h->mb_y & 1) {
            if (left_mb_field_flag != curr_mb_field_flag)
                left_xy[LTOP] -= h->mb_stride;
        } else {
            if (curr_mb_field_flag)
                top_xy += h->mb_stride &
                          (((h->cur_pic.mb_type[top_xy] >> 7) & 1) - 1);
            if (left_mb_field_flag != curr_mb_field_flag)
                left_xy[LBOT] += h->mb_stride;
        }
    }

    h->top_mb_xy        = top_xy;
    h->left_mb_xy[LTOP] = left_xy[LTOP];
    h->left_mb_xy[LBOT] = left_xy[LBOT];
    {
        /* For sufficiently low qp, filtering wouldn't do anything.
         * This is a conservative estimate: could also check beta_offset
         * and more accurate chroma_qp. */
        int qp_thresh = h->qp_thresh; // FIXME strictly we should store qp_thresh for each mb of a slice
        int qp        = h->cur_pic.qscale_table[mb_xy];
        if (qp <= qp_thresh &&
            (left_xy[LTOP] < 0 ||
             ((qp + h->cur_pic.qscale_table[left_xy[LTOP]] + 1) >> 1) <= qp_thresh) &&
            (top_xy < 0 ||
             ((qp + h->cur_pic.qscale_table[top_xy] + 1) >> 1) <= qp_thresh)) {
            if (!FRAME_MBAFF(h))
                return 1;
            if ((left_xy[LTOP] < 0 ||
                 ((qp + h->cur_pic.qscale_table[left_xy[LBOT]] + 1) >> 1) <= qp_thresh) &&
                (top_xy < h->mb_stride ||
                 ((qp + h->cur_pic.qscale_table[top_xy - h->mb_stride] + 1) >> 1) <= qp_thresh))
                return 1;
        }
    }

    top_type        = h->cur_pic.mb_type[top_xy];
    left_type[LTOP] = h->cur_pic.mb_type[left_xy[LTOP]];
    left_type[LBOT] = h->cur_pic.mb_type[left_xy[LBOT]];
    if (h->deblocking_filter == 2) {
        if (h->slice_table[top_xy] != h->slice_num)
            top_type = 0;
        if (h->slice_table[left_xy[LBOT]] != h->slice_num)
            left_type[LTOP] = left_type[LBOT] = 0;
    } else {
        if (h->slice_table[top_xy] == 0xFFFF)
            top_type = 0;
        if (h->slice_table[left_xy[LBOT]] == 0xFFFF)
            left_type[LTOP] = left_type[LBOT] = 0;
    }
    h->top_type        = top_type;
    h->left_type[LTOP] = left_type[LTOP];
    h->left_type[LBOT] = left_type[LBOT];

    if (IS_INTRA(mb_type))
        return 0;

    fill_filter_caches_inter(h, mb_type, top_xy, left_xy,
                             top_type, left_type, mb_xy, 0);
    if (h->list_count == 2)
        fill_filter_caches_inter(h, mb_type, top_xy, left_xy,
                                 top_type, left_type, mb_xy, 1);

    nnz       = h->non_zero_count[mb_xy];
    nnz_cache = h->non_zero_count_cache;
    AV_COPY32(&nnz_cache[4 + 8 * 1], &nnz[0]);
    AV_COPY32(&nnz_cache[4 + 8 * 2], &nnz[4]);
    AV_COPY32(&nnz_cache[4 + 8 * 3], &nnz[8]);
    AV_COPY32(&nnz_cache[4 + 8 * 4], &nnz[12]);
    h->cbp = h->cbp_table[mb_xy];

    if (top_type) {
        nnz = h->non_zero_count[top_xy];
        AV_COPY32(&nnz_cache[4 + 8 * 0], &nnz[3 * 4]);
    }

    if (left_type[LTOP]) {
        nnz = h->non_zero_count[left_xy[LTOP]];
        nnz_cache[3 + 8 * 1] = nnz[3 + 0 * 4];
        nnz_cache[3 + 8 * 2] = nnz[3 + 1 * 4];
        nnz_cache[3 + 8 * 3] = nnz[3 + 2 * 4];
        nnz_cache[3 + 8 * 4] = nnz[3 + 3 * 4];
    }

    /* CAVLC 8x8dct requires NNZ values for residual decoding that differ
     * from what the loop filter needs */
    if (!CABAC(h) && h->pps.transform_8x8_mode) {
        if (IS_8x8DCT(top_type)) {
            nnz_cache[4 + 8 * 0] =
            nnz_cache[5 + 8 * 0] = (h->cbp_table[top_xy] & 0x4000) >> 12;
            nnz_cache[6 + 8 * 0] =
            nnz_cache[7 + 8 * 0] = (h->cbp_table[top_xy] & 0x8000) >> 12;
        }
        if (IS_8x8DCT(left_type[LTOP])) {
            nnz_cache[3 + 8 * 1] =
            nnz_cache[3 + 8 * 2] = (h->cbp_table[left_xy[LTOP]] & 0x2000) >> 12; // FIXME check MBAFF
        }
        if (IS_8x8DCT(left_type[LBOT])) {
            nnz_cache[3 + 8 * 3] =
            nnz_cache[3 + 8 * 4] = (h->cbp_table[left_xy[LBOT]] & 0x8000) >> 12; // FIXME check MBAFF
        }

        if (IS_8x8DCT(mb_type)) {
            nnz_cache[scan8[0]] =
            nnz_cache[scan8[1]] =
            nnz_cache[scan8[2]] =
            nnz_cache[scan8[3]] = (h->cbp & 0x1000) >> 12;

            nnz_cache[scan8[0 + 4]] =
            nnz_cache[scan8[1 + 4]] =
            nnz_cache[scan8[2 + 4]] =
            nnz_cache[scan8[3 + 4]] = (h->cbp & 0x2000) >> 12;

            nnz_cache[scan8[0 + 8]] =
            nnz_cache[scan8[1 + 8]] =
            nnz_cache[scan8[2 + 8]] =
            nnz_cache[scan8[3 + 8]] = (h->cbp & 0x4000) >> 12;

            nnz_cache[scan8[0 + 12]] =
            nnz_cache[scan8[1 + 12]] =
            nnz_cache[scan8[2 + 12]] =
            nnz_cache[scan8[3 + 12]] = (h->cbp & 0x8000) >> 12;
        }
    }

    return 0;
}

static void loop_filter(H264Context *h, int start_x, int end_x)
{
    uint8_t *dest_y, *dest_cb, *dest_cr;
    int linesize, uvlinesize, mb_x, mb_y;
    const int end_mb_y       = h->mb_y + FRAME_MBAFF(h);
    const int old_slice_type = h->slice_type;
    const int pixel_shift    = h->pixel_shift;
    const int block_h        = 16 >> h->chroma_y_shift;

    if (h->deblocking_filter) {
        for (mb_x = start_x; mb_x < end_x; mb_x++)
            for (mb_y = end_mb_y - FRAME_MBAFF(h); mb_y <= end_mb_y; mb_y++) {
                int mb_xy, mb_type;
                mb_xy         = h->mb_xy = mb_x + mb_y * h->mb_stride;
                h->slice_num  = h->slice_table[mb_xy];
                mb_type       = h->cur_pic.mb_type[mb_xy];
                h->list_count = h->list_counts[mb_xy];

                if (FRAME_MBAFF(h))
                    h->mb_mbaff               =
                    h->mb_field_decoding_flag = !!IS_INTERLACED(mb_type);

                h->mb_x = mb_x;
                h->mb_y = mb_y;
                dest_y  = h->cur_pic.f.data[0] +
                          ((mb_x << pixel_shift) + mb_y * h->linesize) * 16;
                dest_cb = h->cur_pic.f.data[1] +
                          (mb_x << pixel_shift) * (8 << CHROMA444(h)) +
                          mb_y * h->uvlinesize * block_h;
                dest_cr = h->cur_pic.f.data[2] +
                          (mb_x << pixel_shift) * (8 << CHROMA444(h)) +
                          mb_y * h->uvlinesize * block_h;
                // FIXME simplify above

                if (MB_FIELD(h)) {
                    linesize   = h->mb_linesize   = h->linesize   * 2;
                    uvlinesize = h->mb_uvlinesize = h->uvlinesize * 2;
                    if (mb_y & 1) { // FIXME move out of this function?
                        dest_y  -= h->linesize   * 15;
                        dest_cb -= h->uvlinesize * (block_h - 1);
                        dest_cr -= h->uvlinesize * (block_h - 1);
                    }
                } else {
                    linesize   = h->mb_linesize   = h->linesize;
                    uvlinesize = h->mb_uvlinesize = h->uvlinesize;
                }
                backup_mb_border(h, dest_y, dest_cb, dest_cr, linesize,
                                 uvlinesize, 0);
                if (fill_filter_caches(h, mb_type))
                    continue;
                h->chroma_qp[0] = get_chroma_qp(h, 0, h->cur_pic.qscale_table[mb_xy]);
                h->chroma_qp[1] = get_chroma_qp(h, 1, h->cur_pic.qscale_table[mb_xy]);

                if (FRAME_MBAFF(h)) {
                    ff_h264_filter_mb(h, mb_x, mb_y, dest_y, dest_cb, dest_cr,
                                      linesize, uvlinesize);
                } else {
                    ff_h264_filter_mb_fast(h, mb_x, mb_y, dest_y, dest_cb,
                                           dest_cr, linesize, uvlinesize);
                }
            }
    }
    h->slice_type   = old_slice_type;
    h->mb_x         = end_x;
    h->mb_y         = end_mb_y - FRAME_MBAFF(h);
    h->chroma_qp[0] = get_chroma_qp(h, 0, h->qscale);
    h->chroma_qp[1] = get_chroma_qp(h, 1, h->qscale);
}

static void predict_field_decoding_flag(H264Context *h)
{
    const int mb_xy = h->mb_x + h->mb_y * h->mb_stride;
    int mb_type     = (h->slice_table[mb_xy - 1] == h->slice_num) ?
                      h->cur_pic.mb_type[mb_xy - 1] :
                      (h->slice_table[mb_xy - h->mb_stride] == h->slice_num) ?
                      h->cur_pic.mb_type[mb_xy - h->mb_stride] : 0;
    h->mb_mbaff     = h->mb_field_decoding_flag = IS_INTERLACED(mb_type) ? 1 : 0;
}

/**
 * Draw edges and report progress for the last MB row.
 */
static void decode_finish_row(H264Context *h)
{
    int top            = 16 * (h->mb_y      >> FIELD_PICTURE(h));
    int pic_height     = 16 *  h->mb_height >> FIELD_PICTURE(h);
    int height         =  16      << FRAME_MBAFF(h);
    int deblock_border = (16 + 4) << FRAME_MBAFF(h);

    if (h->deblocking_filter) {
        if ((top + height) >= pic_height)
            height += deblock_border;
        top -= deblock_border;
    }

    if (top >= pic_height || (top + height) < 0)
        return;

    height = FFMIN(height, pic_height - top);
    if (top < 0) {
        height = top + height;
        top    = 0;
    }

    ff_h264_draw_horiz_band(h, top, height);

    if (h->droppable || h->er.error_occurred)
        return;

    ff_thread_report_progress(&h->cur_pic_ptr->tf, top + height - 1,
                              h->picture_structure == PICT_BOTTOM_FIELD);
}

static void er_add_slice(H264Context *h, int startx, int starty,
                         int endx, int endy, int status)
{
    if (CONFIG_ERROR_RESILIENCE) {
        ERContext *er = &h->er;

        ff_er_add_slice(er, startx, starty, endx, endy, status);
    }
}

static int decode_slice(struct AVCodecContext *avctx, void *arg)
{
    H264Context *h = *(void **)arg;
    int lf_x_start = h->mb_x;

    h->mb_skip_run = -1;

    av_assert0(h->block_offset[15] == (4 * ((scan8[15] - scan8[0]) & 7) << h->pixel_shift) + 4 * h->linesize * ((scan8[15] - scan8[0]) >> 3));

    h->is_complex = FRAME_MBAFF(h) || h->picture_structure != PICT_FRAME ||
                    avctx->codec_id != AV_CODEC_ID_H264 ||
                    (CONFIG_GRAY && (h->flags & CODEC_FLAG_GRAY));

    if (!(h->avctx->active_thread_type & FF_THREAD_SLICE) && h->picture_structure == PICT_FRAME && h->er.error_status_table) {
        const int start_i  = av_clip(h->resync_mb_x + h->resync_mb_y * h->mb_width, 0, h->mb_num - 1);
        if (start_i) {
            int prev_status = h->er.error_status_table[h->er.mb_index2xy[start_i - 1]];
            prev_status &= ~ VP_START;
            if (prev_status != (ER_MV_END | ER_DC_END | ER_AC_END))
                h->er.error_occurred = 1;
        }
    }

    if (h->pps.cabac) {
        /* realign */
        align_get_bits(&h->gb);

        /* init cabac */
        ff_init_cabac_decoder(&h->cabac,
                              h->gb.buffer + get_bits_count(&h->gb) / 8,
                              (get_bits_left(&h->gb) + 7) / 8);

        ff_h264_init_cabac_states(h);

        for (;;) {
            // START_TIMER
            int ret = ff_h264_decode_mb_cabac(h);
            int eos;
            // STOP_TIMER("decode_mb_cabac")

            if (ret >= 0)
                ff_h264_hl_decode_mb(h);

            // FIXME optimal? or let mb_decode decode 16x32 ?
            if (ret >= 0 && FRAME_MBAFF(h)) {
                h->mb_y++;

                ret = ff_h264_decode_mb_cabac(h);

                if (ret >= 0)
                    ff_h264_hl_decode_mb(h);
                h->mb_y--;
            }
            eos = get_cabac_terminate(&h->cabac);

            if ((h->workaround_bugs & FF_BUG_TRUNCATED) &&
                h->cabac.bytestream > h->cabac.bytestream_end + 2) {
                er_add_slice(h, h->resync_mb_x, h->resync_mb_y, h->mb_x - 1,
                             h->mb_y, ER_MB_END);
                if (h->mb_x >= lf_x_start)
                    loop_filter(h, lf_x_start, h->mb_x + 1);
                return 0;
            }
            if (h->cabac.bytestream > h->cabac.bytestream_end + 2 )
                av_log(h->avctx, AV_LOG_DEBUG, "bytestream overread %td\n", h->cabac.bytestream_end - h->cabac.bytestream);
            if (ret < 0 || h->cabac.bytestream > h->cabac.bytestream_end + 4) {
                av_log(h->avctx, AV_LOG_ERROR,
                       "error while decoding MB %d %d, bytestream (%td)\n",
                       h->mb_x, h->mb_y,
                       h->cabac.bytestream_end - h->cabac.bytestream);
                er_add_slice(h, h->resync_mb_x, h->resync_mb_y, h->mb_x,
                             h->mb_y, ER_MB_ERROR);
                return AVERROR_INVALIDDATA;
            }

            if (++h->mb_x >= h->mb_width) {
                loop_filter(h, lf_x_start, h->mb_x);
                h->mb_x = lf_x_start = 0;
                decode_finish_row(h);
                ++h->mb_y;
                if (FIELD_OR_MBAFF_PICTURE(h)) {
                    ++h->mb_y;
                    if (FRAME_MBAFF(h) && h->mb_y < h->mb_height)
                        predict_field_decoding_flag(h);
                }
            }

            if (eos || h->mb_y >= h->mb_height) {
                tprintf(h->avctx, "slice end %d %d\n",
                        get_bits_count(&h->gb), h->gb.size_in_bits);
                er_add_slice(h, h->resync_mb_x, h->resync_mb_y, h->mb_x - 1,
                             h->mb_y, ER_MB_END);
                if (h->mb_x > lf_x_start)
                    loop_filter(h, lf_x_start, h->mb_x);
                return 0;
            }
        }
    } else {
        for (;;) {
            int ret = ff_h264_decode_mb_cavlc(h);

            if (ret >= 0)
                ff_h264_hl_decode_mb(h);

            // FIXME optimal? or let mb_decode decode 16x32 ?
            if (ret >= 0 && FRAME_MBAFF(h)) {
                h->mb_y++;
                ret = ff_h264_decode_mb_cavlc(h);

                if (ret >= 0)
                    ff_h264_hl_decode_mb(h);
                h->mb_y--;
            }

            if (ret < 0) {
                av_log(h->avctx, AV_LOG_ERROR,
                       "error while decoding MB %d %d\n", h->mb_x, h->mb_y);
                er_add_slice(h, h->resync_mb_x, h->resync_mb_y, h->mb_x,
                             h->mb_y, ER_MB_ERROR);
                return ret;
            }

            if (++h->mb_x >= h->mb_width) {
                loop_filter(h, lf_x_start, h->mb_x);
                h->mb_x = lf_x_start = 0;
                decode_finish_row(h);
                ++h->mb_y;
                if (FIELD_OR_MBAFF_PICTURE(h)) {
                    ++h->mb_y;
                    if (FRAME_MBAFF(h) && h->mb_y < h->mb_height)
                        predict_field_decoding_flag(h);
                }
                if (h->mb_y >= h->mb_height) {
                    tprintf(h->avctx, "slice end %d %d\n",
                            get_bits_count(&h->gb), h->gb.size_in_bits);

                    if (   get_bits_left(&h->gb) == 0
                        || get_bits_left(&h->gb) > 0 && !(h->avctx->err_recognition & AV_EF_AGGRESSIVE)) {
                        er_add_slice(h, h->resync_mb_x, h->resync_mb_y,
                                     h->mb_x - 1, h->mb_y,
                                     ER_MB_END);

                        return 0;
                    } else {
                        er_add_slice(h, h->resync_mb_x, h->resync_mb_y,
                                     h->mb_x, h->mb_y,
                                     ER_MB_END);

                        return AVERROR_INVALIDDATA;
                    }
                }
            }

            if (get_bits_left(&h->gb) <= 0 && h->mb_skip_run <= 0) {
                tprintf(h->avctx, "slice end %d %d\n",
                        get_bits_count(&h->gb), h->gb.size_in_bits);

                if (get_bits_left(&h->gb) == 0) {
                    er_add_slice(h, h->resync_mb_x, h->resync_mb_y,
                                 h->mb_x - 1, h->mb_y,
                                 ER_MB_END);
                    if (h->mb_x > lf_x_start)
                        loop_filter(h, lf_x_start, h->mb_x);

                    return 0;
                } else {
                    er_add_slice(h, h->resync_mb_x, h->resync_mb_y, h->mb_x,
                                 h->mb_y, ER_MB_ERROR);

                    return AVERROR_INVALIDDATA;
                }
            }
        }
    }
}

/**
 * Call decode_slice() for each context.
 *
 * @param h h264 master context
 * @param context_count number of contexts to execute
 */
static int execute_decode_slices(H264Context *h, int context_count)
{
    AVCodecContext *const avctx = h->avctx;
    H264Context *hx;
    int i;

    if (h->avctx->hwaccel ||
        h->avctx->codec->capabilities & CODEC_CAP_HWACCEL_VDPAU)
        return 0;
    if (context_count == 1) {
        return decode_slice(avctx, &h);
    } else {
        av_assert0(context_count > 0);
        for (i = 1; i < context_count; i++) {
            hx                 = h->thread_context[i];
            if (CONFIG_ERROR_RESILIENCE) {
                hx->er.error_count = 0;
            }
            hx->x264_build     = h->x264_build;
        }

        avctx->execute(avctx, decode_slice, h->thread_context,
                       NULL, context_count, sizeof(void *));

        /* pull back stuff from slices to master context */
        hx                   = h->thread_context[context_count - 1];
        h->mb_x              = hx->mb_x;
        h->mb_y              = hx->mb_y;
        h->droppable         = hx->droppable;
        h->picture_structure = hx->picture_structure;
        if (CONFIG_ERROR_RESILIENCE) {
            for (i = 1; i < context_count; i++)
                h->er.error_count += h->thread_context[i]->er.error_count;
        }
    }

    return 0;
}

static const uint8_t start_code[] = { 0x00, 0x00, 0x01 };

static int decode_nal_units(H264Context *h, const uint8_t *buf, int buf_size,
                            int parse_extradata)
{
    AVCodecContext *const avctx = h->avctx;
    H264Context *hx; ///< thread context
    int buf_index;
    int context_count;
    int next_avc;
    int pass = !(avctx->active_thread_type & FF_THREAD_FRAME);
    int nals_needed = 0; ///< number of NALs that need decoding before the next frame thread starts
    int nal_index;
    int idr_cleared=0;
    int first_slice = 0;
    int ret = 0;

    h->nal_unit_type= 0;

    if(!h->slice_context_count)
         h->slice_context_count= 1;
    h->max_contexts = h->slice_context_count;
    if (!(avctx->flags2 & CODEC_FLAG2_CHUNKS)) {
        h->current_slice = 0;
        if (!h->first_field)
            h->cur_pic_ptr = NULL;
        ff_h264_reset_sei(h);
    }

    if (h->nal_length_size == 4) {
        if (buf_size > 8 && AV_RB32(buf) == 1 && AV_RB32(buf+5) > (unsigned)buf_size) {
            h->is_avc = 0;
        }else if(buf_size > 3 && AV_RB32(buf) > 1 && AV_RB32(buf) <= (unsigned)buf_size)
            h->is_avc = 1;
    }

    for (; pass <= 1; pass++) {
        buf_index     = 0;
        context_count = 0;
        next_avc      = h->is_avc ? 0 : buf_size;
        nal_index     = 0;
        for (;;) {
            int consumed;
            int dst_length;
            int bit_length;
            const uint8_t *ptr;
            int i, nalsize = 0;
            int err;

            if (buf_index >= next_avc) {
                if (buf_index >= buf_size - h->nal_length_size)
                    break;
                nalsize = 0;
                for (i = 0; i < h->nal_length_size; i++)
                    nalsize = (nalsize << 8) | buf[buf_index++];
                if (nalsize <= 0 || nalsize > buf_size - buf_index) {
                    av_log(h->avctx, AV_LOG_ERROR,
                           "AVC: nal size %d\n", nalsize);
                    break;
                }
                next_avc = buf_index + nalsize;
            } else {
                // start code prefix search
                for (; buf_index + 3 < next_avc; buf_index++)
                    // This should always succeed in the first iteration.
                    if (buf[buf_index]     == 0 &&
                        buf[buf_index + 1] == 0 &&
                        buf[buf_index + 2] == 1)
                        break;

                if (buf_index + 3 >= buf_size) {
                    buf_index = buf_size;
                    break;
                }

                buf_index += 3;
                if (buf_index >= next_avc)
                    continue;
            }

            hx = h->thread_context[context_count];

            ptr = ff_h264_decode_nal(hx, buf + buf_index, &dst_length,
                                     &consumed, next_avc - buf_index);
            if (ptr == NULL || dst_length < 0) {
                ret = -1;
                goto end;
            }
            i = buf_index + consumed;
            if ((h->workaround_bugs & FF_BUG_AUTODETECT) && i + 3 < next_avc &&
                buf[i]     == 0x00 && buf[i + 1] == 0x00 &&
                buf[i + 2] == 0x01 && buf[i + 3] == 0xE0)
                h->workaround_bugs |= FF_BUG_TRUNCATED;

            if (!(h->workaround_bugs & FF_BUG_TRUNCATED))
<<<<<<< HEAD
                while(dst_length > 0 && ptr[dst_length - 1] == 0)
=======
                while (dst_length > 0 && ptr[dst_length - 1] == 0)
>>>>>>> f0259a58
                    dst_length--;
            bit_length = !dst_length ? 0
                                     : (8 * dst_length -
                                        decode_rbsp_trailing(h, ptr + dst_length - 1));

            if (h->avctx->debug & FF_DEBUG_STARTCODE)
                av_log(h->avctx, AV_LOG_DEBUG,
                       "NAL %d/%d at %d/%d length %d pass %d\n",
                       hx->nal_unit_type, hx->nal_ref_idc, buf_index, buf_size, dst_length, pass);

            if (h->is_avc && (nalsize != consumed) && nalsize)
                av_log(h->avctx, AV_LOG_DEBUG,
                       "AVC: Consumed only %d bytes instead of %d\n",
                       consumed, nalsize);

            buf_index += consumed;
            nal_index++;

            if (pass == 0) {
                /* packets can sometimes contain multiple PPS/SPS,
                 * e.g. two PAFF field pictures in one packet, or a demuxer
                 * which splits NALs strangely if so, when frame threading we
                 * can't start the next thread until we've read all of them */
                switch (hx->nal_unit_type) {
                case NAL_SPS:
                case NAL_PPS:
                    nals_needed = nal_index;
                    break;
                case NAL_DPA:
                case NAL_IDR_SLICE:
                case NAL_SLICE:
                    init_get_bits(&hx->gb, ptr, bit_length);
                    if (!get_ue_golomb(&hx->gb) || !first_slice)
                        nals_needed = nal_index;
                    if (!first_slice)
                        first_slice = hx->nal_unit_type;
                }
                continue;
            }

            if (!first_slice)
                switch (hx->nal_unit_type) {
                case NAL_DPA:
                case NAL_IDR_SLICE:
                case NAL_SLICE:
                    first_slice = hx->nal_unit_type;
                }

            if (avctx->skip_frame >= AVDISCARD_NONREF &&
                h->nal_ref_idc == 0 &&
                h->nal_unit_type != NAL_SEI)
                continue;

again:
            /* Ignore per frame NAL unit type during extradata
             * parsing. Decoding slices is not possible in codec init
             * with frame-mt */
            if (parse_extradata) {
                switch (hx->nal_unit_type) {
                case NAL_IDR_SLICE:
                case NAL_SLICE:
                case NAL_DPA:
                case NAL_DPB:
                case NAL_DPC:
                    av_log(h->avctx, AV_LOG_WARNING,
                           "Ignoring NAL %d in global header/extradata\n",
                           hx->nal_unit_type);
                    // fall through to next case
                case NAL_AUXILIARY_SLICE:
                    hx->nal_unit_type = NAL_FF_IGNORE;
                }
            }

            err = 0;

            switch (hx->nal_unit_type) {
            case NAL_IDR_SLICE:
                if (first_slice != NAL_IDR_SLICE) {
                    av_log(h->avctx, AV_LOG_ERROR,
                           "Invalid mix of idr and non-idr slices\n");
                    ret = -1;
                    goto end;
                }
                if(!idr_cleared)
                    idr(h); // FIXME ensure we don't lose some frames if there is reordering
                idr_cleared = 1;
            case NAL_SLICE:
                init_get_bits(&hx->gb, ptr, bit_length);
                hx->intra_gb_ptr      =
                hx->inter_gb_ptr      = &hx->gb;
                hx->data_partitioning = 0;

                if ((err = decode_slice_header(hx, h)))
                    break;

                if (h->sei_recovery_frame_cnt >= 0) {
                    if (h->frame_num != h->sei_recovery_frame_cnt || hx->slice_type_nos != AV_PICTURE_TYPE_I)
                        h->valid_recovery_point = 1;

                    if (   h->recovery_frame < 0
                        || ((h->recovery_frame - h->frame_num) & ((1 << h->sps.log2_max_frame_num)-1)) > h->sei_recovery_frame_cnt) {
                        h->recovery_frame = (h->frame_num + h->sei_recovery_frame_cnt) &
                                            ((1 << h->sps.log2_max_frame_num) - 1);

                        if (!h->valid_recovery_point)
                            h->recovery_frame = h->frame_num;
                    }
                }

                h->cur_pic_ptr->f.key_frame |=
                    (hx->nal_unit_type == NAL_IDR_SLICE);

                if (hx->nal_unit_type == NAL_IDR_SLICE ||
                    h->recovery_frame == h->frame_num) {
                    h->recovery_frame         = -1;
                    h->cur_pic_ptr->recovered = 1;
                }
                // If we have an IDR, all frames after it in decoded order are
                // "recovered".
                if (hx->nal_unit_type == NAL_IDR_SLICE)
                    h->frame_recovered |= FRAME_RECOVERED_IDR;
                h->frame_recovered |= 3*!!(avctx->flags2 & CODEC_FLAG2_SHOW_ALL);
                h->frame_recovered |= 3*!!(avctx->flags & CODEC_FLAG_OUTPUT_CORRUPT);
#if 1
                h->cur_pic_ptr->recovered |= h->frame_recovered;
#else
                h->cur_pic_ptr->recovered |= !!(h->frame_recovered & FRAME_RECOVERED_IDR);
#endif

                if (h->current_slice == 1) {
                    if (!(avctx->flags2 & CODEC_FLAG2_CHUNKS))
                        decode_postinit(h, nal_index >= nals_needed);

                    if (h->avctx->hwaccel &&
                        (ret = h->avctx->hwaccel->start_frame(h->avctx, NULL, 0)) < 0)
                        return ret;
                    if (CONFIG_H264_VDPAU_DECODER &&
                        h->avctx->codec->capabilities & CODEC_CAP_HWACCEL_VDPAU)
                        ff_vdpau_h264_picture_start(h);
                }

                if (hx->redundant_pic_count == 0 &&
                    (avctx->skip_frame < AVDISCARD_NONREF ||
                     hx->nal_ref_idc) &&
                    (avctx->skip_frame < AVDISCARD_BIDIR  ||
                     hx->slice_type_nos != AV_PICTURE_TYPE_B) &&
                    (avctx->skip_frame < AVDISCARD_NONKEY ||
                     hx->slice_type_nos == AV_PICTURE_TYPE_I) &&
                    avctx->skip_frame < AVDISCARD_ALL) {
                    if (avctx->hwaccel) {
                        ret = avctx->hwaccel->decode_slice(avctx,
                                                           &buf[buf_index - consumed],
                                                           consumed);
                        if (ret < 0)
                            return ret;
                    } else if (CONFIG_H264_VDPAU_DECODER &&
                               h->avctx->codec->capabilities & CODEC_CAP_HWACCEL_VDPAU) {
                        ff_vdpau_add_data_chunk(h->cur_pic_ptr->f.data[0],
                                                start_code,
                                                sizeof(start_code));
                        ff_vdpau_add_data_chunk(h->cur_pic_ptr->f.data[0],
                                                &buf[buf_index - consumed],
                                                consumed);
                    } else
                        context_count++;
                }
                break;
            case NAL_DPA:
                init_get_bits(&hx->gb, ptr, bit_length);
                hx->intra_gb_ptr =
                hx->inter_gb_ptr = NULL;

                if ((err = decode_slice_header(hx, h)) < 0)
                    break;

                hx->data_partitioning = 1;
                break;
            case NAL_DPB:
                init_get_bits(&hx->intra_gb, ptr, bit_length);
                hx->intra_gb_ptr = &hx->intra_gb;
                break;
            case NAL_DPC:
                init_get_bits(&hx->inter_gb, ptr, bit_length);
                hx->inter_gb_ptr = &hx->inter_gb;

                av_log(h->avctx, AV_LOG_ERROR, "Partitioned H.264 support is incomplete\n");
                break;

                if (hx->redundant_pic_count == 0 &&
                    hx->intra_gb_ptr &&
                    hx->data_partitioning &&
                    h->cur_pic_ptr && h->context_initialized &&
                    (avctx->skip_frame < AVDISCARD_NONREF || hx->nal_ref_idc) &&
                    (avctx->skip_frame < AVDISCARD_BIDIR  ||
                     hx->slice_type_nos != AV_PICTURE_TYPE_B) &&
                    (avctx->skip_frame < AVDISCARD_NONKEY ||
                     hx->slice_type_nos == AV_PICTURE_TYPE_I) &&
                    avctx->skip_frame < AVDISCARD_ALL)
                    context_count++;
                break;
            case NAL_SEI:
                init_get_bits(&h->gb, ptr, bit_length);
                ff_h264_decode_sei(h);
                break;
            case NAL_SPS:
                init_get_bits(&h->gb, ptr, bit_length);
                if (ff_h264_decode_seq_parameter_set(h) < 0 && (h->is_avc ? nalsize : 1)) {
                    av_log(h->avctx, AV_LOG_DEBUG,
                           "SPS decoding failure, trying again with the complete NAL\n");
                    if (h->is_avc)
                        av_assert0(next_avc - buf_index + consumed == nalsize);
                    if ((next_avc - buf_index + consumed - 1) >= INT_MAX/8)
                        break;
                    init_get_bits(&h->gb, &buf[buf_index + 1 - consumed],
                                  8*(next_avc - buf_index + consumed - 1));
                    ff_h264_decode_seq_parameter_set(h);
                }

                break;
            case NAL_PPS:
                init_get_bits(&h->gb, ptr, bit_length);
                ff_h264_decode_picture_parameter_set(h, bit_length);
                break;
            case NAL_AUD:
            case NAL_END_SEQUENCE:
            case NAL_END_STREAM:
            case NAL_FILLER_DATA:
            case NAL_SPS_EXT:
            case NAL_AUXILIARY_SLICE:
                break;
            case NAL_FF_IGNORE:
                break;
            default:
                av_log(avctx, AV_LOG_DEBUG, "Unknown NAL code: %d (%d bits)\n",
                       hx->nal_unit_type, bit_length);
            }

            if (context_count == h->max_contexts) {
                execute_decode_slices(h, context_count);
                context_count = 0;
            }

            if (err < 0)
                av_log(h->avctx, AV_LOG_ERROR, "decode_slice_header error\n");
            else if (err == 1) {
                /* Slice could not be decoded in parallel mode, copy down
                 * NAL unit stuff to context 0 and restart. Note that
                 * rbsp_buffer is not transferred, but since we no longer
                 * run in parallel mode this should not be an issue. */
                h->nal_unit_type = hx->nal_unit_type;
                h->nal_ref_idc   = hx->nal_ref_idc;
                hx               = h;
                goto again;
            }
        }
    }
    if (context_count)
        execute_decode_slices(h, context_count);

end:
    /* clean up */
    if (h->cur_pic_ptr && !h->droppable) {
        ff_thread_report_progress(&h->cur_pic_ptr->tf, INT_MAX,
                                  h->picture_structure == PICT_BOTTOM_FIELD);
    }

    return (ret < 0) ? ret : buf_index;
}

/**
 * Return the number of bytes consumed for building the current frame.
 */
static int get_consumed_bytes(int pos, int buf_size)
{
    if (pos == 0)
        pos = 1;          // avoid infinite loops (i doubt that is needed but ...)
    if (pos + 10 > buf_size)
        pos = buf_size;                   // oops ;)

    return pos;
}

static int output_frame(H264Context *h, AVFrame *dst, Picture *srcp)
{
    AVFrame *src = &srcp->f;
    int i;
    int ret = av_frame_ref(dst, src);
    if (ret < 0)
        return ret;

    av_dict_set(&dst->metadata, "stereo_mode", ff_h264_sei_stereo_mode(h), 0);

    if (!srcp->crop)
        return 0;

    for (i = 0; i < 3; i++) {
        int hshift = (i > 0) ? h->chroma_x_shift : 0;
        int vshift = (i > 0) ? h->chroma_y_shift : 0;
        int off    = ((srcp->crop_left >> hshift) << h->pixel_shift) +
                      (srcp->crop_top  >> vshift) * dst->linesize[i];
        dst->data[i] += off;
    }
    return 0;
}

static int decode_frame(AVCodecContext *avctx, void *data,
                        int *got_frame, AVPacket *avpkt)
{
    const uint8_t *buf = avpkt->data;
    int buf_size       = avpkt->size;
    H264Context *h     = avctx->priv_data;
    AVFrame *pict      = data;
    int buf_index      = 0;
    Picture *out;
    int i, out_idx;
    int ret;

    h->flags = avctx->flags;

    /* end of stream, output what is still in the buffers */
    if (buf_size == 0) {
 out:

        h->cur_pic_ptr = NULL;
        h->first_field = 0;

        // FIXME factorize this with the output code below
        out     = h->delayed_pic[0];
        out_idx = 0;
        for (i = 1;
             h->delayed_pic[i] &&
             !h->delayed_pic[i]->f.key_frame &&
             !h->delayed_pic[i]->mmco_reset;
             i++)
            if (h->delayed_pic[i]->poc < out->poc) {
                out     = h->delayed_pic[i];
                out_idx = i;
            }

        for (i = out_idx; h->delayed_pic[i]; i++)
            h->delayed_pic[i] = h->delayed_pic[i + 1];

        if (out) {
            out->reference &= ~DELAYED_PIC_REF;
            ret = output_frame(h, pict, out);
            if (ret < 0)
                return ret;
            *got_frame = 1;
        }

        return buf_index;
    }
    if(h->is_avc && buf_size >= 9 && buf[0]==1 && buf[2]==0 && (buf[4]&0xFC)==0xFC && (buf[5]&0x1F) && buf[8]==0x67){
        int cnt= buf[5]&0x1f;
        const uint8_t *p= buf+6;
        while(cnt--){
            int nalsize= AV_RB16(p) + 2;
            if(nalsize > buf_size - (p-buf) || p[2]!=0x67)
                goto not_extra;
            p += nalsize;
        }
        cnt = *(p++);
        if(!cnt)
            goto not_extra;
        while(cnt--){
            int nalsize= AV_RB16(p) + 2;
            if(nalsize > buf_size - (p-buf) || p[2]!=0x68)
                goto not_extra;
            p += nalsize;
        }

        return ff_h264_decode_extradata(h, buf, buf_size);
    }
not_extra:

    buf_index = decode_nal_units(h, buf, buf_size, 0);
    if (buf_index < 0)
        return AVERROR_INVALIDDATA;

    if (!h->cur_pic_ptr && h->nal_unit_type == NAL_END_SEQUENCE) {
        av_assert0(buf_index <= buf_size);
        goto out;
    }

    if (!(avctx->flags2 & CODEC_FLAG2_CHUNKS) && !h->cur_pic_ptr) {
        if (avctx->skip_frame >= AVDISCARD_NONREF ||
            buf_size >= 4 && !memcmp("Q264", buf, 4))
            return buf_size;
        av_log(avctx, AV_LOG_ERROR, "no frame!\n");
        return AVERROR_INVALIDDATA;
    }

    if (!(avctx->flags2 & CODEC_FLAG2_CHUNKS) ||
        (h->mb_y >= h->mb_height && h->mb_height)) {
        if (avctx->flags2 & CODEC_FLAG2_CHUNKS)
            decode_postinit(h, 1);

        field_end(h, 0);

        /* Wait for second field. */
        *got_frame = 0;
        if (h->next_output_pic && (
                                   h->next_output_pic->recovered)) {
            if (!h->next_output_pic->recovered)
                h->next_output_pic->f.flags |= AV_FRAME_FLAG_CORRUPT;

            ret = output_frame(h, pict, h->next_output_pic);
            if (ret < 0)
                return ret;
            *got_frame = 1;
            if (CONFIG_MPEGVIDEO) {
                ff_print_debug_info2(h->avctx, h->next_output_pic, pict, h->er.mbskip_table,
                                    &h->low_delay,
                                    h->mb_width, h->mb_height, h->mb_stride, 1);
            }
        }
    }

    assert(pict->buf[0] || !*got_frame);

    return get_consumed_bytes(buf_index, buf_size);
}

av_cold void ff_h264_free_context(H264Context *h)
{
    int i;

    free_tables(h, 1); // FIXME cleanup init stuff perhaps

    for (i = 0; i < MAX_SPS_COUNT; i++)
        av_freep(h->sps_buffers + i);

    for (i = 0; i < MAX_PPS_COUNT; i++)
        av_freep(h->pps_buffers + i);
}

static av_cold int h264_decode_end(AVCodecContext *avctx)
{
    H264Context *h = avctx->priv_data;

    ff_h264_remove_all_refs(h);
    ff_h264_free_context(h);

    unref_picture(h, &h->cur_pic);

    return 0;
}

static const AVProfile profiles[] = {
    { FF_PROFILE_H264_BASELINE,             "Baseline"              },
    { FF_PROFILE_H264_CONSTRAINED_BASELINE, "Constrained Baseline"  },
    { FF_PROFILE_H264_MAIN,                 "Main"                  },
    { FF_PROFILE_H264_EXTENDED,             "Extended"              },
    { FF_PROFILE_H264_HIGH,                 "High"                  },
    { FF_PROFILE_H264_HIGH_10,              "High 10"               },
    { FF_PROFILE_H264_HIGH_10_INTRA,        "High 10 Intra"         },
    { FF_PROFILE_H264_HIGH_422,             "High 4:2:2"            },
    { FF_PROFILE_H264_HIGH_422_INTRA,       "High 4:2:2 Intra"      },
    { FF_PROFILE_H264_HIGH_444,             "High 4:4:4"            },
    { FF_PROFILE_H264_HIGH_444_PREDICTIVE,  "High 4:4:4 Predictive" },
    { FF_PROFILE_H264_HIGH_444_INTRA,       "High 4:4:4 Intra"      },
    { FF_PROFILE_H264_CAVLC_444,            "CAVLC 4:4:4"           },
    { FF_PROFILE_UNKNOWN },
};

static const AVOption h264_options[] = {
    {"is_avc", "is avc", offsetof(H264Context, is_avc), FF_OPT_TYPE_INT, {.i64 = 0}, 0, 1, 0},
    {"nal_length_size", "nal_length_size", offsetof(H264Context, nal_length_size), FF_OPT_TYPE_INT, {.i64 = 0}, 0, 4, 0},
    {NULL}
};

static const AVClass h264_class = {
    .class_name = "H264 Decoder",
    .item_name  = av_default_item_name,
    .option     = h264_options,
    .version    = LIBAVUTIL_VERSION_INT,
};

static const AVClass h264_vdpau_class = {
    .class_name = "H264 VDPAU Decoder",
    .item_name  = av_default_item_name,
    .option     = h264_options,
    .version    = LIBAVUTIL_VERSION_INT,
};

AVCodec ff_h264_decoder = {
    .name                  = "h264",
    .long_name             = NULL_IF_CONFIG_SMALL("H.264 / AVC / MPEG-4 AVC / MPEG-4 part 10"),
    .type                  = AVMEDIA_TYPE_VIDEO,
    .id                    = AV_CODEC_ID_H264,
    .priv_data_size        = sizeof(H264Context),
    .init                  = ff_h264_decode_init,
    .close                 = h264_decode_end,
    .decode                = decode_frame,
    .capabilities          = /*CODEC_CAP_DRAW_HORIZ_BAND |*/ CODEC_CAP_DR1 |
                             CODEC_CAP_DELAY | CODEC_CAP_SLICE_THREADS |
                             CODEC_CAP_FRAME_THREADS,
    .flush                 = flush_dpb,
    .init_thread_copy      = ONLY_IF_THREADS_ENABLED(decode_init_thread_copy),
    .update_thread_context = ONLY_IF_THREADS_ENABLED(decode_update_thread_context),
    .profiles              = NULL_IF_CONFIG_SMALL(profiles),
    .priv_class            = &h264_class,
};

#if CONFIG_H264_VDPAU_DECODER
AVCodec ff_h264_vdpau_decoder = {
    .name           = "h264_vdpau",
    .long_name      = NULL_IF_CONFIG_SMALL("H.264 / AVC / MPEG-4 AVC / MPEG-4 part 10 (VDPAU acceleration)"),
    .type           = AVMEDIA_TYPE_VIDEO,
    .id             = AV_CODEC_ID_H264,
    .priv_data_size = sizeof(H264Context),
    .init           = ff_h264_decode_init,
    .close          = h264_decode_end,
    .decode         = decode_frame,
    .capabilities   = CODEC_CAP_DR1 | CODEC_CAP_DELAY | CODEC_CAP_HWACCEL_VDPAU,
    .flush          = flush_dpb,
    .pix_fmts       = (const enum AVPixelFormat[]) { AV_PIX_FMT_VDPAU_H264,
                                                     AV_PIX_FMT_NONE},
    .profiles       = NULL_IF_CONFIG_SMALL(profiles),
    .priv_class     = &h264_vdpau_class,
};
#endif<|MERGE_RESOLUTION|>--- conflicted
+++ resolved
@@ -4755,11 +4755,7 @@
                 h->workaround_bugs |= FF_BUG_TRUNCATED;
 
             if (!(h->workaround_bugs & FF_BUG_TRUNCATED))
-<<<<<<< HEAD
-                while(dst_length > 0 && ptr[dst_length - 1] == 0)
-=======
                 while (dst_length > 0 && ptr[dst_length - 1] == 0)
->>>>>>> f0259a58
                     dst_length--;
             bit_length = !dst_length ? 0
                                      : (8 * dst_length -
