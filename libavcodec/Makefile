include $(SUBDIR)../config.mak

NAME = avcodec

HEADERS = avcodec.h                                                     \
          avdct.h                                                       \
          avfft.h                                                       \
          dv_profile.h                                                  \
          d3d11va.h                                                     \
          dirac.h                                                       \
          dxva2.h                                                       \
          jni.h                                                         \
          qsv.h                                                         \
          vaapi.h                                                       \
          vda.h                                                         \
          vdpau.h                                                       \
          version.h                                                     \
          videotoolbox.h                                                \
          vorbis_parser.h                                               \
          xvmc.h                                                        \

OBJS = allcodecs.o                                                      \
       audioconvert.o                                                   \
       avdct.o                                                          \
       avpacket.o                                                       \
       avpicture.o                                                      \
       bitstream.o                                                      \
       bitstream_filter.o                                               \
       bitstream_filters.o                                              \
       bsf.o                                                            \
       codec_desc.o                                                     \
       d3d11va.o                                                        \
       dirac.o                                                          \
       dv_profile.o                                                     \
       imgconvert.o                                                     \
       jni.o                                                            \
       mathtables.o                                                     \
       options.o                                                        \
       parser.o                                                         \
       profiles.o                                                       \
       qsv_api.o                                                        \
       raw.o                                                            \
       resample.o                                                       \
       resample2.o                                                      \
       utils.o                                                          \
       vorbis_parser.o                                                  \
       xiph.o                                                           \

# subsystems
OBJS-$(CONFIG_AANDCTTABLES)            += aandcttab.o
OBJS-$(CONFIG_AC3DSP)                  += ac3dsp.o
OBJS-$(CONFIG_AUDIO_FRAME_QUEUE)       += audio_frame_queue.o
OBJS-$(CONFIG_AUDIODSP)                += audiodsp.o
OBJS-$(CONFIG_BLOCKDSP)                += blockdsp.o
OBJS-$(CONFIG_BSWAPDSP)                += bswapdsp.o
OBJS-$(CONFIG_CABAC)                   += cabac.o
OBJS-$(CONFIG_CRYSTALHD)               += crystalhd.o
OBJS-$(CONFIG_DCT)                     += dct.o dct32_fixed.o dct32_float.o
OBJS-$(CONFIG_ERROR_RESILIENCE)        += error_resilience.o
OBJS-$(CONFIG_EXIF)                    += exif.o tiff_common.o
OBJS-$(CONFIG_FAANDCT)                 += faandct.o
OBJS-$(CONFIG_FAANIDCT)                += faanidct.o
OBJS-$(CONFIG_FDCTDSP)                 += fdctdsp.o jfdctfst.o jfdctint.o
FFT-OBJS-$(CONFIG_HARDCODED_TABLES)    += cos_tables.o cos_fixed_tables.o
OBJS-$(CONFIG_FFT)                     += avfft.o fft_fixed.o fft_float.o \
                                          fft_fixed_32.o fft_init_table.o \
                                          $(FFT-OBJS-yes)
OBJS-$(CONFIG_FLACDSP)                 += flacdsp.o
OBJS-$(CONFIG_FMTCONVERT)              += fmtconvert.o
OBJS-$(CONFIG_GOLOMB)                  += golomb.o
OBJS-$(CONFIG_H263DSP)                 += h263dsp.o
OBJS-$(CONFIG_H264CHROMA)              += h264chroma.o
OBJS-$(CONFIG_H264DSP)                 += h264dsp.o h264idct.o
OBJS-$(CONFIG_H264PRED)                += h264pred.o
OBJS-$(CONFIG_H264QPEL)                += h264qpel.o
OBJS-$(CONFIG_H264_VIDEOTOOLBOX_ENCODER) += videotoolboxenc.o
OBJS-$(CONFIG_HPELDSP)                 += hpeldsp.o
OBJS-$(CONFIG_HUFFMAN)                 += huffman.o
OBJS-$(CONFIG_HUFFYUVDSP)              += huffyuvdsp.o
OBJS-$(CONFIG_HUFFYUVENCDSP)           += huffyuvencdsp.o
OBJS-$(CONFIG_IDCTDSP)                 += idctdsp.o simple_idct.o jrevdct.o
OBJS-$(CONFIG_IIRFILTER)               += iirfilter.o
OBJS-$(CONFIG_IMDCT15)                 += imdct15.o
OBJS-$(CONFIG_INTRAX8)                 += intrax8.o intrax8dsp.o
OBJS-$(CONFIG_IVIDSP)                  += ivi_dsp.o
OBJS-$(CONFIG_JNI)                     += ffjni.o jni.o
OBJS-$(CONFIG_JPEGTABLES)              += jpegtables.o
OBJS-$(CONFIG_LIBXVID)                 += libxvid_rc.o
OBJS-$(CONFIG_LLAUDDSP)                += lossless_audiodsp.o
OBJS-$(CONFIG_LLVIDDSP)                += lossless_videodsp.o
OBJS-$(CONFIG_LPC)                     += lpc.o
OBJS-$(CONFIG_LSP)                     += lsp.o
OBJS-$(CONFIG_LZF)                     += lzf.o
OBJS-$(CONFIG_MDCT)                    += mdct_fixed.o mdct_float.o mdct_fixed_32.o
OBJS-$(CONFIG_ME_CMP)                  += me_cmp.o
OBJS-$(CONFIG_MEDIACODEC)              += mediacodecdec.o mediacodec_wrapper.o mediacodec_sw_buffer.o
OBJS-$(CONFIG_MPEG_ER)                 += mpeg_er.o
OBJS-$(CONFIG_MPEGAUDIO)               += mpegaudio.o mpegaudiodata.o   \
                                          mpegaudiodecheader.o
OBJS-$(CONFIG_MPEGAUDIODSP)            += mpegaudiodsp.o                \
                                          mpegaudiodsp_data.o           \
                                          mpegaudiodsp_fixed.o          \
                                          mpegaudiodsp_float.o
OBJS-$(CONFIG_MPEGVIDEO)               += mpegvideo.o mpegvideodsp.o rl.o \
                                          mpegvideo_motion.o mpegutils.o \
                                          mpegvideodata.o mpegpicture.o
OBJS-$(CONFIG_MPEGVIDEOENC)            += mpegvideo_enc.o mpeg12data.o  \
                                          motion_est.o ratecontrol.o    \
                                          mpegvideoencdsp.o
OBJS-$(CONFIG_MSS34DSP)                += mss34dsp.o
OBJS-$(CONFIG_NVENC)                   += nvenc.o
OBJS-$(CONFIG_PIXBLOCKDSP)             += pixblockdsp.o
OBJS-$(CONFIG_QPELDSP)                 += qpeldsp.o
OBJS-$(CONFIG_QSV)                     += qsv.o
OBJS-$(CONFIG_QSVDEC)                  += qsvdec.o
OBJS-$(CONFIG_QSVENC)                  += qsvenc.o
OBJS-$(CONFIG_RANGECODER)              += rangecoder.o
RDFT-OBJS-$(CONFIG_HARDCODED_TABLES)   += sin_tables.o
OBJS-$(CONFIG_RDFT)                    += rdft.o $(RDFT-OBJS-yes)
OBJS-$(CONFIG_RV34DSP)                 += rv34dsp.o
OBJS-$(CONFIG_SHARED)                  += log2_tab.o reverse.o
OBJS-$(CONFIG_SINEWIN)                 += sinewin.o sinewin_fixed.o
OBJS-$(CONFIG_SNAPPY)                  += snappy.o
OBJS-$(CONFIG_STARTCODE)               += startcode.o
OBJS-$(CONFIG_TEXTUREDSP)              += texturedsp.o
OBJS-$(CONFIG_TEXTUREDSPENC)           += texturedspenc.o
OBJS-$(CONFIG_TPELDSP)                 += tpeldsp.o
OBJS-$(CONFIG_VAAPI_ENCODE)            += vaapi_encode.o
OBJS-$(CONFIG_VC1DSP)                  += vc1dsp.o
OBJS-$(CONFIG_VIDEODSP)                += videodsp.o
OBJS-$(CONFIG_VP3DSP)                  += vp3dsp.o
OBJS-$(CONFIG_VP56DSP)                 += vp56dsp.o
OBJS-$(CONFIG_VP8DSP)                  += vp8dsp.o
OBJS-$(CONFIG_WMA_FREQS)               += wma_freqs.o
OBJS-$(CONFIG_WMV2DSP)                 += wmv2dsp.o

# decoders/encoders
OBJS-$(CONFIG_ZERO12V_DECODER)         += 012v.o
OBJS-$(CONFIG_A64MULTI_ENCODER)        += a64multienc.o elbg.o
OBJS-$(CONFIG_A64MULTI5_ENCODER)       += a64multienc.o elbg.o
OBJS-$(CONFIG_AAC_DECODER)             += aacdec.o aactab.o aacsbr.o aacps_float.o \
                                          aacadtsdec.o mpeg4audio.o kbdwin.o \
                                          sbrdsp.o aacpsdsp_float.o cbrt_data.o
OBJS-$(CONFIG_AAC_FIXED_DECODER)       += aacdec_fixed.o aactab.o aacsbr_fixed.o aacps_fixed.o \
                                          aacadtsdec.o mpeg4audio.o kbdwin.o \
                                          sbrdsp_fixed.o aacpsdsp_fixed.o cbrt_data_fixed.o
OBJS-$(CONFIG_AAC_ENCODER)             += aacenc.o aaccoder.o aacenctab.o    \
                                          aacpsy.o aactab.o      \
                                          aacenc_is.o \
                                          aacenc_tns.o \
                                          aacenc_ltp.o \
                                          aacenc_pred.o \
                                          psymodel.o mpeg4audio.o kbdwin.o cbrt_data.o
OBJS-$(CONFIG_AASC_DECODER)            += aasc.o msrledec.o
OBJS-$(CONFIG_AC3_DECODER)             += ac3dec_float.o ac3dec_data.o ac3.o kbdwin.o
OBJS-$(CONFIG_AC3_FIXED_DECODER)       += ac3dec_fixed.o ac3dec_data.o ac3.o kbdwin.o
OBJS-$(CONFIG_AC3_ENCODER)             += ac3enc_float.o ac3enc.o ac3tab.o \
                                          ac3.o kbdwin.o
OBJS-$(CONFIG_AC3_FIXED_ENCODER)       += ac3enc_fixed.o ac3enc.o ac3tab.o ac3.o
OBJS-$(CONFIG_AIC_DECODER)             += aic.o
OBJS-$(CONFIG_ALAC_DECODER)            += alac.o alac_data.o alacdsp.o
OBJS-$(CONFIG_ALAC_ENCODER)            += alacenc.o alac_data.o
OBJS-$(CONFIG_ALIAS_PIX_DECODER)       += aliaspixdec.o
OBJS-$(CONFIG_ALIAS_PIX_ENCODER)       += aliaspixenc.o
OBJS-$(CONFIG_ALS_DECODER)             += alsdec.o bgmc.o mpeg4audio.o
OBJS-$(CONFIG_AMRNB_DECODER)           += amrnbdec.o celp_filters.o   \
                                          celp_math.o acelp_filters.o \
                                          acelp_vectors.o             \
                                          acelp_pitch_delay.o
OBJS-$(CONFIG_AMRWB_DECODER)           += amrwbdec.o celp_filters.o   \
                                          celp_math.o acelp_filters.o \
                                          acelp_vectors.o             \
                                          acelp_pitch_delay.o
OBJS-$(CONFIG_AMV_ENCODER)             += mjpegenc.o mjpegenc_common.o \
                                          mpegvideo_enc.o motion_est.o \
                                          ratecontrol.o mpeg12data.o   \
                                          mpegvideo.o
OBJS-$(CONFIG_ANM_DECODER)             += anm.o
OBJS-$(CONFIG_ANSI_DECODER)            += ansi.o cga_data.o
OBJS-$(CONFIG_APE_DECODER)             += apedec.o
OBJS-$(CONFIG_APNG_DECODER)            += png.o pngdec.o pngdsp.o
OBJS-$(CONFIG_APNG_ENCODER)            += png.o pngenc.o
OBJS-$(CONFIG_SSA_DECODER)             += assdec.o ass.o
OBJS-$(CONFIG_SSA_ENCODER)             += assenc.o ass.o
OBJS-$(CONFIG_ASS_DECODER)             += assdec.o ass.o
OBJS-$(CONFIG_ASS_ENCODER)             += assenc.o ass.o
OBJS-$(CONFIG_ASV1_DECODER)            += asvdec.o asv.o mpeg12data.o
OBJS-$(CONFIG_ASV1_ENCODER)            += asvenc.o asv.o mpeg12data.o
OBJS-$(CONFIG_ASV2_DECODER)            += asvdec.o asv.o mpeg12data.o
OBJS-$(CONFIG_ASV2_ENCODER)            += asvenc.o asv.o mpeg12data.o
OBJS-$(CONFIG_ATRAC1_DECODER)          += atrac1.o atrac.o
OBJS-$(CONFIG_ATRAC3_DECODER)          += atrac3.o atrac.o
OBJS-$(CONFIG_ATRAC3P_DECODER)         += atrac3plusdec.o atrac3plus.o \
                                          atrac3plusdsp.o atrac.o
OBJS-$(CONFIG_AURA_DECODER)            += cyuv.o
OBJS-$(CONFIG_AURA2_DECODER)           += aura.o
OBJS-$(CONFIG_AVRN_DECODER)            += avrndec.o mjpegdec.o
OBJS-$(CONFIG_AVRP_DECODER)            += r210dec.o
OBJS-$(CONFIG_AVRP_ENCODER)            += r210enc.o
OBJS-$(CONFIG_AVS_DECODER)             += avs.o
OBJS-$(CONFIG_AVUI_DECODER)            += avuidec.o
OBJS-$(CONFIG_AVUI_ENCODER)            += avuienc.o
OBJS-$(CONFIG_AYUV_DECODER)            += v408dec.o
OBJS-$(CONFIG_AYUV_ENCODER)            += v408enc.o
OBJS-$(CONFIG_BETHSOFTVID_DECODER)     += bethsoftvideo.o
OBJS-$(CONFIG_BFI_DECODER)             += bfi.o
OBJS-$(CONFIG_BINK_DECODER)            += bink.o binkdsp.o
OBJS-$(CONFIG_BINKAUDIO_DCT_DECODER)   += binkaudio.o
OBJS-$(CONFIG_BINKAUDIO_RDFT_DECODER)  += binkaudio.o
OBJS-$(CONFIG_BINTEXT_DECODER)         += bintext.o cga_data.o
OBJS-$(CONFIG_BMP_DECODER)             += bmp.o msrledec.o
OBJS-$(CONFIG_BMP_ENCODER)             += bmpenc.o
OBJS-$(CONFIG_BMV_AUDIO_DECODER)       += bmvaudio.o
OBJS-$(CONFIG_BMV_VIDEO_DECODER)       += bmvvideo.o
OBJS-$(CONFIG_BRENDER_PIX_DECODER)     += brenderpix.o
OBJS-$(CONFIG_C93_DECODER)             += c93.o
OBJS-$(CONFIG_CAVS_DECODER)            += cavs.o cavsdec.o cavsdsp.o \
                                          cavsdata.o mpeg12data.o
OBJS-$(CONFIG_CCAPTION_DECODER)        += ccaption_dec.o
OBJS-$(CONFIG_CDGRAPHICS_DECODER)      += cdgraphics.o
OBJS-$(CONFIG_CDXL_DECODER)            += cdxl.o
OBJS-$(CONFIG_CFHD_DECODER)            += cfhd.o cfhddata.o
OBJS-$(CONFIG_CINEPAK_DECODER)         += cinepak.o
OBJS-$(CONFIG_CINEPAK_ENCODER)         += cinepakenc.o elbg.o
OBJS-$(CONFIG_CLJR_DECODER)            += cljrdec.o
OBJS-$(CONFIG_CLJR_ENCODER)            += cljrenc.o
OBJS-$(CONFIG_CLLC_DECODER)            += cllc.o canopus.o
OBJS-$(CONFIG_COOK_DECODER)            += cook.o
OBJS-$(CONFIG_COMFORTNOISE_DECODER)    += cngdec.o celp_filters.o
OBJS-$(CONFIG_COMFORTNOISE_ENCODER)    += cngenc.o
OBJS-$(CONFIG_CPIA_DECODER)            += cpia.o
OBJS-$(CONFIG_CSCD_DECODER)            += cscd.o
OBJS-$(CONFIG_CYUV_DECODER)            += cyuv.o
OBJS-$(CONFIG_DCA_DECODER)             += dcadec.o dca.o dcadata.o dcahuff.o \
                                          dca_core.o dca_exss.o dca_xll.o \
                                          dcadsp.o dcadct.o synth_filter.o
OBJS-$(CONFIG_DCA_ENCODER)             += dcaenc.o dca.o dcadata.o
OBJS-$(CONFIG_DDS_DECODER)             += dds.o
OBJS-$(CONFIG_DIRAC_DECODER)           += diracdec.o dirac.o diracdsp.o diractab.o \
                                          dirac_arith.o mpeg12data.o dirac_dwt.o
OBJS-$(CONFIG_DFA_DECODER)             += dfa.o
OBJS-$(CONFIG_DNXHD_DECODER)           += dnxhddec.o dnxhddata.o
OBJS-$(CONFIG_DNXHD_ENCODER)           += dnxhdenc.o dnxhddata.o
OBJS-$(CONFIG_DPX_DECODER)             += dpx.o
OBJS-$(CONFIG_DPX_ENCODER)             += dpxenc.o
OBJS-$(CONFIG_DSD_LSBF_DECODER)        += dsddec.o
OBJS-$(CONFIG_DSD_MSBF_DECODER)        += dsddec.o
OBJS-$(CONFIG_DSD_LSBF_PLANAR_DECODER) += dsddec.o
OBJS-$(CONFIG_DSD_MSBF_PLANAR_DECODER) += dsddec.o
OBJS-$(CONFIG_DSICINAUDIO_DECODER)     += dsicinaudio.o
OBJS-$(CONFIG_DSICINVIDEO_DECODER)     += dsicinvideo.o
OBJS-$(CONFIG_DSS_SP_DECODER)          += dss_sp.o
OBJS-$(CONFIG_DVBSUB_DECODER)          += dvbsubdec.o
OBJS-$(CONFIG_DVBSUB_ENCODER)          += dvbsub.o
OBJS-$(CONFIG_DVDSUB_DECODER)          += dvdsubdec.o
OBJS-$(CONFIG_DVDSUB_ENCODER)          += dvdsubenc.o
OBJS-$(CONFIG_DVAUDIO_DECODER)         += dvaudiodec.o
OBJS-$(CONFIG_DVVIDEO_DECODER)         += dvdec.o dv.o dvdata.o
OBJS-$(CONFIG_DVVIDEO_ENCODER)         += dvenc.o dv.o dvdata.o
OBJS-$(CONFIG_DXA_DECODER)             += dxa.o
OBJS-$(CONFIG_DXTORY_DECODER)          += dxtory.o
OBJS-$(CONFIG_DXV_DECODER)             += dxv.o
OBJS-$(CONFIG_EAC3_DECODER)            += eac3_data.o
OBJS-$(CONFIG_EAC3_ENCODER)            += eac3enc.o eac3_data.o
OBJS-$(CONFIG_EACMV_DECODER)           += eacmv.o
OBJS-$(CONFIG_EAMAD_DECODER)           += eamad.o eaidct.o mpeg12.o \
                                          mpeg12data.o
OBJS-$(CONFIG_EATGQ_DECODER)           += eatgq.o eaidct.o
OBJS-$(CONFIG_EATGV_DECODER)           += eatgv.o
OBJS-$(CONFIG_EATQI_DECODER)           += eatqi.o eaidct.o mpeg12.o mpeg12data.o mpegvideodata.o rl.o
OBJS-$(CONFIG_EIGHTBPS_DECODER)        += 8bps.o
OBJS-$(CONFIG_EIGHTSVX_EXP_DECODER)    += 8svx.o
OBJS-$(CONFIG_EIGHTSVX_FIB_DECODER)    += 8svx.o
OBJS-$(CONFIG_ESCAPE124_DECODER)       += escape124.o
OBJS-$(CONFIG_ESCAPE130_DECODER)       += escape130.o
OBJS-$(CONFIG_EVRC_DECODER)            += evrcdec.o acelp_vectors.o lsp.o
OBJS-$(CONFIG_EXR_DECODER)             += exr.o
OBJS-$(CONFIG_FFV1_DECODER)            += ffv1dec.o ffv1.o
OBJS-$(CONFIG_FFV1_ENCODER)            += ffv1enc.o ffv1.o
OBJS-$(CONFIG_FFWAVESYNTH_DECODER)     += ffwavesynth.o
OBJS-$(CONFIG_FIC_DECODER)             += fic.o
OBJS-$(CONFIG_FLAC_DECODER)            += flacdec.o flacdata.o flac.o
OBJS-$(CONFIG_FLAC_ENCODER)            += flacenc.o flacdata.o flac.o vorbis_data.o
OBJS-$(CONFIG_FLASHSV_DECODER)         += flashsv.o
OBJS-$(CONFIG_FLASHSV_ENCODER)         += flashsvenc.o
OBJS-$(CONFIG_FLASHSV2_ENCODER)        += flashsv2enc.o
OBJS-$(CONFIG_FLASHSV2_DECODER)        += flashsv.o
OBJS-$(CONFIG_FLIC_DECODER)            += flicvideo.o
OBJS-$(CONFIG_FOURXM_DECODER)          += 4xm.o
OBJS-$(CONFIG_FRAPS_DECODER)           += fraps.o
OBJS-$(CONFIG_FRWU_DECODER)            += frwu.o
OBJS-$(CONFIG_G2M_DECODER)             += g2meet.o elsdec.o
OBJS-$(CONFIG_G723_1_DECODER)          += g723_1dec.o g723_1.o \
                                          acelp_vectors.o celp_filters.o celp_math.o
OBJS-$(CONFIG_G723_1_ENCODER)          += g723_1enc.o g723_1.o \
                                          acelp_vectors.o celp_filters.o celp_math.o
OBJS-$(CONFIG_G729_DECODER)            += g729dec.o lsp.o celp_math.o acelp_filters.o acelp_pitch_delay.o acelp_vectors.o g729postfilter.o
OBJS-$(CONFIG_GIF_DECODER)             += gifdec.o lzw.o
OBJS-$(CONFIG_GIF_ENCODER)             += gif.o lzwenc.o
OBJS-$(CONFIG_GSM_DECODER)             += gsmdec.o gsmdec_data.o msgsmdec.o
OBJS-$(CONFIG_GSM_MS_DECODER)          += gsmdec.o gsmdec_data.o msgsmdec.o
OBJS-$(CONFIG_H261_DECODER)            += h261dec.o h261data.o h261.o
OBJS-$(CONFIG_H261_ENCODER)            += h261enc.o h261data.o h261.o
OBJS-$(CONFIG_H263_DECODER)            += h263dec.o h263.o ituh263dec.o        \
                                          mpeg4video.o mpeg4videodec.o flvdec.o\
                                          intelh263dec.o h263data.o
OBJS-$(CONFIG_H263_ENCODER)            += mpeg4videoenc.o mpeg4video.o  \
                                          h263.o ituh263enc.o flvenc.o h263data.o
OBJS-$(CONFIG_H264_DECODER)            += h264.o h264_cabac.o h264_cavlc.o \
                                          h264_direct.o h264_loopfilter.o  \
                                          h264_mb.o h264_picture.o h264_ps.o \
                                          h264_refs.o h264_sei.o \
                                          h264_slice.o h264data.o h264_parse.o \
                                          h2645_parse.o
OBJS-$(CONFIG_H264_MEDIACODEC_DECODER) += mediacodecdec_h264.o
OBJS-$(CONFIG_H264_MMAL_DECODER)       += mmaldec.o
OBJS-$(CONFIG_H264_VDA_DECODER)        += vda_h264_dec.o
OBJS-$(CONFIG_H264_QSV_DECODER)        += qsvdec_h2645.o
OBJS-$(CONFIG_H264_QSV_ENCODER)        += qsvenc_h264.o
OBJS-$(CONFIG_H264_VAAPI_ENCODER)      += vaapi_encode_h264.o vaapi_encode_h26x.o
OBJS-$(CONFIG_HAP_DECODER)             += hapdec.o hap.o
OBJS-$(CONFIG_HAP_ENCODER)             += hapenc.o hap.o
OBJS-$(CONFIG_HEVC_DECODER)            += hevc.o hevc_mvs.o hevc_ps.o hevc_sei.o \
                                          hevc_cabac.o hevc_refs.o hevcpred.o    \
                                          hevcdsp.o hevc_filter.o h2645_parse.o hevc_data.o
OBJS-$(CONFIG_HEVC_QSV_DECODER)        += qsvdec_h2645.o
OBJS-$(CONFIG_HEVC_QSV_ENCODER)        += qsvenc_hevc.o hevc_ps_enc.o h2645_parse.o
OBJS-$(CONFIG_HEVC_VAAPI_ENCODER)      += vaapi_encode_h265.o vaapi_encode_h26x.o
OBJS-$(CONFIG_HNM4_VIDEO_DECODER)      += hnm4video.o
OBJS-$(CONFIG_HQ_HQA_DECODER)          += hq_hqa.o hq_hqadata.o hq_hqadsp.o \
                                          canopus.o
OBJS-$(CONFIG_HQX_DECODER)             += hqx.o hqxvlc.o hqxdsp.o canopus.o
OBJS-$(CONFIG_HUFFYUV_DECODER)         += huffyuv.o huffyuvdec.o
OBJS-$(CONFIG_HUFFYUV_ENCODER)         += huffyuv.o huffyuvenc.o
OBJS-$(CONFIG_IDCIN_DECODER)           += idcinvideo.o
OBJS-$(CONFIG_IDF_DECODER)             += bintext.o cga_data.o
OBJS-$(CONFIG_IFF_ILBM_DECODER)        += iff.o
OBJS-$(CONFIG_IMC_DECODER)             += imc.o
OBJS-$(CONFIG_INDEO2_DECODER)          += indeo2.o
OBJS-$(CONFIG_INDEO3_DECODER)          += indeo3.o
OBJS-$(CONFIG_INDEO4_DECODER)          += indeo4.o ivi.o
OBJS-$(CONFIG_INDEO5_DECODER)          += indeo5.o ivi.o
OBJS-$(CONFIG_INTERPLAY_ACM_DECODER)   += interplayacm.o
OBJS-$(CONFIG_INTERPLAY_DPCM_DECODER)  += dpcm.o
OBJS-$(CONFIG_INTERPLAY_VIDEO_DECODER) += interplayvideo.o
OBJS-$(CONFIG_JACOSUB_DECODER)         += jacosubdec.o ass.o
OBJS-$(CONFIG_JPEG2000_ENCODER)        += j2kenc.o mqcenc.o mqc.o jpeg2000.o \
                                          jpeg2000dwt.o
OBJS-$(CONFIG_JPEG2000_DECODER)        += jpeg2000dec.o jpeg2000.o jpeg2000dsp.o \
                                          jpeg2000dwt.o mqcdec.o mqc.o
OBJS-$(CONFIG_JPEGLS_DECODER)          += jpeglsdec.o jpegls.o
OBJS-$(CONFIG_JPEGLS_ENCODER)          += jpeglsenc.o jpegls.o
OBJS-$(CONFIG_JV_DECODER)              += jvdec.o
OBJS-$(CONFIG_KGV1_DECODER)            += kgv1dec.o
OBJS-$(CONFIG_KMVC_DECODER)            += kmvc.o
OBJS-$(CONFIG_LAGARITH_DECODER)        += lagarith.o lagarithrac.o
OBJS-$(CONFIG_LJPEG_ENCODER)           += ljpegenc.o mjpegenc_common.o
OBJS-$(CONFIG_LOCO_DECODER)            += loco.o
OBJS-$(CONFIG_M101_DECODER)            += m101.o
OBJS-$(CONFIG_MACE3_DECODER)           += mace.o
OBJS-$(CONFIG_MACE6_DECODER)           += mace.o
OBJS-$(CONFIG_MDEC_DECODER)            += mdec.o mpeg12.o mpeg12data.o
OBJS-$(CONFIG_METASOUND_DECODER)       += metasound.o metasound_data.o \
                                          twinvq.o
OBJS-$(CONFIG_MICRODVD_DECODER)        += microdvddec.o ass.o
OBJS-$(CONFIG_MIMIC_DECODER)           += mimic.o
OBJS-$(CONFIG_MJPEG_DECODER)           += mjpegdec.o
OBJS-$(CONFIG_MJPEG_ENCODER)           += mjpegenc.o mjpegenc_common.o
OBJS-$(CONFIG_MJPEGB_DECODER)          += mjpegbdec.o
OBJS-$(CONFIG_MJPEG_VAAPI_ENCODER)     += vaapi_encode_mjpeg.o
OBJS-$(CONFIG_MLP_DECODER)             += mlpdec.o mlpdsp.o
OBJS-$(CONFIG_MMVIDEO_DECODER)         += mmvideo.o
OBJS-$(CONFIG_MOTIONPIXELS_DECODER)    += motionpixels.o
OBJS-$(CONFIG_MOVTEXT_DECODER)         += movtextdec.o ass.o
OBJS-$(CONFIG_MOVTEXT_ENCODER)         += movtextenc.o ass_split.o
OBJS-$(CONFIG_MP1_DECODER)             += mpegaudiodec_fixed.o
OBJS-$(CONFIG_MP1FLOAT_DECODER)        += mpegaudiodec_float.o
OBJS-$(CONFIG_MP2_DECODER)             += mpegaudiodec_fixed.o
OBJS-$(CONFIG_MP2_ENCODER)             += mpegaudioenc_float.o mpegaudio.o \
                                          mpegaudiodata.o mpegaudiodsp_data.o
OBJS-$(CONFIG_MP2FIXED_ENCODER)        += mpegaudioenc_fixed.o mpegaudio.o \
                                          mpegaudiodata.o mpegaudiodsp_data.o
OBJS-$(CONFIG_MP2FLOAT_DECODER)        += mpegaudiodec_float.o
OBJS-$(CONFIG_MP3_DECODER)             += mpegaudiodec_fixed.o
OBJS-$(CONFIG_MP3ADU_DECODER)          += mpegaudiodec_fixed.o
OBJS-$(CONFIG_MP3ADUFLOAT_DECODER)     += mpegaudiodec_float.o
OBJS-$(CONFIG_MP3FLOAT_DECODER)        += mpegaudiodec_float.o
OBJS-$(CONFIG_MP3ON4_DECODER)          += mpegaudiodec_fixed.o mpeg4audio.o
OBJS-$(CONFIG_MP3ON4FLOAT_DECODER)     += mpegaudiodec_float.o mpeg4audio.o
OBJS-$(CONFIG_MPC7_DECODER)            += mpc7.o mpc.o
OBJS-$(CONFIG_MPC8_DECODER)            += mpc8.o mpc.o
OBJS-$(CONFIG_MPEGVIDEO_DECODER)       += mpeg12dec.o mpeg12.o mpeg12data.o
OBJS-$(CONFIG_MPEG1VIDEO_DECODER)      += mpeg12dec.o mpeg12.o mpeg12data.o
OBJS-$(CONFIG_MPEG1VIDEO_ENCODER)      += mpeg12enc.o mpeg12.o
OBJS-$(CONFIG_MPEG2VIDEO_DECODER)      += mpeg12dec.o mpeg12.o mpeg12data.o
OBJS-$(CONFIG_MPEG2VIDEO_ENCODER)      += mpeg12enc.o mpeg12.o
OBJS-$(CONFIG_MPEG2_MMAL_DECODER)      += mmaldec.o
OBJS-$(CONFIG_MPEG2_QSV_DECODER)       += qsvdec_mpeg2.o
OBJS-$(CONFIG_MPEG2_QSV_ENCODER)       += qsvenc_mpeg2.o
OBJS-$(CONFIG_MPEG4_DECODER)           += xvididct.o
OBJS-$(CONFIG_MPL2_DECODER)            += mpl2dec.o ass.o
OBJS-$(CONFIG_MSMPEG4V1_DECODER)       += msmpeg4dec.o msmpeg4.o msmpeg4data.o
OBJS-$(CONFIG_MSMPEG4V2_DECODER)       += msmpeg4dec.o msmpeg4.o msmpeg4data.o
OBJS-$(CONFIG_MSMPEG4V2_ENCODER)       += msmpeg4enc.o msmpeg4.o msmpeg4data.o
OBJS-$(CONFIG_MSMPEG4V3_DECODER)       += msmpeg4dec.o msmpeg4.o msmpeg4data.o
OBJS-$(CONFIG_MSMPEG4V3_ENCODER)       += msmpeg4enc.o msmpeg4.o msmpeg4data.o
OBJS-$(CONFIG_MSRLE_DECODER)           += msrle.o msrledec.o
OBJS-$(CONFIG_MSA1_DECODER)            += mss3.o
OBJS-$(CONFIG_MSS1_DECODER)            += mss1.o mss12.o
OBJS-$(CONFIG_MSS2_DECODER)            += mss2.o mss12.o mss2dsp.o wmv2data.o
OBJS-$(CONFIG_MSVIDEO1_DECODER)        += msvideo1.o
OBJS-$(CONFIG_MSVIDEO1_ENCODER)        += msvideo1enc.o elbg.o
OBJS-$(CONFIG_MSZH_DECODER)            += lcldec.o
OBJS-$(CONFIG_MTS2_DECODER)            += mss4.o
OBJS-$(CONFIG_MVC1_DECODER)            += mvcdec.o
OBJS-$(CONFIG_MVC2_DECODER)            += mvcdec.o
OBJS-$(CONFIG_MXPEG_DECODER)           += mxpegdec.o
OBJS-$(CONFIG_NELLYMOSER_DECODER)      += nellymoserdec.o nellymoser.o
OBJS-$(CONFIG_NELLYMOSER_ENCODER)      += nellymoserenc.o nellymoser.o
OBJS-$(CONFIG_NUV_DECODER)             += nuv.o rtjpeg.o
OBJS-$(CONFIG_ON2AVC_DECODER)          += on2avc.o on2avcdata.o
OBJS-$(CONFIG_OPUS_DECODER)            += opusdec.o opus.o opus_celt.o \
                                          opus_silk.o vorbis_data.o
OBJS-$(CONFIG_PAF_AUDIO_DECODER)       += pafaudio.o
OBJS-$(CONFIG_PAF_VIDEO_DECODER)       += pafvideo.o
OBJS-$(CONFIG_PAM_DECODER)             += pnmdec.o pnm.o
OBJS-$(CONFIG_PAM_ENCODER)             += pamenc.o
OBJS-$(CONFIG_PBM_DECODER)             += pnmdec.o pnm.o
OBJS-$(CONFIG_PBM_ENCODER)             += pnmenc.o
OBJS-$(CONFIG_PCX_DECODER)             += pcx.o
OBJS-$(CONFIG_PCX_ENCODER)             += pcxenc.o
OBJS-$(CONFIG_PGM_DECODER)             += pnmdec.o pnm.o
OBJS-$(CONFIG_PGM_ENCODER)             += pnmenc.o
OBJS-$(CONFIG_PGMYUV_DECODER)          += pnmdec.o pnm.o
OBJS-$(CONFIG_PGMYUV_ENCODER)          += pnmenc.o
OBJS-$(CONFIG_PGSSUB_DECODER)          += pgssubdec.o
OBJS-$(CONFIG_PICTOR_DECODER)          += pictordec.o cga_data.o
OBJS-$(CONFIG_PJS_DECODER)             += textdec.o ass.o
OBJS-$(CONFIG_PNG_DECODER)             += png.o pngdec.o pngdsp.o
OBJS-$(CONFIG_PNG_ENCODER)             += png.o pngenc.o
OBJS-$(CONFIG_PPM_DECODER)             += pnmdec.o pnm.o
OBJS-$(CONFIG_PPM_ENCODER)             += pnmenc.o
OBJS-$(CONFIG_PRORES_DECODER)          += proresdec2.o proresdsp.o proresdata.o
OBJS-$(CONFIG_PRORES_LGPL_DECODER)     += proresdec_lgpl.o proresdsp.o proresdata.o
OBJS-$(CONFIG_PRORES_ENCODER)          += proresenc_anatoliy.o
OBJS-$(CONFIG_PRORES_AW_ENCODER)       += proresenc_anatoliy.o
OBJS-$(CONFIG_PRORES_KS_ENCODER)       += proresenc_kostya.o proresdata.o
OBJS-$(CONFIG_PTX_DECODER)             += ptx.o
OBJS-$(CONFIG_QCELP_DECODER)           += qcelpdec.o                     \
                                          celp_filters.o acelp_vectors.o \
                                          acelp_filters.o
OBJS-$(CONFIG_QDM2_DECODER)            += qdm2.o
OBJS-$(CONFIG_QDRAW_DECODER)           += qdrw.o
OBJS-$(CONFIG_QPEG_DECODER)            += qpeg.o
OBJS-$(CONFIG_QTRLE_DECODER)           += qtrle.o
OBJS-$(CONFIG_QTRLE_ENCODER)           += qtrleenc.o
OBJS-$(CONFIG_R10K_DECODER)            += r210dec.o
OBJS-$(CONFIG_R10K_ENCODER)            += r210enc.o
OBJS-$(CONFIG_R210_DECODER)            += r210dec.o
OBJS-$(CONFIG_R210_ENCODER)            += r210enc.o
OBJS-$(CONFIG_RA_144_DECODER)          += ra144dec.o ra144.o celp_filters.o
OBJS-$(CONFIG_RA_144_ENCODER)          += ra144enc.o ra144.o celp_filters.o
OBJS-$(CONFIG_RA_288_DECODER)          += ra288.o celp_filters.o
OBJS-$(CONFIG_RALF_DECODER)            += ralf.o
OBJS-$(CONFIG_RAWVIDEO_DECODER)        += rawdec.o
OBJS-$(CONFIG_RAWVIDEO_ENCODER)        += rawenc.o
OBJS-$(CONFIG_REALTEXT_DECODER)        += realtextdec.o ass.o
OBJS-$(CONFIG_RL2_DECODER)             += rl2.o
OBJS-$(CONFIG_ROQ_DECODER)             += roqvideodec.o roqvideo.o
OBJS-$(CONFIG_ROQ_ENCODER)             += roqvideoenc.o roqvideo.o elbg.o
OBJS-$(CONFIG_ROQ_DPCM_DECODER)        += dpcm.o
OBJS-$(CONFIG_ROQ_DPCM_ENCODER)        += roqaudioenc.o
OBJS-$(CONFIG_RPZA_DECODER)            += rpza.o
OBJS-$(CONFIG_RSCC_DECODER)            += rscc.o
OBJS-$(CONFIG_RV10_DECODER)            += rv10.o
OBJS-$(CONFIG_RV10_ENCODER)            += rv10enc.o
OBJS-$(CONFIG_RV20_DECODER)            += rv10.o
OBJS-$(CONFIG_RV20_ENCODER)            += rv20enc.o
OBJS-$(CONFIG_RV30_DECODER)            += rv30.o rv34.o rv30dsp.o
OBJS-$(CONFIG_RV40_DECODER)            += rv40.o rv34.o rv40dsp.o
OBJS-$(CONFIG_SAMI_DECODER)            += samidec.o ass.o htmlsubtitles.o
OBJS-$(CONFIG_S302M_DECODER)           += s302m.o
OBJS-$(CONFIG_S302M_ENCODER)           += s302menc.o
OBJS-$(CONFIG_SANM_DECODER)            += sanm.o
OBJS-$(CONFIG_SCREENPRESSO_DECODER)    += screenpresso.o
OBJS-$(CONFIG_SDX2_DPCM_DECODER)       += dpcm.o
OBJS-$(CONFIG_SGI_DECODER)             += sgidec.o
OBJS-$(CONFIG_SGI_ENCODER)             += sgienc.o rle.o
OBJS-$(CONFIG_SGIRLE_DECODER)          += sgirledec.o
OBJS-$(CONFIG_SHORTEN_DECODER)         += shorten.o
OBJS-$(CONFIG_SIPR_DECODER)            += sipr.o acelp_pitch_delay.o \
                                          celp_math.o acelp_vectors.o \
                                          acelp_filters.o celp_filters.o \
                                          sipr16k.o
OBJS-$(CONFIG_SMACKAUD_DECODER)        += smacker.o
OBJS-$(CONFIG_SMACKER_DECODER)         += smacker.o
OBJS-$(CONFIG_SMC_DECODER)             += smc.o
OBJS-$(CONFIG_SMVJPEG_DECODER)         += smvjpegdec.o
OBJS-$(CONFIG_SNOW_DECODER)            += snowdec.o snow.o snow_dwt.o
OBJS-$(CONFIG_SNOW_ENCODER)            += snowenc.o snow.o snow_dwt.o             \
                                          h263.o ituh263enc.o
OBJS-$(CONFIG_SOL_DPCM_DECODER)        += dpcm.o
OBJS-$(CONFIG_SONIC_DECODER)           += sonic.o
OBJS-$(CONFIG_SONIC_ENCODER)           += sonic.o
OBJS-$(CONFIG_SONIC_LS_ENCODER)        += sonic.o
OBJS-$(CONFIG_SP5X_DECODER)            += sp5xdec.o
OBJS-$(CONFIG_SRT_DECODER)             += srtdec.o ass.o htmlsubtitles.o
OBJS-$(CONFIG_SRT_ENCODER)             += srtenc.o ass_split.o
OBJS-$(CONFIG_STL_DECODER)             += textdec.o ass.o
OBJS-$(CONFIG_SUBRIP_DECODER)          += srtdec.o ass.o htmlsubtitles.o
OBJS-$(CONFIG_SUBRIP_ENCODER)          += srtenc.o ass_split.o
OBJS-$(CONFIG_SUBVIEWER1_DECODER)      += textdec.o ass.o
OBJS-$(CONFIG_SUBVIEWER_DECODER)       += subviewerdec.o ass.o
OBJS-$(CONFIG_SUNRAST_DECODER)         += sunrast.o
OBJS-$(CONFIG_SUNRAST_ENCODER)         += sunrastenc.o
OBJS-$(CONFIG_SVQ1_DECODER)            += svq1dec.o svq1.o svq13.o h263data.o
OBJS-$(CONFIG_SVQ1_ENCODER)            += svq1enc.o svq1.o  h263data.o  \
                                          h263.o ituh263enc.o
OBJS-$(CONFIG_SVQ3_DECODER)            += svq3.o svq13.o mpegutils.o h264_parse.o h264data.o
OBJS-$(CONFIG_TEXT_DECODER)            += textdec.o ass.o
OBJS-$(CONFIG_TEXT_ENCODER)            += srtenc.o ass_split.o
OBJS-$(CONFIG_TAK_DECODER)             += takdec.o tak.o takdsp.o
OBJS-$(CONFIG_TARGA_DECODER)           += targa.o
OBJS-$(CONFIG_TARGA_ENCODER)           += targaenc.o rle.o
OBJS-$(CONFIG_TARGA_Y216_DECODER)      += targa_y216dec.o
OBJS-$(CONFIG_TDSC_DECODER)            += tdsc.o
OBJS-$(CONFIG_TIERTEXSEQVIDEO_DECODER) += tiertexseqv.o
OBJS-$(CONFIG_TIFF_DECODER)            += tiff.o lzw.o faxcompr.o tiff_data.o tiff_common.o
OBJS-$(CONFIG_TIFF_ENCODER)            += tiffenc.o rle.o lzwenc.o tiff_data.o
OBJS-$(CONFIG_TMV_DECODER)             += tmv.o cga_data.o
OBJS-$(CONFIG_TRUEHD_DECODER)          += mlpdec.o mlpdsp.o
OBJS-$(CONFIG_TRUEMOTION1_DECODER)     += truemotion1.o
OBJS-$(CONFIG_TRUEMOTION2_DECODER)     += truemotion2.o
OBJS-$(CONFIG_TRUEMOTION2RT_DECODER)   += truemotion2rt.o
OBJS-$(CONFIG_TRUESPEECH_DECODER)      += truespeech.o
OBJS-$(CONFIG_TSCC_DECODER)            += tscc.o msrledec.o
OBJS-$(CONFIG_TSCC2_DECODER)           += tscc2.o
OBJS-$(CONFIG_TTA_DECODER)             += tta.o ttadata.o ttadsp.o
OBJS-$(CONFIG_TTA_ENCODER)             += ttaenc.o ttadata.o
OBJS-$(CONFIG_TWINVQ_DECODER)          += twinvqdec.o twinvq.o
OBJS-$(CONFIG_TXD_DECODER)             += txd.o
OBJS-$(CONFIG_ULTI_DECODER)            += ulti.o
OBJS-$(CONFIG_UTVIDEO_DECODER)         += utvideodec.o utvideo.o
OBJS-$(CONFIG_UTVIDEO_ENCODER)         += utvideoenc.o utvideo.o
OBJS-$(CONFIG_V210_DECODER)            += v210dec.o
OBJS-$(CONFIG_V210_ENCODER)            += v210enc.o
OBJS-$(CONFIG_V308_DECODER)            += v308dec.o
OBJS-$(CONFIG_V308_ENCODER)            += v308enc.o
OBJS-$(CONFIG_V408_DECODER)            += v408dec.o
OBJS-$(CONFIG_V408_ENCODER)            += v408enc.o
OBJS-$(CONFIG_V410_DECODER)            += v410dec.o
OBJS-$(CONFIG_V410_ENCODER)            += v410enc.o
OBJS-$(CONFIG_V210X_DECODER)           += v210x.o
OBJS-$(CONFIG_VB_DECODER)              += vb.o
OBJS-$(CONFIG_VBLE_DECODER)            += vble.o
OBJS-$(CONFIG_VC1_DECODER)             += vc1dec.o vc1_block.o vc1_loopfilter.o \
                                          vc1_mc.o vc1_pred.o vc1.o vc1data.o \
                                          msmpeg4dec.o msmpeg4.o msmpeg4data.o \
                                          wmv2dsp.o wmv2data.o
OBJS-$(CONFIG_VC1_MMAL_DECODER)        += mmaldec.o
OBJS-$(CONFIG_VC1_QSV_DECODER)         += qsvdec_vc1.o
OBJS-$(CONFIG_VC2_ENCODER)             += vc2enc.o vc2enc_dwt.o diractab.o
OBJS-$(CONFIG_VCR1_DECODER)            += vcr1.o
OBJS-$(CONFIG_VMDAUDIO_DECODER)        += vmdaudio.o
OBJS-$(CONFIG_VMDVIDEO_DECODER)        += vmdvideo.o
OBJS-$(CONFIG_VMNC_DECODER)            += vmnc.o
OBJS-$(CONFIG_VORBIS_DECODER)          += vorbisdec.o vorbisdsp.o vorbis.o \
                                          vorbis_data.o
OBJS-$(CONFIG_VORBIS_ENCODER)          += vorbisenc.o vorbis.o \
                                          vorbis_data.o
OBJS-$(CONFIG_VP3_DECODER)             += vp3.o
OBJS-$(CONFIG_VP5_DECODER)             += vp5.o vp56.o vp56data.o vp56rac.o
OBJS-$(CONFIG_VP6_DECODER)             += vp6.o vp56.o vp56data.o \
                                          vp6dsp.o vp56rac.o
OBJS-$(CONFIG_VP7_DECODER)             += vp8.o vp56rac.o
OBJS-$(CONFIG_VP8_DECODER)             += vp8.o vp56rac.o
OBJS-$(CONFIG_VP9_DECODER)             += vp9.o vp9dsp.o vp56rac.o vp9dsp_8bpp.o \
                                          vp9dsp_10bpp.o vp9dsp_12bpp.o
OBJS-$(CONFIG_VPLAYER_DECODER)         += textdec.o ass.o
OBJS-$(CONFIG_VQA_DECODER)             += vqavideo.o
OBJS-$(CONFIG_WAVPACK_DECODER)         += wavpack.o
OBJS-$(CONFIG_WAVPACK_ENCODER)         += wavpackenc.o
OBJS-$(CONFIG_WEBP_DECODER)            += webp.o
OBJS-$(CONFIG_WEBVTT_DECODER)          += webvttdec.o ass.o
OBJS-$(CONFIG_WEBVTT_ENCODER)          += webvttenc.o ass_split.o
OBJS-$(CONFIG_WMALOSSLESS_DECODER)     += wmalosslessdec.o wma_common.o
OBJS-$(CONFIG_WMAPRO_DECODER)          += wmaprodec.o wma.o wma_common.o
OBJS-$(CONFIG_WMAV1_DECODER)           += wmadec.o wma.o wma_common.o aactab.o
OBJS-$(CONFIG_WMAV1_ENCODER)           += wmaenc.o wma.o wma_common.o aactab.o
OBJS-$(CONFIG_WMAV2_DECODER)           += wmadec.o wma.o wma_common.o aactab.o
OBJS-$(CONFIG_WMAV2_ENCODER)           += wmaenc.o wma.o wma_common.o aactab.o
OBJS-$(CONFIG_WMAVOICE_DECODER)        += wmavoice.o \
                                          celp_filters.o \
                                          acelp_vectors.o acelp_filters.o
OBJS-$(CONFIG_WMV1_DECODER)            += msmpeg4dec.o msmpeg4.o msmpeg4data.o
OBJS-$(CONFIG_WMV1_ENCODER)            += msmpeg4enc.o
OBJS-$(CONFIG_WMV2_DECODER)            += wmv2dec.o wmv2.o wmv2data.o \
                                          msmpeg4dec.o msmpeg4.o msmpeg4data.o
OBJS-$(CONFIG_WMV2_ENCODER)            += wmv2enc.o wmv2.o wmv2data.o \
                                          msmpeg4.o msmpeg4enc.o msmpeg4data.o
OBJS-$(CONFIG_WNV1_DECODER)            += wnv1.o
OBJS-$(CONFIG_WS_SND1_DECODER)         += ws-snd1.o
OBJS-$(CONFIG_WRAPPED_AVFRAME_ENCODER) += wrapped_avframe.o
OBJS-$(CONFIG_XAN_DPCM_DECODER)        += dpcm.o
OBJS-$(CONFIG_XAN_WC3_DECODER)         += xan.o
OBJS-$(CONFIG_XAN_WC4_DECODER)         += xxan.o
OBJS-$(CONFIG_XBIN_DECODER)            += bintext.o cga_data.o
OBJS-$(CONFIG_XBM_DECODER)             += xbmdec.o
OBJS-$(CONFIG_XBM_ENCODER)             += xbmenc.o
OBJS-$(CONFIG_XFACE_DECODER)           += xfacedec.o xface.o
OBJS-$(CONFIG_XFACE_ENCODER)           += xfaceenc.o xface.o
OBJS-$(CONFIG_XL_DECODER)              += xl.o
OBJS-$(CONFIG_XMA1_DECODER)            += wmaprodec.o wma.o wma_common.o
OBJS-$(CONFIG_XMA2_DECODER)            += wmaprodec.o wma.o wma_common.o
OBJS-$(CONFIG_XSUB_DECODER)            += xsubdec.o
OBJS-$(CONFIG_XSUB_ENCODER)            += xsubenc.o
OBJS-$(CONFIG_XWD_DECODER)             += xwddec.o
OBJS-$(CONFIG_XWD_ENCODER)             += xwdenc.o
OBJS-$(CONFIG_Y41P_DECODER)            += y41pdec.o
OBJS-$(CONFIG_Y41P_ENCODER)            += y41penc.o
OBJS-$(CONFIG_YOP_DECODER)             += yop.o
OBJS-$(CONFIG_YUV4_DECODER)            += yuv4dec.o
OBJS-$(CONFIG_YUV4_ENCODER)            += yuv4enc.o
OBJS-$(CONFIG_ZEROCODEC_DECODER)       += zerocodec.o
OBJS-$(CONFIG_ZLIB_DECODER)            += lcldec.o
OBJS-$(CONFIG_ZLIB_ENCODER)            += lclenc.o
OBJS-$(CONFIG_ZMBV_DECODER)            += zmbv.o
OBJS-$(CONFIG_ZMBV_ENCODER)            += zmbvenc.o

# (AD)PCM decoders/encoders
OBJS-$(CONFIG_PCM_ALAW_DECODER)           += pcm.o
OBJS-$(CONFIG_PCM_ALAW_ENCODER)           += pcm.o
OBJS-$(CONFIG_PCM_BLURAY_DECODER)         += pcm-bluray.o
OBJS-$(CONFIG_PCM_DVD_DECODER)            += pcm-dvd.o
OBJS-$(CONFIG_PCM_F32BE_DECODER)          += pcm.o
OBJS-$(CONFIG_PCM_F32BE_ENCODER)          += pcm.o
OBJS-$(CONFIG_PCM_F32LE_DECODER)          += pcm.o
OBJS-$(CONFIG_PCM_F32LE_ENCODER)          += pcm.o
OBJS-$(CONFIG_PCM_F64BE_DECODER)          += pcm.o
OBJS-$(CONFIG_PCM_F64BE_ENCODER)          += pcm.o
OBJS-$(CONFIG_PCM_F64LE_DECODER)          += pcm.o
OBJS-$(CONFIG_PCM_F64LE_ENCODER)          += pcm.o
OBJS-$(CONFIG_PCM_LXF_DECODER)            += pcm.o
OBJS-$(CONFIG_PCM_MULAW_DECODER)          += pcm.o
OBJS-$(CONFIG_PCM_MULAW_ENCODER)          += pcm.o
OBJS-$(CONFIG_PCM_S8_DECODER)             += pcm.o
OBJS-$(CONFIG_PCM_S8_ENCODER)             += pcm.o
OBJS-$(CONFIG_PCM_S8_PLANAR_DECODER)      += pcm.o
OBJS-$(CONFIG_PCM_S8_PLANAR_ENCODER)      += pcm.o
OBJS-$(CONFIG_PCM_S16BE_DECODER)          += pcm.o
OBJS-$(CONFIG_PCM_S16BE_ENCODER)          += pcm.o
OBJS-$(CONFIG_PCM_S16BE_PLANAR_DECODER)   += pcm.o
OBJS-$(CONFIG_PCM_S16BE_PLANAR_ENCODER)   += pcm.o
OBJS-$(CONFIG_PCM_S16LE_DECODER)          += pcm.o
OBJS-$(CONFIG_PCM_S16LE_ENCODER)          += pcm.o
OBJS-$(CONFIG_PCM_S16LE_PLANAR_DECODER)   += pcm.o
OBJS-$(CONFIG_PCM_S16LE_PLANAR_ENCODER)   += pcm.o
OBJS-$(CONFIG_PCM_S24BE_DECODER)          += pcm.o
OBJS-$(CONFIG_PCM_S24BE_ENCODER)          += pcm.o
OBJS-$(CONFIG_PCM_S24DAUD_DECODER)        += pcm.o
OBJS-$(CONFIG_PCM_S24DAUD_ENCODER)        += pcm.o
OBJS-$(CONFIG_PCM_S24LE_DECODER)          += pcm.o
OBJS-$(CONFIG_PCM_S24LE_ENCODER)          += pcm.o
OBJS-$(CONFIG_PCM_S24LE_PLANAR_DECODER)   += pcm.o
OBJS-$(CONFIG_PCM_S24LE_PLANAR_ENCODER)   += pcm.o
OBJS-$(CONFIG_PCM_S32BE_DECODER)          += pcm.o
OBJS-$(CONFIG_PCM_S32BE_ENCODER)          += pcm.o
OBJS-$(CONFIG_PCM_S32LE_DECODER)          += pcm.o
OBJS-$(CONFIG_PCM_S32LE_ENCODER)          += pcm.o
OBJS-$(CONFIG_PCM_S32LE_PLANAR_DECODER)   += pcm.o
OBJS-$(CONFIG_PCM_S32LE_PLANAR_ENCODER)   += pcm.o
OBJS-$(CONFIG_PCM_U8_DECODER)             += pcm.o
OBJS-$(CONFIG_PCM_U8_ENCODER)             += pcm.o
OBJS-$(CONFIG_PCM_U16BE_DECODER)          += pcm.o
OBJS-$(CONFIG_PCM_U16BE_ENCODER)          += pcm.o
OBJS-$(CONFIG_PCM_U16LE_DECODER)          += pcm.o
OBJS-$(CONFIG_PCM_U16LE_ENCODER)          += pcm.o
OBJS-$(CONFIG_PCM_U24BE_DECODER)          += pcm.o
OBJS-$(CONFIG_PCM_U24BE_ENCODER)          += pcm.o
OBJS-$(CONFIG_PCM_U24LE_DECODER)          += pcm.o
OBJS-$(CONFIG_PCM_U24LE_ENCODER)          += pcm.o
OBJS-$(CONFIG_PCM_U32BE_DECODER)          += pcm.o
OBJS-$(CONFIG_PCM_U32BE_ENCODER)          += pcm.o
OBJS-$(CONFIG_PCM_U32LE_DECODER)          += pcm.o
OBJS-$(CONFIG_PCM_U32LE_ENCODER)          += pcm.o
OBJS-$(CONFIG_PCM_ZORK_DECODER)           += pcm.o

OBJS-$(CONFIG_ADPCM_4XM_DECODER)          += adpcm.o adpcm_data.o
OBJS-$(CONFIG_ADPCM_ADX_DECODER)          += adxdec.o adx.o
OBJS-$(CONFIG_ADPCM_ADX_ENCODER)          += adxenc.o adx.o
OBJS-$(CONFIG_ADPCM_AFC_DECODER)          += adpcm.o adpcm_data.o
OBJS-$(CONFIG_ADPCM_AICA_DECODER)         += adpcm.o adpcm_data.o
OBJS-$(CONFIG_ADPCM_CT_DECODER)           += adpcm.o adpcm_data.o
OBJS-$(CONFIG_ADPCM_DTK_DECODER)          += adpcm.o adpcm_data.o
OBJS-$(CONFIG_ADPCM_EA_DECODER)           += adpcm.o adpcm_data.o
OBJS-$(CONFIG_ADPCM_EA_MAXIS_XA_DECODER)  += adpcm.o adpcm_data.o
OBJS-$(CONFIG_ADPCM_EA_R1_DECODER)        += adpcm.o adpcm_data.o
OBJS-$(CONFIG_ADPCM_EA_R2_DECODER)        += adpcm.o adpcm_data.o
OBJS-$(CONFIG_ADPCM_EA_R3_DECODER)        += adpcm.o adpcm_data.o
OBJS-$(CONFIG_ADPCM_EA_XAS_DECODER)       += adpcm.o adpcm_data.o
OBJS-$(CONFIG_ADPCM_G722_DECODER)         += g722.o g722dsp.o g722dec.o
OBJS-$(CONFIG_ADPCM_G722_ENCODER)         += g722.o g722dsp.o g722enc.o
OBJS-$(CONFIG_ADPCM_G726_DECODER)         += g726.o
OBJS-$(CONFIG_ADPCM_G726_ENCODER)         += g726.o
OBJS-$(CONFIG_ADPCM_G726LE_DECODER)       += g726.o
OBJS-$(CONFIG_ADPCM_IMA_AMV_DECODER)      += adpcm.o adpcm_data.o
OBJS-$(CONFIG_ADPCM_IMA_APC_DECODER)      += adpcm.o adpcm_data.o
OBJS-$(CONFIG_ADPCM_IMA_DAT4_DECODER)     += adpcm.o adpcm_data.o
OBJS-$(CONFIG_ADPCM_IMA_DK3_DECODER)      += adpcm.o adpcm_data.o
OBJS-$(CONFIG_ADPCM_IMA_DK4_DECODER)      += adpcm.o adpcm_data.o
OBJS-$(CONFIG_ADPCM_IMA_EA_EACS_DECODER)  += adpcm.o adpcm_data.o
OBJS-$(CONFIG_ADPCM_IMA_EA_SEAD_DECODER)  += adpcm.o adpcm_data.o
OBJS-$(CONFIG_ADPCM_IMA_ISS_DECODER)      += adpcm.o adpcm_data.o
OBJS-$(CONFIG_ADPCM_IMA_OKI_DECODER)      += adpcm.o adpcm_data.o
OBJS-$(CONFIG_ADPCM_IMA_QT_DECODER)       += adpcm.o adpcm_data.o
OBJS-$(CONFIG_ADPCM_IMA_QT_ENCODER)       += adpcmenc.o adpcm_data.o
OBJS-$(CONFIG_ADPCM_IMA_RAD_DECODER)      += adpcm.o adpcm_data.o
OBJS-$(CONFIG_ADPCM_IMA_SMJPEG_DECODER)   += adpcm.o adpcm_data.o
OBJS-$(CONFIG_ADPCM_IMA_WAV_DECODER)      += adpcm.o adpcm_data.o
OBJS-$(CONFIG_ADPCM_IMA_WAV_ENCODER)      += adpcmenc.o adpcm_data.o
OBJS-$(CONFIG_ADPCM_IMA_WS_DECODER)       += adpcm.o adpcm_data.o
OBJS-$(CONFIG_ADPCM_MS_DECODER)           += adpcm.o adpcm_data.o
OBJS-$(CONFIG_ADPCM_MS_ENCODER)           += adpcmenc.o adpcm_data.o
OBJS-$(CONFIG_ADPCM_PSX_DECODER)          += adpcm.o adpcm_data.o
OBJS-$(CONFIG_ADPCM_SBPRO_2_DECODER)      += adpcm.o adpcm_data.o
OBJS-$(CONFIG_ADPCM_SBPRO_3_DECODER)      += adpcm.o adpcm_data.o
OBJS-$(CONFIG_ADPCM_SBPRO_4_DECODER)      += adpcm.o adpcm_data.o
OBJS-$(CONFIG_ADPCM_SWF_DECODER)          += adpcm.o adpcm_data.o
OBJS-$(CONFIG_ADPCM_SWF_ENCODER)          += adpcmenc.o adpcm_data.o
OBJS-$(CONFIG_ADPCM_THP_DECODER)          += adpcm.o adpcm_data.o
OBJS-$(CONFIG_ADPCM_VIMA_DECODER)         += vima.o adpcm_data.o
OBJS-$(CONFIG_ADPCM_XA_DECODER)           += adpcm.o adpcm_data.o
OBJS-$(CONFIG_ADPCM_YAMAHA_DECODER)       += adpcm.o adpcm_data.o
OBJS-$(CONFIG_ADPCM_YAMAHA_ENCODER)       += adpcmenc.o adpcm_data.o

# hardware accelerators
OBJS-$(CONFIG_D3D11VA)                    += dxva2.o
OBJS-$(CONFIG_DXVA2)                      += dxva2.o
OBJS-$(CONFIG_VAAPI)                      += vaapi.o
OBJS-$(CONFIG_VDA)                        += vda.o videotoolbox.o
OBJS-$(CONFIG_VIDEOTOOLBOX)               += videotoolbox.o
OBJS-$(CONFIG_VDPAU)                      += vdpau.o

OBJS-$(CONFIG_H263_VAAPI_HWACCEL)         += vaapi_mpeg4.o
OBJS-$(CONFIG_H263_VIDEOTOOLBOX_HWACCEL)  += videotoolbox.o
OBJS-$(CONFIG_H264_D3D11VA_HWACCEL)       += dxva2_h264.o
OBJS-$(CONFIG_H264_DXVA2_HWACCEL)         += dxva2_h264.o
OBJS-$(CONFIG_H264_VAAPI_HWACCEL)         += vaapi_h264.o
OBJS-$(CONFIG_H264_VDA_HWACCEL)           += vda_h264.o
OBJS-$(CONFIG_H264_VDPAU_HWACCEL)         += vdpau_h264.o
OBJS-$(CONFIG_H264_VIDEOTOOLBOX_HWACCEL)  += videotoolbox.o
OBJS-$(CONFIG_HEVC_D3D11VA_HWACCEL)       += dxva2_hevc.o
OBJS-$(CONFIG_HEVC_DXVA2_HWACCEL)         += dxva2_hevc.o
OBJS-$(CONFIG_HEVC_VAAPI_HWACCEL)         += vaapi_hevc.o
OBJS-$(CONFIG_HEVC_VDPAU_HWACCEL)         += vdpau_hevc.o
OBJS-$(CONFIG_MPEG1_VDPAU_HWACCEL)        += vdpau_mpeg12.o
OBJS-$(CONFIG_MPEG1_VIDEOTOOLBOX_HWACCEL) += videotoolbox.o
OBJS-$(CONFIG_MPEG1_XVMC_HWACCEL)         += mpegvideo_xvmc.o
OBJS-$(CONFIG_MPEG2_D3D11VA_HWACCEL)      += dxva2_mpeg2.o
OBJS-$(CONFIG_MPEG2_DXVA2_HWACCEL)        += dxva2_mpeg2.o
OBJS-$(CONFIG_MPEG2_VAAPI_HWACCEL)        += vaapi_mpeg2.o
OBJS-$(CONFIG_MPEG2_VDPAU_HWACCEL)        += vdpau_mpeg12.o
OBJS-$(CONFIG_MPEG2_VIDEOTOOLBOX_HWACCEL) += videotoolbox.o
OBJS-$(CONFIG_MPEG2_XVMC_HWACCEL)         += mpegvideo_xvmc.o
OBJS-$(CONFIG_MPEG4_VAAPI_HWACCEL)        += vaapi_mpeg4.o
OBJS-$(CONFIG_MPEG4_VDPAU_HWACCEL)        += vdpau_mpeg4.o
OBJS-$(CONFIG_MPEG4_VIDEOTOOLBOX_HWACCEL) += videotoolbox.o
OBJS-$(CONFIG_VC1_D3D11VA_HWACCEL)        += dxva2_vc1.o
OBJS-$(CONFIG_VC1_DXVA2_HWACCEL)          += dxva2_vc1.o
OBJS-$(CONFIG_VC1_VAAPI_HWACCEL)          += vaapi_vc1.o
OBJS-$(CONFIG_VC1_VDPAU_HWACCEL)          += vdpau_vc1.o
OBJS-$(CONFIG_VP9_D3D11VA_HWACCEL)        += dxva2_vp9.o
OBJS-$(CONFIG_VP9_DXVA2_HWACCEL)          += dxva2_vp9.o
OBJS-$(CONFIG_VP9_VAAPI_HWACCEL)          += vaapi_vp9.o

# libavformat dependencies
OBJS-$(CONFIG_ISO_MEDIA)               += mpeg4audio.o mpegaudiodata.o

OBJS-$(CONFIG_ADTS_MUXER)              += mpeg4audio.o
OBJS-$(CONFIG_CAF_DEMUXER)             += ac3tab.o
OBJS-$(CONFIG_DNXHD_DEMUXER)           += dnxhddata.o
OBJS-$(CONFIG_FLAC_DEMUXER)            += flac.o flacdata.o vorbis_data.o
OBJS-$(CONFIG_FLAC_MUXER)              += flac.o flacdata.o vorbis_data.o
OBJS-$(CONFIG_FLV_DEMUXER)             += mpeg4audio.o
OBJS-$(CONFIG_GXF_DEMUXER)             += mpeg12data.o
OBJS-$(CONFIG_IFF_DEMUXER)             += iff.o
OBJS-$(CONFIG_LATM_MUXER)              += mpeg4audio.o
OBJS-$(CONFIG_MATROSKA_AUDIO_MUXER)    += mpeg4audio.o vorbis_data.o    \
                                          flac.o flacdata.o
OBJS-$(CONFIG_MATROSKA_MUXER)          += flac.o flacdata.o vorbis_data.o
OBJS-$(CONFIG_MP2_MUXER)               += mpegaudiodata.o mpegaudiodecheader.o
OBJS-$(CONFIG_MP3_MUXER)               += mpegaudiodata.o mpegaudiodecheader.o
OBJS-$(CONFIG_MOV_DEMUXER)             += ac3tab.o
OBJS-$(CONFIG_MPEGTS_MUXER)            += mpeg4audio.o
OBJS-$(CONFIG_MXF_MUXER)               += dnxhddata.o
OBJS-$(CONFIG_NUT_MUXER)               += mpegaudiodata.o
OBJS-$(CONFIG_NUT_DEMUXER)             += mpegaudiodata.o mpeg4audio.o
OBJS-$(CONFIG_OGA_MUXER)               += flac.o flacdata.o
OBJS-$(CONFIG_OGG_DEMUXER)             += mpeg12data.o \
                                          dirac.o vorbis_data.o
OBJS-$(CONFIG_OGG_MUXER)               += flac.o flacdata.o \
                                          vorbis_data.o
OBJS-$(CONFIG_RTP_MUXER)               += mpeg4audio.o
OBJS-$(CONFIG_SPDIF_DEMUXER)           += aacadtsdec.o mpeg4audio.o
OBJS-$(CONFIG_SPDIF_MUXER)             += dca.o
OBJS-$(CONFIG_TAK_DEMUXER)             += tak.o
OBJS-$(CONFIG_WEBM_MUXER)              += mpeg4audio.o mpegaudiodata.o  \
                                          flac.o flacdata.o \
                                          vorbis_data.o

# libavfilter dependencies
OBJS-$(CONFIG_ELBG_FILTER)             += elbg.o

# external codec libraries
OBJS-$(CONFIG_AAC_AT_DECODER)             += audiotoolboxdec.o
OBJS-$(CONFIG_AC3_AT_DECODER)             += audiotoolboxdec.o
OBJS-$(CONFIG_ADPCM_IMA_QT_AT_DECODER)    += audiotoolboxdec.o
OBJS-$(CONFIG_ALAC_AT_DECODER)            += audiotoolboxdec.o
OBJS-$(CONFIG_AMR_NB_AT_DECODER)          += audiotoolboxdec.o
OBJS-$(CONFIG_EAC3_AT_DECODER)            += audiotoolboxdec.o
OBJS-$(CONFIG_GSM_MS_AT_DECODER)          += audiotoolboxdec.o
OBJS-$(CONFIG_ILBC_AT_DECODER)            += audiotoolboxdec.o
OBJS-$(CONFIG_MP1_AT_DECODER)             += audiotoolboxdec.o mpegaudiodecheader.o
OBJS-$(CONFIG_MP2_AT_DECODER)             += audiotoolboxdec.o mpegaudiodecheader.o
OBJS-$(CONFIG_MP3_AT_DECODER)             += audiotoolboxdec.o mpegaudiodecheader.o
OBJS-$(CONFIG_PCM_MULAW_AT_DECODER)       += audiotoolboxdec.o
OBJS-$(CONFIG_PCM_ALAW_AT_DECODER)        += audiotoolboxdec.o
OBJS-$(CONFIG_QDMC_AT_DECODER)            += audiotoolboxdec.o
OBJS-$(CONFIG_QDM2_AT_DECODER)            += audiotoolboxdec.o
OBJS-$(CONFIG_AAC_AT_ENCODER)             += audiotoolboxenc.o
OBJS-$(CONFIG_ALAC_AT_ENCODER)            += audiotoolboxenc.o
OBJS-$(CONFIG_ILBC_AT_ENCODER)            += audiotoolboxenc.o
OBJS-$(CONFIG_PCM_ALAW_AT_ENCODER)        += audiotoolboxenc.o
OBJS-$(CONFIG_PCM_MULAW_AT_ENCODER)       += audiotoolboxenc.o
OBJS-$(CONFIG_LIBCELT_DECODER)            += libcelt_dec.o
OBJS-$(CONFIG_LIBFAAC_ENCODER)            += libfaac.o
OBJS-$(CONFIG_LIBFDK_AAC_DECODER)         += libfdk-aacdec.o
OBJS-$(CONFIG_LIBFDK_AAC_ENCODER)         += libfdk-aacenc.o
OBJS-$(CONFIG_LIBGSM_DECODER)             += libgsmdec.o
OBJS-$(CONFIG_LIBGSM_ENCODER)             += libgsmenc.o
OBJS-$(CONFIG_LIBGSM_MS_DECODER)          += libgsmdec.o
OBJS-$(CONFIG_LIBGSM_MS_ENCODER)          += libgsmenc.o
OBJS-$(CONFIG_LIBILBC_DECODER)            += libilbc.o
OBJS-$(CONFIG_LIBILBC_ENCODER)            += libilbc.o
OBJS-$(CONFIG_LIBKVAZAAR_ENCODER)         += libkvazaar.o
OBJS-$(CONFIG_LIBMP3LAME_ENCODER)         += libmp3lame.o mpegaudiodecheader.o
OBJS-$(CONFIG_LIBOPENCORE_AMRNB_DECODER)  += libopencore-amr.o
OBJS-$(CONFIG_LIBOPENCORE_AMRNB_ENCODER)  += libopencore-amr.o
OBJS-$(CONFIG_LIBOPENCORE_AMRWB_DECODER)  += libopencore-amr.o
OBJS-$(CONFIG_LIBOPENH264_ENCODER)        += libopenh264enc.o
OBJS-$(CONFIG_LIBOPENJPEG_DECODER)        += libopenjpegdec.o
OBJS-$(CONFIG_LIBOPENJPEG_ENCODER)        += libopenjpegenc.o
OBJS-$(CONFIG_LIBOPUS_DECODER)            += libopusdec.o libopus.o     \
                                             vorbis_data.o
OBJS-$(CONFIG_LIBOPUS_ENCODER)            += libopusenc.o libopus.o     \
                                             vorbis_data.o
OBJS-$(CONFIG_LIBSCHROEDINGER_DECODER)    += libschroedingerdec.o \
                                             libschroedinger.o
OBJS-$(CONFIG_LIBSCHROEDINGER_ENCODER)    += libschroedingerenc.o \
                                             libschroedinger.o
OBJS-$(CONFIG_LIBSHINE_ENCODER)           += libshine.o
OBJS-$(CONFIG_LIBSPEEX_DECODER)           += libspeexdec.o
OBJS-$(CONFIG_LIBSPEEX_ENCODER)           += libspeexenc.o
OBJS-$(CONFIG_LIBTHEORA_ENCODER)          += libtheoraenc.o
OBJS-$(CONFIG_LIBTWOLAME_ENCODER)         += libtwolame.o
OBJS-$(CONFIG_LIBUTVIDEO_DECODER)         += libutvideodec.o
OBJS-$(CONFIG_LIBUTVIDEO_ENCODER)         += libutvideoenc.o
OBJS-$(CONFIG_LIBVO_AMRWBENC_ENCODER)     += libvo-amrwbenc.o
OBJS-$(CONFIG_LIBVORBIS_DECODER)          += libvorbisdec.o
OBJS-$(CONFIG_LIBVORBIS_ENCODER)          += libvorbisenc.o \
                                             vorbis_data.o
OBJS-$(CONFIG_LIBVPX_VP8_DECODER)         += libvpxdec.o
OBJS-$(CONFIG_LIBVPX_VP8_ENCODER)         += libvpxenc.o
OBJS-$(CONFIG_LIBVPX_VP9_DECODER)         += libvpxdec.o libvpx.o
OBJS-$(CONFIG_LIBVPX_VP9_ENCODER)         += libvpxenc.o libvpx.o
OBJS-$(CONFIG_LIBWAVPACK_ENCODER)         += libwavpackenc.o
OBJS-$(CONFIG_LIBWEBP_ENCODER)            += libwebpenc_common.o libwebpenc.o
OBJS-$(CONFIG_LIBWEBP_ANIM_ENCODER)       += libwebpenc_common.o libwebpenc_animencoder.o
OBJS-$(CONFIG_LIBX262_ENCODER)            += libx264.o
OBJS-$(CONFIG_LIBX264_ENCODER)            += libx264.o
OBJS-$(CONFIG_LIBX265_ENCODER)            += libx265.o
OBJS-$(CONFIG_LIBXAVS_ENCODER)            += libxavs.o
OBJS-$(CONFIG_LIBXVID_ENCODER)            += libxvid.o
OBJS-$(CONFIG_LIBZVBI_TELETEXT_DECODER)   += libzvbi-teletextdec.o

# parsers
OBJS-$(CONFIG_AAC_PARSER)              += aac_parser.o aac_ac3_parser.o \
                                          aacadtsdec.o mpeg4audio.o
OBJS-$(CONFIG_AAC_LATM_PARSER)         += latm_parser.o
OBJS-$(CONFIG_AC3_PARSER)              += ac3_parser.o ac3tab.o \
                                          aac_ac3_parser.o
OBJS-$(CONFIG_ADX_PARSER)              += adx_parser.o adx.o
OBJS-$(CONFIG_BMP_PARSER)              += bmp_parser.o
OBJS-$(CONFIG_CAVSVIDEO_PARSER)        += cavs_parser.o
OBJS-$(CONFIG_COOK_PARSER)             += cook_parser.o
OBJS-$(CONFIG_DCA_PARSER)              += dca_parser.o dca.o
OBJS-$(CONFIG_DIRAC_PARSER)            += dirac_parser.o
OBJS-$(CONFIG_DNXHD_PARSER)            += dnxhd_parser.o
OBJS-$(CONFIG_DPX_PARSER)              += dpx_parser.o
OBJS-$(CONFIG_DVAUDIO_PARSER)          += dvaudio_parser.o
OBJS-$(CONFIG_DVBSUB_PARSER)           += dvbsub_parser.o
OBJS-$(CONFIG_DVD_NAV_PARSER)          += dvd_nav_parser.o
OBJS-$(CONFIG_DVDSUB_PARSER)           += dvdsub_parser.o
OBJS-$(CONFIG_FLAC_PARSER)             += flac_parser.o flacdata.o flac.o \
                                          vorbis_data.o
OBJS-$(CONFIG_G729_PARSER)             += g729_parser.o
OBJS-$(CONFIG_GSM_PARSER)              += gsm_parser.o
OBJS-$(CONFIG_H261_PARSER)             += h261_parser.o
OBJS-$(CONFIG_H263_PARSER)             += h263_parser.o
OBJS-$(CONFIG_H264_PARSER)             += h264_parser.o h264_parse.o
OBJS-$(CONFIG_HEVC_PARSER)             += hevc_parser.o h2645_parse.o hevc_ps.o hevc_data.o
OBJS-$(CONFIG_MJPEG_PARSER)            += mjpeg_parser.o
OBJS-$(CONFIG_MLP_PARSER)              += mlp_parser.o mlp.o
OBJS-$(CONFIG_MPEG4VIDEO_PARSER)       += mpeg4video_parser.o h263.o \
                                          mpeg4videodec.o mpeg4video.o \
                                          ituh263dec.o h263dec.o h263data.o
OBJS-$(CONFIG_PNG_PARSER)              += png_parser.o
OBJS-$(CONFIG_MPEGAUDIO_PARSER)        += mpegaudio_parser.o \
                                          mpegaudiodecheader.o mpegaudiodata.o
OBJS-$(CONFIG_MPEGVIDEO_PARSER)        += mpegvideo_parser.o    \
                                          mpeg12.o mpeg12data.o
OBJS-$(CONFIG_OPUS_PARSER)             += opus_parser.o opus.o vorbis_data.o
OBJS-$(CONFIG_PNG_PARSER)              += png_parser.o
OBJS-$(CONFIG_PNM_PARSER)              += pnm_parser.o pnm.o
OBJS-$(CONFIG_RV30_PARSER)             += rv34_parser.o
OBJS-$(CONFIG_RV40_PARSER)             += rv34_parser.o
OBJS-$(CONFIG_TAK_PARSER)              += tak_parser.o tak.o
OBJS-$(CONFIG_VC1_PARSER)              += vc1_parser.o vc1.o vc1data.o  \
                                          simple_idct.o wmv2data.o
OBJS-$(CONFIG_VP3_PARSER)              += vp3_parser.o
OBJS-$(CONFIG_VP8_PARSER)              += vp8_parser.o
OBJS-$(CONFIG_VP9_PARSER)              += vp9_parser.o

# bitstream filters
OBJS-$(CONFIG_AAC_ADTSTOASC_BSF)          += aac_adtstoasc_bsf.o aacadtsdec.o \
                                             mpeg4audio.o
OBJS-$(CONFIG_CHOMP_BSF)                  += chomp_bsf.o
OBJS-$(CONFIG_DUMP_EXTRADATA_BSF)         += dump_extradata_bsf.o
OBJS-$(CONFIG_DCA_CORE_BSF)               += dca_core_bsf.o
OBJS-$(CONFIG_H264_MP4TOANNEXB_BSF)       += h264_mp4toannexb_bsf.o
OBJS-$(CONFIG_HEVC_MP4TOANNEXB_BSF)       += hevc_mp4toannexb_bsf.o
OBJS-$(CONFIG_IMX_DUMP_HEADER_BSF)        += imx_dump_header_bsf.o
OBJS-$(CONFIG_MJPEG2JPEG_BSF)             += mjpeg2jpeg_bsf.o
OBJS-$(CONFIG_MJPEGA_DUMP_HEADER_BSF)     += mjpega_dump_header_bsf.o
OBJS-$(CONFIG_MPEG4_UNPACK_BFRAMES_BSF)   += mpeg4_unpack_bframes_bsf.o
OBJS-$(CONFIG_MOV2TEXTSUB_BSF)            += movsub_bsf.o
OBJS-$(CONFIG_MP3_HEADER_DECOMPRESS_BSF)  += mp3_header_decompress_bsf.o \
                                             mpegaudiodata.o
OBJS-$(CONFIG_NOISE_BSF)                  += noise_bsf.o
OBJS-$(CONFIG_REMOVE_EXTRADATA_BSF)       += remove_extradata_bsf.o
OBJS-$(CONFIG_TEXT2MOVSUB_BSF)            += movsub_bsf.o
OBJS-$(CONFIG_VP9_SUPERFRAME_BSF)         += vp9_superframe_bsf.o

# thread libraries
OBJS-$(HAVE_LIBC_MSVCRT)               += file_open.o
OBJS-$(HAVE_THREADS)                   += pthread.o pthread_slice.o pthread_frame.o

OBJS-$(CONFIG_FRAME_THREAD_ENCODER)    += frame_thread_encoder.o

# Windows resource file
SLIBOBJS-$(HAVE_GNU_WINDRES)           += avcodecres.o

SKIPHEADERS                            += %_tablegen.h                  \
                                          %_tables.h                    \
                                          fft-internal.h                \
                                          tableprint.h                  \
                                          tableprint_vlc.h              \
                                          aaccoder_twoloop.h            \
                                          aaccoder_trellis.h            \
                                          aacenc_quantization.h         \
                                          aacenc_quantization_misc.h    \
                                          $(ARCH)/vp56_arith.h          \

SKIPHEADERS-$(CONFIG_D3D11VA)          += d3d11va.h dxva2_internal.h
SKIPHEADERS-$(CONFIG_DXVA2)            += dxva2.h dxva2_internal.h
SKIPHEADERS-$(CONFIG_JNI)              += ffjni.h
SKIPHEADERS-$(CONFIG_LIBSCHROEDINGER)  += libschroedinger.h
SKIPHEADERS-$(CONFIG_LIBUTVIDEO)       += libutvideo.h
SKIPHEADERS-$(CONFIG_LIBVPX)           += libvpx.h
SKIPHEADERS-$(CONFIG_LIBWEBP_ENCODER)  += libwebpenc_common.h
SKIPHEADERS-$(CONFIG_MEDIACODEC)       += mediacodecdec.h mediacodec_wrapper.h mediacodec_sw_buffer.h
SKIPHEADERS-$(CONFIG_QSV)              += qsv.h qsv_internal.h
SKIPHEADERS-$(CONFIG_QSVDEC)           += qsvdec.h
SKIPHEADERS-$(CONFIG_QSVENC)           += qsvenc.h
<<<<<<< HEAD
SKIPHEADERS-$(CONFIG_XVMC)             += xvmc.h
SKIPHEADERS-$(CONFIG_VAAPI)            += vaapi_internal.h
SKIPHEADERS-$(CONFIG_VDA)              += vda.h vda_vt_internal.h
=======
SKIPHEADERS-$(CONFIG_VAAPI)            += vaapi_encode.h vaapi_internal.h
SKIPHEADERS-$(CONFIG_VDA)              += vda.h vda_internal.h
>>>>>>> 44f05f15
SKIPHEADERS-$(CONFIG_VDPAU)            += vdpau.h vdpau_internal.h
SKIPHEADERS-$(CONFIG_VIDEOTOOLBOX)     += videotoolbox.h vda_vt_internal.h

TESTPROGS = imgconvert                                                  \
            jpeg2000dwt                                                 \
            mathops                                                    \
            options                                                     \
            utils                                                       \
            avfft                                                       \

TESTPROGS-$(CONFIG_CABAC)                 += cabac
TESTPROGS-$(CONFIG_FFT)                   += fft fft-fixed fft-fixed32
TESTPROGS-$(CONFIG_IDCTDSP)               += dct
TESTPROGS-$(CONFIG_IIRFILTER)             += iirfilter
TESTPROGS-$(HAVE_MMX)                     += motion
TESTPROGS-$(CONFIG_GOLOMB)                += golomb
TESTPROGS-$(CONFIG_RANGECODER)            += rangecoder
TESTPROGS-$(CONFIG_SNOW_ENCODER)          += snowenc

TESTOBJS = dctref.o

TOOLS = fourcc2pixfmt

HOSTPROGS = aacps_tablegen                                              \
            aacps_fixed_tablegen                                        \
            cbrt_tablegen                                               \
            cbrt_fixed_tablegen                                         \
            cos_tablegen                                                \
            dv_tablegen                                                 \
            motionpixels_tablegen                                       \
            mpegaudio_tablegen                                          \
            pcm_tablegen                                                \
            qdm2_tablegen                                               \
            sinewin_tablegen                                            \
            sinewin_fixed_tablegen                                      \

CLEANFILES = *_tables.c *_tables.h *_tablegen$(HOSTEXESUF)

$(SUBDIR)dct-test$(EXESUF): $(SUBDIR)dctref.o $(SUBDIR)aandcttab.o
$(SUBDIR)dv_tablegen$(HOSTEXESUF): $(SUBDIR)dvdata_host.o

TRIG_TABLES  = cos cos_fixed sin
TRIG_TABLES := $(TRIG_TABLES:%=$(SUBDIR)%_tables.c)

$(TRIG_TABLES): $(SUBDIR)%_tables.c: $(SUBDIR)cos_tablegen$(HOSTEXESUF)
	$(M)./$< $* > $@

ifdef CONFIG_SMALL
$(SUBDIR)%_tablegen$(HOSTEXESUF): HOSTCFLAGS += -DCONFIG_SMALL=1
else
$(SUBDIR)%_tablegen$(HOSTEXESUF): HOSTCFLAGS += -DCONFIG_SMALL=0
endif

GEN_HEADERS = cbrt_tables.h cbrt_fixed_tables.h aacps_tables.h aacps_fixed_tables.h \
              dv_tables.h     \
              sinewin_tables.h sinewin_fixed_tables.h mpegaudio_tables.h motionpixels_tables.h \
              pcm_tables.h qdm2_tables.h
GEN_HEADERS := $(addprefix $(SUBDIR), $(GEN_HEADERS))

$(GEN_HEADERS): $(SUBDIR)%_tables.h: $(SUBDIR)%_tablegen$(HOSTEXESUF)
	$(M)./$< > $@

ifdef CONFIG_HARDCODED_TABLES
$(SUBDIR)cbrt_data.o: $(SUBDIR)cbrt_tables.h
$(SUBDIR)cbrt_data_fixed.o: $(SUBDIR)cbrt_fixed_tables.h
$(SUBDIR)aacps_float.o: $(SUBDIR)aacps_tables.h
$(SUBDIR)aacps_fixed.o: $(SUBDIR)aacps_fixed_tables.h
$(SUBDIR)aactab_fixed.o: $(SUBDIR)aac_fixed_tables.h
$(SUBDIR)dvenc.o: $(SUBDIR)dv_tables.h
$(SUBDIR)sinewin.o: $(SUBDIR)sinewin_tables.h
$(SUBDIR)sinewin_fixed.o: $(SUBDIR)sinewin_fixed_tables.h
$(SUBDIR)mpegaudiodec_fixed.o: $(SUBDIR)mpegaudio_tables.h
$(SUBDIR)mpegaudiodec_float.o: $(SUBDIR)mpegaudio_tables.h
$(SUBDIR)motionpixels.o: $(SUBDIR)motionpixels_tables.h
$(SUBDIR)pcm.o: $(SUBDIR)pcm_tables.h
$(SUBDIR)qdm2.o: $(SUBDIR)qdm2_tables.h
endif<|MERGE_RESOLUTION|>--- conflicted
+++ resolved
@@ -982,14 +982,9 @@
 SKIPHEADERS-$(CONFIG_QSV)              += qsv.h qsv_internal.h
 SKIPHEADERS-$(CONFIG_QSVDEC)           += qsvdec.h
 SKIPHEADERS-$(CONFIG_QSVENC)           += qsvenc.h
-<<<<<<< HEAD
 SKIPHEADERS-$(CONFIG_XVMC)             += xvmc.h
-SKIPHEADERS-$(CONFIG_VAAPI)            += vaapi_internal.h
+SKIPHEADERS-$(CONFIG_VAAPI)            += vaapi_encode.h vaapi_internal.h
 SKIPHEADERS-$(CONFIG_VDA)              += vda.h vda_vt_internal.h
-=======
-SKIPHEADERS-$(CONFIG_VAAPI)            += vaapi_encode.h vaapi_internal.h
-SKIPHEADERS-$(CONFIG_VDA)              += vda.h vda_internal.h
->>>>>>> 44f05f15
 SKIPHEADERS-$(CONFIG_VDPAU)            += vdpau.h vdpau_internal.h
 SKIPHEADERS-$(CONFIG_VIDEOTOOLBOX)     += videotoolbox.h vda_vt_internal.h
 
