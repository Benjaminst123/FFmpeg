--- conflicted
+++ resolved
@@ -600,9 +600,6 @@
                             avctx->codec->id == AV_CODEC_ID_VP6A)) < 0)
         return ret;
 
-<<<<<<< HEAD
-    ff_vp56_init(avctx, avctx->codec->id == AV_CODEC_ID_VP6,
-                        avctx->codec->id == AV_CODEC_ID_VP6A);
     vp6_decode_init_context(s);
 
     if (s->has_alpha) {
@@ -612,8 +609,6 @@
         ff_vp56_init_context(avctx, s->alpha_context,
                              s->flip == -1, s->has_alpha);
         vp6_decode_init_context(s->alpha_context);
-        for (i = 0; i < 6; ++i)
-            s->alpha_context->framep[i] = s->framep[i];
     }
 
     return 0;
@@ -622,8 +617,6 @@
 static av_cold void vp6_decode_init_context(VP56Context *s)
 {
     s->deblock_filtering = 0;
-=======
->>>>>>> 759001c5
     s->vp56_coord_div = vp6_coord_div;
     s->parse_vector_adjustment = vp6_parse_vector_adjustment;
     s->filter = vp6_filter;
