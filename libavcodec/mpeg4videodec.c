/*
 * MPEG4 decoder.
 * Copyright (c) 2000,2001 Fabrice Bellard
 * Copyright (c) 2002-2010 Michael Niedermayer <michaelni@gmx.at>
 *
 * This file is part of FFmpeg.
 *
 * FFmpeg is free software; you can redistribute it and/or
 * modify it under the terms of the GNU Lesser General Public
 * License as published by the Free Software Foundation; either
 * version 2.1 of the License, or (at your option) any later version.
 *
 * FFmpeg is distributed in the hope that it will be useful,
 * but WITHOUT ANY WARRANTY; without even the implied warranty of
 * MERCHANTABILITY or FITNESS FOR A PARTICULAR PURPOSE.  See the GNU
 * Lesser General Public License for more details.
 *
 * You should have received a copy of the GNU Lesser General Public
 * License along with FFmpeg; if not, write to the Free Software
 * Foundation, Inc., 51 Franklin Street, Fifth Floor, Boston, MA 02110-1301 USA
 */

#define UNCHECKED_BITSTREAM_READER 1

#include "libavutil/opt.h"
#include "error_resilience.h"
#include "internal.h"
#include "mpegvideo.h"
#include "mpeg4video.h"
#include "h263.h"
#include "thread.h"

// The defines below define the number of bits that are read at once for
// reading vlc values. Changing these may improve speed and data cache needs
// be aware though that decreasing them may need the number of stages that is
// passed to get_vlc* to be increased.
#define SPRITE_TRAJ_VLC_BITS 6
#define DC_VLC_BITS 9
#define MB_TYPE_B_VLC_BITS 4


static VLC dc_lum, dc_chrom;
static VLC sprite_trajectory;
static VLC mb_type_b_vlc;

static const int mb_type_b_map[4]= {
    MB_TYPE_DIRECT2 | MB_TYPE_L0L1,
    MB_TYPE_L0L1 | MB_TYPE_16x16,
    MB_TYPE_L1 | MB_TYPE_16x16,
    MB_TYPE_L0 | MB_TYPE_16x16,
};

/**
 * Predict the ac.
 * @param n block index (0-3 are luma, 4-5 are chroma)
 * @param dir the ac prediction direction
 */
void ff_mpeg4_pred_ac(MpegEncContext * s, int16_t *block, int n,
                      int dir)
{
    int i;
    int16_t *ac_val, *ac_val1;
    int8_t * const qscale_table = s->current_picture.qscale_table;

    /* find prediction */
    ac_val = s->ac_val[0][0] + s->block_index[n] * 16;
    ac_val1 = ac_val;
    if (s->ac_pred) {
        if (dir == 0) {
            const int xy= s->mb_x-1 + s->mb_y*s->mb_stride;
            /* left prediction */
            ac_val -= 16;

            if(s->mb_x==0 || s->qscale == qscale_table[xy] || n==1 || n==3){
                /* same qscale */
                for(i=1;i<8;i++) {
                    block[s->dsp.idct_permutation[i<<3]] += ac_val[i];
                }
            }else{
                /* different qscale, we must rescale */
                for(i=1;i<8;i++) {
                    block[s->dsp.idct_permutation[i<<3]] += ROUNDED_DIV(ac_val[i]*qscale_table[xy], s->qscale);
                }
            }
        } else {
            const int xy= s->mb_x + s->mb_y*s->mb_stride - s->mb_stride;
            /* top prediction */
            ac_val -= 16 * s->block_wrap[n];

            if(s->mb_y==0 || s->qscale == qscale_table[xy] || n==2 || n==3){
                /* same qscale */
                for(i=1;i<8;i++) {
                    block[s->dsp.idct_permutation[i]] += ac_val[i + 8];
                }
            }else{
                /* different qscale, we must rescale */
                for(i=1;i<8;i++) {
                    block[s->dsp.idct_permutation[i]] += ROUNDED_DIV(ac_val[i + 8]*qscale_table[xy], s->qscale);
                }
            }
        }
    }
    /* left copy */
    for(i=1;i<8;i++)
        ac_val1[i    ] = block[s->dsp.idct_permutation[i<<3]];

    /* top copy */
    for(i=1;i<8;i++)
        ac_val1[8 + i] = block[s->dsp.idct_permutation[i   ]];

}

/**
 * check if the next stuff is a resync marker or the end.
 * @return 0 if not
 */
static inline int mpeg4_is_resync(MpegEncContext *s){
    int bits_count= get_bits_count(&s->gb);
    int v= show_bits(&s->gb, 16);

    if(s->workaround_bugs&FF_BUG_NO_PADDING && !s->resync_marker){
        return 0;
    }

    while(v<=0xFF){
        if(s->pict_type==AV_PICTURE_TYPE_B || (v>>(8-s->pict_type)!=1) || s->partitioned_frame)
            break;
        skip_bits(&s->gb, 8+s->pict_type);
        bits_count+= 8+s->pict_type;
        v= show_bits(&s->gb, 16);
    }

    if(bits_count + 8 >= s->gb.size_in_bits){
        v>>=8;
        v|= 0x7F >> (7-(bits_count&7));

        if(v==0x7F)
            return s->mb_num;
    }else{
        if(v == ff_mpeg4_resync_prefix[bits_count&7]){
            int len, mb_num;
            int mb_num_bits= av_log2(s->mb_num - 1) + 1;
            GetBitContext gb= s->gb;

            skip_bits(&s->gb, 1);
            align_get_bits(&s->gb);

            for(len=0; len<32; len++){
                if(get_bits1(&s->gb)) break;
            }

            mb_num= get_bits(&s->gb, mb_num_bits);
            if(!mb_num || mb_num > s->mb_num || get_bits_count(&s->gb)+6 > s->gb.size_in_bits)
                mb_num= -1;

            s->gb= gb;

            if(len>=ff_mpeg4_get_video_packet_prefix_length(s))
                return mb_num;
        }
    }
    return 0;
}

static int mpeg4_decode_sprite_trajectory(MpegEncContext *s, GetBitContext *gb)
{
    int i;
    int a= 2<<s->sprite_warping_accuracy;
    int rho= 3-s->sprite_warping_accuracy;
    int r=16/a;
    const int vop_ref[4][2]= {{0,0}, {s->width,0}, {0, s->height}, {s->width, s->height}}; // only true for rectangle shapes
    int d[4][2]={{0,0}, {0,0}, {0,0}, {0,0}};
    int sprite_ref[4][2];
    int virtual_ref[2][2];
    int w2, h2, w3, h3;
    int alpha=0, beta=0;
    int w= s->width;
    int h= s->height;
    int min_ab;

    if (w <= 0 || h <= 0)
        return AVERROR_INVALIDDATA;

    for(i=0; i<s->num_sprite_warping_points; i++){
        int length;
        int x=0, y=0;

        length= get_vlc2(gb, sprite_trajectory.table, SPRITE_TRAJ_VLC_BITS, 3);
        if(length){
            x= get_xbits(gb, length);
        }
        if(!(s->divx_version==500 && s->divx_build==413)) skip_bits1(gb); /* marker bit */

        length= get_vlc2(gb, sprite_trajectory.table, SPRITE_TRAJ_VLC_BITS, 3);
        if(length){
            y=get_xbits(gb, length);
        }
        skip_bits1(gb); /* marker bit */
        s->sprite_traj[i][0]= d[i][0]= x;
        s->sprite_traj[i][1]= d[i][1]= y;
    }
    for(; i<4; i++)
        s->sprite_traj[i][0]= s->sprite_traj[i][1]= 0;

    while((1<<alpha)<w) alpha++;
    while((1<<beta )<h) beta++; // there seems to be a typo in the mpeg4 std for the definition of w' and h'
    w2= 1<<alpha;
    h2= 1<<beta;

// Note, the 4th point isn't used for GMC
    if(s->divx_version==500 && s->divx_build==413){
        sprite_ref[0][0]= a*vop_ref[0][0] + d[0][0];
        sprite_ref[0][1]= a*vop_ref[0][1] + d[0][1];
        sprite_ref[1][0]= a*vop_ref[1][0] + d[0][0] + d[1][0];
        sprite_ref[1][1]= a*vop_ref[1][1] + d[0][1] + d[1][1];
        sprite_ref[2][0]= a*vop_ref[2][0] + d[0][0] + d[2][0];
        sprite_ref[2][1]= a*vop_ref[2][1] + d[0][1] + d[2][1];
    } else {
        sprite_ref[0][0]= (a>>1)*(2*vop_ref[0][0] + d[0][0]);
        sprite_ref[0][1]= (a>>1)*(2*vop_ref[0][1] + d[0][1]);
        sprite_ref[1][0]= (a>>1)*(2*vop_ref[1][0] + d[0][0] + d[1][0]);
        sprite_ref[1][1]= (a>>1)*(2*vop_ref[1][1] + d[0][1] + d[1][1]);
        sprite_ref[2][0]= (a>>1)*(2*vop_ref[2][0] + d[0][0] + d[2][0]);
        sprite_ref[2][1]= (a>>1)*(2*vop_ref[2][1] + d[0][1] + d[2][1]);
    }
/*    sprite_ref[3][0]= (a>>1)*(2*vop_ref[3][0] + d[0][0] + d[1][0] + d[2][0] + d[3][0]);
    sprite_ref[3][1]= (a>>1)*(2*vop_ref[3][1] + d[0][1] + d[1][1] + d[2][1] + d[3][1]); */

// this is mostly identical to the mpeg4 std (and is totally unreadable because of that ...)
// perhaps it should be reordered to be more readable ...
// the idea behind this virtual_ref mess is to be able to use shifts later per pixel instead of divides
// so the distance between points is converted from w&h based to w2&h2 based which are of the 2^x form
    virtual_ref[0][0]= 16*(vop_ref[0][0] + w2)
        + ROUNDED_DIV(((w - w2)*(r*sprite_ref[0][0] - 16*vop_ref[0][0]) + w2*(r*sprite_ref[1][0] - 16*vop_ref[1][0])),w);
    virtual_ref[0][1]= 16*vop_ref[0][1]
        + ROUNDED_DIV(((w - w2)*(r*sprite_ref[0][1] - 16*vop_ref[0][1]) + w2*(r*sprite_ref[1][1] - 16*vop_ref[1][1])),w);
    virtual_ref[1][0]= 16*vop_ref[0][0]
        + ROUNDED_DIV(((h - h2)*(r*sprite_ref[0][0] - 16*vop_ref[0][0]) + h2*(r*sprite_ref[2][0] - 16*vop_ref[2][0])),h);
    virtual_ref[1][1]= 16*(vop_ref[0][1] + h2)
        + ROUNDED_DIV(((h - h2)*(r*sprite_ref[0][1] - 16*vop_ref[0][1]) + h2*(r*sprite_ref[2][1] - 16*vop_ref[2][1])),h);

    switch(s->num_sprite_warping_points)
    {
        case 0:
            s->sprite_offset[0][0]= 0;
            s->sprite_offset[0][1]= 0;
            s->sprite_offset[1][0]= 0;
            s->sprite_offset[1][1]= 0;
            s->sprite_delta[0][0]= a;
            s->sprite_delta[0][1]= 0;
            s->sprite_delta[1][0]= 0;
            s->sprite_delta[1][1]= a;
            s->sprite_shift[0]= 0;
            s->sprite_shift[1]= 0;
            break;
        case 1: //GMC only
            s->sprite_offset[0][0]= sprite_ref[0][0] - a*vop_ref[0][0];
            s->sprite_offset[0][1]= sprite_ref[0][1] - a*vop_ref[0][1];
            s->sprite_offset[1][0]= ((sprite_ref[0][0]>>1)|(sprite_ref[0][0]&1)) - a*(vop_ref[0][0]/2);
            s->sprite_offset[1][1]= ((sprite_ref[0][1]>>1)|(sprite_ref[0][1]&1)) - a*(vop_ref[0][1]/2);
            s->sprite_delta[0][0]= a;
            s->sprite_delta[0][1]= 0;
            s->sprite_delta[1][0]= 0;
            s->sprite_delta[1][1]= a;
            s->sprite_shift[0]= 0;
            s->sprite_shift[1]= 0;
            break;
        case 2:
            s->sprite_offset[0][0]= (sprite_ref[0][0]<<(alpha+rho))
                                                  + (-r*sprite_ref[0][0] + virtual_ref[0][0])*(-vop_ref[0][0])
                                                  + ( r*sprite_ref[0][1] - virtual_ref[0][1])*(-vop_ref[0][1])
                                                  + (1<<(alpha+rho-1));
            s->sprite_offset[0][1]= (sprite_ref[0][1]<<(alpha+rho))
                                                  + (-r*sprite_ref[0][1] + virtual_ref[0][1])*(-vop_ref[0][0])
                                                  + (-r*sprite_ref[0][0] + virtual_ref[0][0])*(-vop_ref[0][1])
                                                  + (1<<(alpha+rho-1));
            s->sprite_offset[1][0]= ( (-r*sprite_ref[0][0] + virtual_ref[0][0])*(-2*vop_ref[0][0] + 1)
                                     +( r*sprite_ref[0][1] - virtual_ref[0][1])*(-2*vop_ref[0][1] + 1)
                                     +2*w2*r*sprite_ref[0][0]
                                     - 16*w2
                                     + (1<<(alpha+rho+1)));
            s->sprite_offset[1][1]= ( (-r*sprite_ref[0][1] + virtual_ref[0][1])*(-2*vop_ref[0][0] + 1)
                                     +(-r*sprite_ref[0][0] + virtual_ref[0][0])*(-2*vop_ref[0][1] + 1)
                                     +2*w2*r*sprite_ref[0][1]
                                     - 16*w2
                                     + (1<<(alpha+rho+1)));
            s->sprite_delta[0][0]=   (-r*sprite_ref[0][0] + virtual_ref[0][0]);
            s->sprite_delta[0][1]=   (+r*sprite_ref[0][1] - virtual_ref[0][1]);
            s->sprite_delta[1][0]=   (-r*sprite_ref[0][1] + virtual_ref[0][1]);
            s->sprite_delta[1][1]=   (-r*sprite_ref[0][0] + virtual_ref[0][0]);

            s->sprite_shift[0]= alpha+rho;
            s->sprite_shift[1]= alpha+rho+2;
            break;
        case 3:
            min_ab= FFMIN(alpha, beta);
            w3= w2>>min_ab;
            h3= h2>>min_ab;
            s->sprite_offset[0][0]=  (sprite_ref[0][0]<<(alpha+beta+rho-min_ab))
                                   + (-r*sprite_ref[0][0] + virtual_ref[0][0])*h3*(-vop_ref[0][0])
                                   + (-r*sprite_ref[0][0] + virtual_ref[1][0])*w3*(-vop_ref[0][1])
                                   + (1<<(alpha+beta+rho-min_ab-1));
            s->sprite_offset[0][1]=  (sprite_ref[0][1]<<(alpha+beta+rho-min_ab))
                                   + (-r*sprite_ref[0][1] + virtual_ref[0][1])*h3*(-vop_ref[0][0])
                                   + (-r*sprite_ref[0][1] + virtual_ref[1][1])*w3*(-vop_ref[0][1])
                                   + (1<<(alpha+beta+rho-min_ab-1));
            s->sprite_offset[1][0]=  (-r*sprite_ref[0][0] + virtual_ref[0][0])*h3*(-2*vop_ref[0][0] + 1)
                                   + (-r*sprite_ref[0][0] + virtual_ref[1][0])*w3*(-2*vop_ref[0][1] + 1)
                                   + 2*w2*h3*r*sprite_ref[0][0]
                                   - 16*w2*h3
                                   + (1<<(alpha+beta+rho-min_ab+1));
            s->sprite_offset[1][1]=  (-r*sprite_ref[0][1] + virtual_ref[0][1])*h3*(-2*vop_ref[0][0] + 1)
                                   + (-r*sprite_ref[0][1] + virtual_ref[1][1])*w3*(-2*vop_ref[0][1] + 1)
                                   + 2*w2*h3*r*sprite_ref[0][1]
                                   - 16*w2*h3
                                   + (1<<(alpha+beta+rho-min_ab+1));
            s->sprite_delta[0][0]=   (-r*sprite_ref[0][0] + virtual_ref[0][0])*h3;
            s->sprite_delta[0][1]=   (-r*sprite_ref[0][0] + virtual_ref[1][0])*w3;
            s->sprite_delta[1][0]=   (-r*sprite_ref[0][1] + virtual_ref[0][1])*h3;
            s->sprite_delta[1][1]=   (-r*sprite_ref[0][1] + virtual_ref[1][1])*w3;

            s->sprite_shift[0]= alpha + beta + rho - min_ab;
            s->sprite_shift[1]= alpha + beta + rho - min_ab + 2;
            break;
    }
    /* try to simplify the situation */
    if(   s->sprite_delta[0][0] == a<<s->sprite_shift[0]
       && s->sprite_delta[0][1] == 0
       && s->sprite_delta[1][0] == 0
       && s->sprite_delta[1][1] == a<<s->sprite_shift[0])
    {
        s->sprite_offset[0][0]>>=s->sprite_shift[0];
        s->sprite_offset[0][1]>>=s->sprite_shift[0];
        s->sprite_offset[1][0]>>=s->sprite_shift[1];
        s->sprite_offset[1][1]>>=s->sprite_shift[1];
        s->sprite_delta[0][0]= a;
        s->sprite_delta[0][1]= 0;
        s->sprite_delta[1][0]= 0;
        s->sprite_delta[1][1]= a;
        s->sprite_shift[0]= 0;
        s->sprite_shift[1]= 0;
        s->real_sprite_warping_points=1;
    }
    else{
        int shift_y= 16 - s->sprite_shift[0];
        int shift_c= 16 - s->sprite_shift[1];
        for(i=0; i<2; i++){
            s->sprite_offset[0][i]<<= shift_y;
            s->sprite_offset[1][i]<<= shift_c;
            s->sprite_delta[0][i]<<= shift_y;
            s->sprite_delta[1][i]<<= shift_y;
            s->sprite_shift[i]= 16;
        }
        s->real_sprite_warping_points= s->num_sprite_warping_points;
    }
    return 0;
}

static int decode_new_pred(MpegEncContext *s, GetBitContext *gb){
    int len = FFMIN(s->time_increment_bits + 3, 15);

    get_bits(gb, len);
    if (get_bits1(gb))
        get_bits(gb, len);
    check_marker(gb, "after new_pred");

    return 0;
}

/**
 * Decode the next video packet.
 * @return <0 if something went wrong
 */
int ff_mpeg4_decode_video_packet_header(MpegEncContext *s)
{
    int mb_num_bits= av_log2(s->mb_num - 1) + 1;
    int header_extension=0, mb_num, len;

    /* is there enough space left for a video packet + header */
    if( get_bits_count(&s->gb) > s->gb.size_in_bits-20) return -1;

    for(len=0; len<32; len++){
        if(get_bits1(&s->gb)) break;
    }

    if(len!=ff_mpeg4_get_video_packet_prefix_length(s)){
        av_log(s->avctx, AV_LOG_ERROR, "marker does not match f_code\n");
        return -1;
    }

    if(s->shape != RECT_SHAPE){
        header_extension= get_bits1(&s->gb);
        //FIXME more stuff here
    }

    mb_num= get_bits(&s->gb, mb_num_bits);
    if(mb_num>=s->mb_num){
        av_log(s->avctx, AV_LOG_ERROR, "illegal mb_num in video packet (%d %d) \n", mb_num, s->mb_num);
        return -1;
    }

    s->mb_x= mb_num % s->mb_width;
    s->mb_y= mb_num / s->mb_width;

    if(s->shape != BIN_ONLY_SHAPE){
        int qscale= get_bits(&s->gb, s->quant_precision);
        if(qscale)
            s->chroma_qscale=s->qscale= qscale;
    }

    if(s->shape == RECT_SHAPE){
        header_extension= get_bits1(&s->gb);
    }
    if(header_extension){
        int time_incr=0;

        while (get_bits1(&s->gb) != 0)
            time_incr++;

        check_marker(&s->gb, "before time_increment in video packed header");
        skip_bits(&s->gb, s->time_increment_bits); /* time_increment */
        check_marker(&s->gb, "before vop_coding_type in video packed header");

        skip_bits(&s->gb, 2); /* vop coding type */
        //FIXME not rect stuff here

        if(s->shape != BIN_ONLY_SHAPE){
            skip_bits(&s->gb, 3); /* intra dc vlc threshold */
//FIXME don't just ignore everything
            if(s->pict_type == AV_PICTURE_TYPE_S && s->vol_sprite_usage==GMC_SPRITE){
                if (mpeg4_decode_sprite_trajectory(s, &s->gb) < 0)
                    return AVERROR_INVALIDDATA;
                av_log(s->avctx, AV_LOG_ERROR, "untested\n");
            }

            //FIXME reduced res stuff here

            if (s->pict_type != AV_PICTURE_TYPE_I) {
                int f_code = get_bits(&s->gb, 3);       /* fcode_for */
                if(f_code==0){
                    av_log(s->avctx, AV_LOG_ERROR, "Error, video packet header damaged (f_code=0)\n");
                }
            }
            if (s->pict_type == AV_PICTURE_TYPE_B) {
                int b_code = get_bits(&s->gb, 3);
                if(b_code==0){
                    av_log(s->avctx, AV_LOG_ERROR, "Error, video packet header damaged (b_code=0)\n");
                }
            }
        }
    }
    if (s->new_pred)
        decode_new_pred(s, &s->gb);

    return 0;
}

/**
 * Get the average motion vector for a GMC MB.
 * @param n either 0 for the x component or 1 for y
 * @return the average MV for a GMC MB
 */
static inline int get_amv(MpegEncContext *s, int n){
    int x, y, mb_v, sum, dx, dy, shift;
    int len = 1 << (s->f_code + 4);
    const int a= s->sprite_warping_accuracy;

    if(s->workaround_bugs & FF_BUG_AMV)
        len >>= s->quarter_sample;

    if(s->real_sprite_warping_points==1){
        if(s->divx_version==500 && s->divx_build==413)
            sum= s->sprite_offset[0][n] / (1<<(a - s->quarter_sample));
        else
            sum= RSHIFT(s->sprite_offset[0][n]<<s->quarter_sample, a);
    }else{
        dx= s->sprite_delta[n][0];
        dy= s->sprite_delta[n][1];
        shift= s->sprite_shift[0];
        if(n) dy -= 1<<(shift + a + 1);
        else  dx -= 1<<(shift + a + 1);
        mb_v= s->sprite_offset[0][n] + dx*s->mb_x*16 + dy*s->mb_y*16;

        sum=0;
        for(y=0; y<16; y++){
            int v;

            v= mb_v + dy*y;
            //XXX FIXME optimize
            for(x=0; x<16; x++){
                sum+= v>>shift;
                v+= dx;
            }
        }
        sum= RSHIFT(sum, a+8-s->quarter_sample);
    }

    if      (sum < -len) sum= -len;
    else if (sum >= len) sum= len-1;

    return sum;
}

/**
 * Decode the dc value.
 * @param n block index (0-3 are luma, 4-5 are chroma)
 * @param dir_ptr the prediction direction will be stored here
 * @return the quantized dc
 */
static inline int mpeg4_decode_dc(MpegEncContext * s, int n, int *dir_ptr)
{
    int level, code;

    if (n < 4)
        code = get_vlc2(&s->gb, dc_lum.table, DC_VLC_BITS, 1);
    else
        code = get_vlc2(&s->gb, dc_chrom.table, DC_VLC_BITS, 1);
    if (code < 0 || code > 9 /* && s->nbit<9 */){
        av_log(s->avctx, AV_LOG_ERROR, "illegal dc vlc\n");
        return -1;
    }
    if (code == 0) {
        level = 0;
    } else {
        if(IS_3IV1){
            if(code==1)
                level= 2*get_bits1(&s->gb)-1;
            else{
                if(get_bits1(&s->gb))
                    level = get_bits(&s->gb, code-1) + (1<<(code-1));
                else
                    level = -get_bits(&s->gb, code-1) - (1<<(code-1));
            }
        }else{
            level = get_xbits(&s->gb, code);
        }

        if (code > 8){
            if(get_bits1(&s->gb)==0){ /* marker */
                if(s->err_recognition&(AV_EF_BITSTREAM|AV_EF_COMPLIANT)){
                    av_log(s->avctx, AV_LOG_ERROR, "dc marker bit missing\n");
                    return -1;
                }
            }
        }
    }

    return ff_mpeg4_pred_dc(s, n, level, dir_ptr, 0);
}

/**
 * Decode first partition.
 * @return number of MBs decoded or <0 if an error occurred
 */
static int mpeg4_decode_partition_a(MpegEncContext *s){
    int mb_num;
    static const int8_t quant_tab[4] = { -1, -2, 1, 2 };

    /* decode first partition */
    mb_num=0;
    s->first_slice_line=1;
    for(; s->mb_y<s->mb_height; s->mb_y++){
        ff_init_block_index(s);
        for(; s->mb_x<s->mb_width; s->mb_x++){
            const int xy= s->mb_x + s->mb_y*s->mb_stride;
            int cbpc;
            int dir=0;

            mb_num++;
            ff_update_block_index(s);
            if(s->mb_x == s->resync_mb_x && s->mb_y == s->resync_mb_y+1)
                s->first_slice_line=0;

            if(s->pict_type==AV_PICTURE_TYPE_I){
                int i;

                do{
                    if(show_bits_long(&s->gb, 19)==DC_MARKER){
                        return mb_num-1;
                    }

                    cbpc = get_vlc2(&s->gb, ff_h263_intra_MCBPC_vlc.table, INTRA_MCBPC_VLC_BITS, 2);
                    if (cbpc < 0){
                        av_log(s->avctx, AV_LOG_ERROR, "cbpc corrupted at %d %d\n", s->mb_x, s->mb_y);
                        return -1;
                    }
                }while(cbpc == 8);

                s->cbp_table[xy]= cbpc & 3;
                s->current_picture.mb_type[xy] = MB_TYPE_INTRA;
                s->mb_intra = 1;

                if(cbpc & 4) {
                    ff_set_qscale(s, s->qscale + quant_tab[get_bits(&s->gb, 2)]);
                }
                s->current_picture.qscale_table[xy]= s->qscale;

                s->mbintra_table[xy]= 1;
                for(i=0; i<6; i++){
                    int dc_pred_dir;
                    int dc= mpeg4_decode_dc(s, i, &dc_pred_dir);
                    if(dc < 0){
                        av_log(s->avctx, AV_LOG_ERROR, "DC corrupted at %d %d\n", s->mb_x, s->mb_y);
                        return -1;
                    }
                    dir<<=1;
                    if(dc_pred_dir) dir|=1;
                }
                s->pred_dir_table[xy]= dir;
            }else{ /* P/S_TYPE */
                int mx, my, pred_x, pred_y, bits;
                int16_t * const mot_val = s->current_picture.motion_val[0][s->block_index[0]];
                const int stride= s->b8_stride*2;

try_again:
                bits= show_bits(&s->gb, 17);
                if(bits==MOTION_MARKER){
                    return mb_num-1;
                }
                skip_bits1(&s->gb);
                if(bits&0x10000){
                    /* skip mb */
                    if(s->pict_type==AV_PICTURE_TYPE_S && s->vol_sprite_usage==GMC_SPRITE){
                        s->current_picture.mb_type[xy] = MB_TYPE_SKIP | MB_TYPE_16x16 | MB_TYPE_GMC | MB_TYPE_L0;
                        mx= get_amv(s, 0);
                        my= get_amv(s, 1);
                    }else{
                        s->current_picture.mb_type[xy] = MB_TYPE_SKIP | MB_TYPE_16x16 | MB_TYPE_L0;
                        mx=my=0;
                    }
                    mot_val[0       ]= mot_val[2       ]=
                    mot_val[0+stride]= mot_val[2+stride]= mx;
                    mot_val[1       ]= mot_val[3       ]=
                    mot_val[1+stride]= mot_val[3+stride]= my;

                    if(s->mbintra_table[xy])
                        ff_clean_intra_table_entries(s);
                    continue;
                }

                cbpc = get_vlc2(&s->gb, ff_h263_inter_MCBPC_vlc.table, INTER_MCBPC_VLC_BITS, 2);
                if (cbpc < 0){
                    av_log(s->avctx, AV_LOG_ERROR, "cbpc corrupted at %d %d\n", s->mb_x, s->mb_y);
                    return -1;
                }
                if(cbpc == 20)
                    goto try_again;

                s->cbp_table[xy]= cbpc&(8+3); //8 is dquant

                s->mb_intra = ((cbpc & 4) != 0);

                if(s->mb_intra){
                    s->current_picture.mb_type[xy] = MB_TYPE_INTRA;
                    s->mbintra_table[xy]= 1;
                    mot_val[0       ]= mot_val[2       ]=
                    mot_val[0+stride]= mot_val[2+stride]= 0;
                    mot_val[1       ]= mot_val[3       ]=
                    mot_val[1+stride]= mot_val[3+stride]= 0;
                }else{
                    if(s->mbintra_table[xy])
                        ff_clean_intra_table_entries(s);

                    if(s->pict_type==AV_PICTURE_TYPE_S && s->vol_sprite_usage==GMC_SPRITE && (cbpc & 16) == 0)
                        s->mcsel= get_bits1(&s->gb);
                    else s->mcsel= 0;

                    if ((cbpc & 16) == 0) {
                        /* 16x16 motion prediction */

                        ff_h263_pred_motion(s, 0, 0, &pred_x, &pred_y);
                        if(!s->mcsel){
                            mx = ff_h263_decode_motion(s, pred_x, s->f_code);
                            if (mx >= 0xffff)
                                return -1;

                            my = ff_h263_decode_motion(s, pred_y, s->f_code);
                            if (my >= 0xffff)
                                return -1;
                            s->current_picture.mb_type[xy] = MB_TYPE_16x16 | MB_TYPE_L0;
                        } else {
                            mx = get_amv(s, 0);
                            my = get_amv(s, 1);
                            s->current_picture.mb_type[xy] = MB_TYPE_16x16 | MB_TYPE_GMC | MB_TYPE_L0;
                        }

                        mot_val[0       ]= mot_val[2       ] =
                        mot_val[0+stride]= mot_val[2+stride]= mx;
                        mot_val[1       ]= mot_val[3       ]=
                        mot_val[1+stride]= mot_val[3+stride]= my;
                    } else {
                        int i;
                        s->current_picture.mb_type[xy] = MB_TYPE_8x8 | MB_TYPE_L0;
                        for(i=0;i<4;i++) {
                            int16_t *mot_val= ff_h263_pred_motion(s, i, 0, &pred_x, &pred_y);
                            mx = ff_h263_decode_motion(s, pred_x, s->f_code);
                            if (mx >= 0xffff)
                                return -1;

                            my = ff_h263_decode_motion(s, pred_y, s->f_code);
                            if (my >= 0xffff)
                                return -1;
                            mot_val[0] = mx;
                            mot_val[1] = my;
                        }
                    }
                }
            }
        }
        s->mb_x= 0;
    }

    return mb_num;
}

/**
 * decode second partition.
 * @return <0 if an error occurred
 */
static int mpeg4_decode_partition_b(MpegEncContext *s, int mb_count){
    int mb_num=0;
    static const int8_t quant_tab[4] = { -1, -2, 1, 2 };

    s->mb_x= s->resync_mb_x;
    s->first_slice_line=1;
    for(s->mb_y= s->resync_mb_y; mb_num < mb_count; s->mb_y++){
        ff_init_block_index(s);
        for(; mb_num < mb_count && s->mb_x<s->mb_width; s->mb_x++){
            const int xy= s->mb_x + s->mb_y*s->mb_stride;

            mb_num++;
            ff_update_block_index(s);
            if(s->mb_x == s->resync_mb_x && s->mb_y == s->resync_mb_y+1)
                s->first_slice_line=0;

            if(s->pict_type==AV_PICTURE_TYPE_I){
                int ac_pred= get_bits1(&s->gb);
                int cbpy = get_vlc2(&s->gb, ff_h263_cbpy_vlc.table, CBPY_VLC_BITS, 1);
                if(cbpy<0){
                    av_log(s->avctx, AV_LOG_ERROR, "cbpy corrupted at %d %d\n", s->mb_x, s->mb_y);
                    return -1;
                }

                s->cbp_table[xy]|= cbpy<<2;
                s->current_picture.mb_type[xy] |= ac_pred*MB_TYPE_ACPRED;
            }else{ /* P || S_TYPE */
                if (IS_INTRA(s->current_picture.mb_type[xy])) {
                    int dir=0,i;
                    int ac_pred = get_bits1(&s->gb);
                    int cbpy = get_vlc2(&s->gb, ff_h263_cbpy_vlc.table, CBPY_VLC_BITS, 1);

                    if(cbpy<0){
                        av_log(s->avctx, AV_LOG_ERROR, "I cbpy corrupted at %d %d\n", s->mb_x, s->mb_y);
                        return -1;
                    }

                    if(s->cbp_table[xy] & 8) {
                        ff_set_qscale(s, s->qscale + quant_tab[get_bits(&s->gb, 2)]);
                    }
                    s->current_picture.qscale_table[xy] = s->qscale;

                    for(i=0; i<6; i++){
                        int dc_pred_dir;
                        int dc= mpeg4_decode_dc(s, i, &dc_pred_dir);
                        if(dc < 0){
                            av_log(s->avctx, AV_LOG_ERROR, "DC corrupted at %d %d\n", s->mb_x, s->mb_y);
                            return -1;
                        }
                        dir<<=1;
                        if(dc_pred_dir) dir|=1;
                    }
                    s->cbp_table[xy]&= 3; //remove dquant
                    s->cbp_table[xy]|= cbpy<<2;
                    s->current_picture.mb_type[xy] |= ac_pred*MB_TYPE_ACPRED;
                    s->pred_dir_table[xy]= dir;
                } else if (IS_SKIP(s->current_picture.mb_type[xy])) {
                    s->current_picture.qscale_table[xy] = s->qscale;
                    s->cbp_table[xy]= 0;
                }else{
                    int cbpy = get_vlc2(&s->gb, ff_h263_cbpy_vlc.table, CBPY_VLC_BITS, 1);

                    if(cbpy<0){
                        av_log(s->avctx, AV_LOG_ERROR, "P cbpy corrupted at %d %d\n", s->mb_x, s->mb_y);
                        return -1;
                    }

                    if(s->cbp_table[xy] & 8) {
                        ff_set_qscale(s, s->qscale + quant_tab[get_bits(&s->gb, 2)]);
                    }
                    s->current_picture.qscale_table[xy] = s->qscale;

                    s->cbp_table[xy]&= 3; //remove dquant
                    s->cbp_table[xy]|= (cbpy^0xf)<<2;
                }
            }
        }
        if(mb_num >= mb_count) return 0;
        s->mb_x= 0;
    }
    return 0;
}

/**
 * Decode the first and second partition.
 * @return <0 if error (and sets error type in the error_status_table)
 */
int ff_mpeg4_decode_partitions(MpegEncContext *s)
{
    int mb_num;
    const int part_a_error= s->pict_type==AV_PICTURE_TYPE_I ? (ER_DC_ERROR|ER_MV_ERROR) : ER_MV_ERROR;
    const int part_a_end  = s->pict_type==AV_PICTURE_TYPE_I ? (ER_DC_END  |ER_MV_END)   : ER_MV_END;

    mb_num= mpeg4_decode_partition_a(s);
    if(mb_num<0){
        ff_er_add_slice(&s->er, s->resync_mb_x, s->resync_mb_y, s->mb_x, s->mb_y, part_a_error);
        return -1;
    }

    if(s->resync_mb_x + s->resync_mb_y*s->mb_width + mb_num > s->mb_num){
        av_log(s->avctx, AV_LOG_ERROR, "slice below monitor ...\n");
        ff_er_add_slice(&s->er, s->resync_mb_x, s->resync_mb_y, s->mb_x, s->mb_y, part_a_error);
        return -1;
    }

    s->mb_num_left= mb_num;

    if(s->pict_type==AV_PICTURE_TYPE_I){
        while(show_bits(&s->gb, 9) == 1)
            skip_bits(&s->gb, 9);
        if(get_bits_long(&s->gb, 19)!=DC_MARKER){
            av_log(s->avctx, AV_LOG_ERROR, "marker missing after first I partition at %d %d\n", s->mb_x, s->mb_y);
            return -1;
        }
    }else{
        while(show_bits(&s->gb, 10) == 1)
            skip_bits(&s->gb, 10);
        if(get_bits(&s->gb, 17)!=MOTION_MARKER){
            av_log(s->avctx, AV_LOG_ERROR, "marker missing after first P partition at %d %d\n", s->mb_x, s->mb_y);
            return -1;
        }
    }
    ff_er_add_slice(&s->er, s->resync_mb_x, s->resync_mb_y, s->mb_x-1, s->mb_y, part_a_end);

    if( mpeg4_decode_partition_b(s, mb_num) < 0){
        if(s->pict_type==AV_PICTURE_TYPE_P)
            ff_er_add_slice(&s->er, s->resync_mb_x, s->resync_mb_y, s->mb_x, s->mb_y, ER_DC_ERROR);
        return -1;
    }else{
        if(s->pict_type==AV_PICTURE_TYPE_P)
            ff_er_add_slice(&s->er, s->resync_mb_x, s->resync_mb_y, s->mb_x-1, s->mb_y, ER_DC_END);
    }

    return 0;
}

/**
 * Decode a block.
 * @return <0 if an error occurred
 */
static inline int mpeg4_decode_block(MpegEncContext * s, int16_t * block,
                              int n, int coded, int intra, int rvlc)
{
    int level, i, last, run;
    int av_uninit(dc_pred_dir);
    RLTable * rl;
    RL_VLC_ELEM * rl_vlc;
    const uint8_t * scan_table;
    int qmul, qadd;

    //Note intra & rvlc should be optimized away if this is inlined

    if(intra) {
      if(s->use_intra_dc_vlc){
        /* DC coef */
        if(s->partitioned_frame){
            level = s->dc_val[0][ s->block_index[n] ];
            if(n<4) level= FASTDIV((level + (s->y_dc_scale>>1)), s->y_dc_scale);
            else    level= FASTDIV((level + (s->c_dc_scale>>1)), s->c_dc_scale);
            dc_pred_dir= (s->pred_dir_table[s->mb_x + s->mb_y*s->mb_stride]<<n)&32;
        }else{
            level = mpeg4_decode_dc(s, n, &dc_pred_dir);
            if (level < 0)
                return -1;
        }
        block[0] = level;
        i = 0;
      }else{
            i = -1;
            ff_mpeg4_pred_dc(s, n, 0, &dc_pred_dir, 0);
      }
      if (!coded)
          goto not_coded;

      if(rvlc){
          rl = &ff_rvlc_rl_intra;
          rl_vlc = ff_rvlc_rl_intra.rl_vlc[0];
      }else{
          rl = &ff_mpeg4_rl_intra;
          rl_vlc = ff_mpeg4_rl_intra.rl_vlc[0];
      }
      if (s->ac_pred) {
          if (dc_pred_dir == 0)
              scan_table = s->intra_v_scantable.permutated; /* left */
          else
              scan_table = s->intra_h_scantable.permutated; /* top */
      } else {
            scan_table = s->intra_scantable.permutated;
      }
      qmul=1;
      qadd=0;
    } else {
        i = -1;
        if (!coded) {
            s->block_last_index[n] = i;
            return 0;
        }
        if(rvlc) rl = &ff_rvlc_rl_inter;
        else     rl = &ff_h263_rl_inter;

        scan_table = s->intra_scantable.permutated;

        if(s->mpeg_quant){
            qmul=1;
            qadd=0;
            if(rvlc){
                rl_vlc = ff_rvlc_rl_inter.rl_vlc[0];
            }else{
                rl_vlc = ff_h263_rl_inter.rl_vlc[0];
            }
        }else{
            qmul = s->qscale << 1;
            qadd = (s->qscale - 1) | 1;
            if(rvlc){
                rl_vlc = ff_rvlc_rl_inter.rl_vlc[s->qscale];
            }else{
                rl_vlc = ff_h263_rl_inter.rl_vlc[s->qscale];
            }
        }
    }
  {
    OPEN_READER(re, &s->gb);
    for(;;) {
        UPDATE_CACHE(re, &s->gb);
        GET_RL_VLC(level, run, re, &s->gb, rl_vlc, TEX_VLC_BITS, 2, 0);
        if (level==0) {
          /* escape */
          if(rvlc){
                if(SHOW_UBITS(re, &s->gb, 1)==0){
                    av_log(s->avctx, AV_LOG_ERROR, "1. marker bit missing in rvlc esc\n");
                    return -1;
                }; SKIP_CACHE(re, &s->gb, 1);

                last=  SHOW_UBITS(re, &s->gb, 1); SKIP_CACHE(re, &s->gb, 1);
                run=   SHOW_UBITS(re, &s->gb, 6);
                SKIP_COUNTER(re, &s->gb, 1+1+6);
                UPDATE_CACHE(re, &s->gb);

                if(SHOW_UBITS(re, &s->gb, 1)==0){
                    av_log(s->avctx, AV_LOG_ERROR, "2. marker bit missing in rvlc esc\n");
                    return -1;
                }; SKIP_CACHE(re, &s->gb, 1);

                level= SHOW_UBITS(re, &s->gb, 11); SKIP_CACHE(re, &s->gb, 11);

                if(SHOW_UBITS(re, &s->gb, 5)!=0x10){
                    av_log(s->avctx, AV_LOG_ERROR, "reverse esc missing\n");
                    return -1;
                }; SKIP_CACHE(re, &s->gb, 5);

                level=  level * qmul + qadd;
                level = (level ^ SHOW_SBITS(re, &s->gb, 1)) - SHOW_SBITS(re, &s->gb, 1);
                SKIP_COUNTER(re, &s->gb, 1+11+5+1);

                i+= run + 1;
                if(last) i+=192;
          }else{
            int cache;
            cache= GET_CACHE(re, &s->gb);

            if(IS_3IV1)
                cache ^= 0xC0000000;

            if (cache&0x80000000) {
                if (cache&0x40000000) {
                    /* third escape */
                    SKIP_CACHE(re, &s->gb, 2);
                    last=  SHOW_UBITS(re, &s->gb, 1); SKIP_CACHE(re, &s->gb, 1);
                    run=   SHOW_UBITS(re, &s->gb, 6);
                    SKIP_COUNTER(re, &s->gb, 2+1+6);
                    UPDATE_CACHE(re, &s->gb);

                    if(IS_3IV1){
                        level= SHOW_SBITS(re, &s->gb, 12); LAST_SKIP_BITS(re, &s->gb, 12);
                    }else{
                        if(SHOW_UBITS(re, &s->gb, 1)==0){
                            av_log(s->avctx, AV_LOG_ERROR, "1. marker bit missing in 3. esc\n");
                            return -1;
                        }; SKIP_CACHE(re, &s->gb, 1);

                        level= SHOW_SBITS(re, &s->gb, 12); SKIP_CACHE(re, &s->gb, 12);

                        if(SHOW_UBITS(re, &s->gb, 1)==0){
                            av_log(s->avctx, AV_LOG_ERROR, "2. marker bit missing in 3. esc\n");
                            return -1;
                        }

                        SKIP_COUNTER(re, &s->gb, 1+12+1);
                    }

#if 0
                    if(s->error_recognition >= FF_ER_COMPLIANT){
                        const int abs_level= FFABS(level);
                        if(abs_level<=MAX_LEVEL && run<=MAX_RUN){
                            const int run1= run - rl->max_run[last][abs_level] - 1;
                            if(abs_level <= rl->max_level[last][run]){
                                av_log(s->avctx, AV_LOG_ERROR, "illegal 3. esc, vlc encoding possible\n");
                                return -1;
                            }
                            if(s->error_recognition > FF_ER_COMPLIANT){
                                if(abs_level <= rl->max_level[last][run]*2){
                                    av_log(s->avctx, AV_LOG_ERROR, "illegal 3. esc, esc 1 encoding possible\n");
                                    return -1;
                                }
                                if(run1 >= 0 && abs_level <= rl->max_level[last][run1]){
                                    av_log(s->avctx, AV_LOG_ERROR, "illegal 3. esc, esc 2 encoding possible\n");
                                    return -1;
                                }
                            }
                        }
                    }
#endif
                    if (level>0) level= level * qmul + qadd;
                    else         level= level * qmul - qadd;

                    if((unsigned)(level + 2048) > 4095){
                        if(s->err_recognition & (AV_EF_BITSTREAM|AV_EF_AGGRESSIVE)){
                            if(level > 2560 || level<-2560){
                                av_log(s->avctx, AV_LOG_ERROR, "|level| overflow in 3. esc, qp=%d\n", s->qscale);
                                return -1;
                            }
                        }
                        level= level<0 ? -2048 : 2047;
                    }

                    i+= run + 1;
                    if(last) i+=192;
                } else {
                    /* second escape */
                    SKIP_BITS(re, &s->gb, 2);
                    GET_RL_VLC(level, run, re, &s->gb, rl_vlc, TEX_VLC_BITS, 2, 1);
                    i+= run + rl->max_run[run>>7][level/qmul] +1; //FIXME opt indexing
                    level = (level ^ SHOW_SBITS(re, &s->gb, 1)) - SHOW_SBITS(re, &s->gb, 1);
                    LAST_SKIP_BITS(re, &s->gb, 1);
                }
            } else {
                /* first escape */
                SKIP_BITS(re, &s->gb, 1);
                GET_RL_VLC(level, run, re, &s->gb, rl_vlc, TEX_VLC_BITS, 2, 1);
                i+= run;
                level = level + rl->max_level[run>>7][(run-1)&63] * qmul;//FIXME opt indexing
                level = (level ^ SHOW_SBITS(re, &s->gb, 1)) - SHOW_SBITS(re, &s->gb, 1);
                LAST_SKIP_BITS(re, &s->gb, 1);
            }
          }
        } else {
            i+= run;
            level = (level ^ SHOW_SBITS(re, &s->gb, 1)) - SHOW_SBITS(re, &s->gb, 1);
            LAST_SKIP_BITS(re, &s->gb, 1);
        }
        if (i > 62){
            i-= 192;
            if(i&(~63)){
                av_log(s->avctx, AV_LOG_ERROR, "ac-tex damaged at %d %d\n", s->mb_x, s->mb_y);
                return -1;
            }

            block[scan_table[i]] = level;
            break;
        }

        block[scan_table[i]] = level;
    }
    CLOSE_READER(re, &s->gb);
  }
 not_coded:
    if (intra) {
        if(!s->use_intra_dc_vlc){
            block[0] = ff_mpeg4_pred_dc(s, n, block[0], &dc_pred_dir, 0);

            i -= i>>31; //if(i == -1) i=0;
        }

        ff_mpeg4_pred_ac(s, block, n, dc_pred_dir);
        if (s->ac_pred) {
            i = 63; /* XXX: not optimal */
        }
    }
    s->block_last_index[n] = i;
    return 0;
}

/**
 * decode partition C of one MB.
 * @return <0 if an error occurred
 */
static int mpeg4_decode_partitioned_mb(MpegEncContext *s, int16_t block[6][64])
{
    int cbp, mb_type;
    const int xy= s->mb_x + s->mb_y*s->mb_stride;

    mb_type = s->current_picture.mb_type[xy];
    cbp = s->cbp_table[xy];

    s->use_intra_dc_vlc= s->qscale < s->intra_dc_threshold;

    if (s->current_picture.qscale_table[xy] != s->qscale) {
        ff_set_qscale(s, s->current_picture.qscale_table[xy]);
    }

    if (s->pict_type == AV_PICTURE_TYPE_P || s->pict_type==AV_PICTURE_TYPE_S) {
        int i;
        for(i=0; i<4; i++){
            s->mv[0][i][0] = s->current_picture.motion_val[0][s->block_index[i]][0];
            s->mv[0][i][1] = s->current_picture.motion_val[0][s->block_index[i]][1];
        }
        s->mb_intra = IS_INTRA(mb_type);

        if (IS_SKIP(mb_type)) {
            /* skip mb */
            for(i=0;i<6;i++)
                s->block_last_index[i] = -1;
            s->mv_dir = MV_DIR_FORWARD;
            s->mv_type = MV_TYPE_16X16;
            if(s->pict_type==AV_PICTURE_TYPE_S && s->vol_sprite_usage==GMC_SPRITE){
                s->mcsel=1;
                s->mb_skipped = 0;
            }else{
                s->mcsel=0;
                s->mb_skipped = 1;
            }
        }else if(s->mb_intra){
            s->ac_pred = IS_ACPRED(s->current_picture.mb_type[xy]);
        }else if(!s->mb_intra){
//            s->mcsel= 0; //FIXME do we need to init that

            s->mv_dir = MV_DIR_FORWARD;
            if (IS_8X8(mb_type)) {
                s->mv_type = MV_TYPE_8X8;
            } else {
                s->mv_type = MV_TYPE_16X16;
            }
        }
    } else { /* I-Frame */
        s->mb_intra = 1;
        s->ac_pred = IS_ACPRED(s->current_picture.mb_type[xy]);
    }

    if (!IS_SKIP(mb_type)) {
        int i;
        s->dsp.clear_blocks(s->block[0]);
        /* decode each block */
        for (i = 0; i < 6; i++) {
            if(mpeg4_decode_block(s, block[i], i, cbp&32, s->mb_intra, s->rvlc) < 0){
                av_log(s->avctx, AV_LOG_ERROR, "texture corrupted at %d %d %d\n", s->mb_x, s->mb_y, s->mb_intra);
                return -1;
            }
            cbp+=cbp;
        }
    }

    /* per-MB end of slice check */

    if(--s->mb_num_left <= 0){
        if(mpeg4_is_resync(s))
            return SLICE_END;
        else
            return SLICE_NOEND;
    }else{
        if(mpeg4_is_resync(s)){
            const int delta= s->mb_x + 1 == s->mb_width ? 2 : 1;
            if(s->cbp_table[xy+delta])
                return SLICE_END;
        }
        return SLICE_OK;
    }
}

static int mpeg4_decode_mb(MpegEncContext *s,
                      int16_t block[6][64])
{
    int cbpc, cbpy, i, cbp, pred_x, pred_y, mx, my, dquant;
    int16_t *mot_val;
    static int8_t quant_tab[4] = { -1, -2, 1, 2 };
    const int xy= s->mb_x + s->mb_y * s->mb_stride;

    av_assert2(s->h263_pred);

    if (s->pict_type == AV_PICTURE_TYPE_P || s->pict_type==AV_PICTURE_TYPE_S) {
        do{
            if (get_bits1(&s->gb)) {
                /* skip mb */
                s->mb_intra = 0;
                for(i=0;i<6;i++)
                    s->block_last_index[i] = -1;
                s->mv_dir = MV_DIR_FORWARD;
                s->mv_type = MV_TYPE_16X16;
                if(s->pict_type==AV_PICTURE_TYPE_S && s->vol_sprite_usage==GMC_SPRITE){
                    s->current_picture.mb_type[xy] = MB_TYPE_SKIP | MB_TYPE_GMC | MB_TYPE_16x16 | MB_TYPE_L0;
                    s->mcsel=1;
                    s->mv[0][0][0]= get_amv(s, 0);
                    s->mv[0][0][1]= get_amv(s, 1);

                    s->mb_skipped = 0;
                }else{
                    s->current_picture.mb_type[xy] = MB_TYPE_SKIP | MB_TYPE_16x16 | MB_TYPE_L0;
                    s->mcsel=0;
                    s->mv[0][0][0] = 0;
                    s->mv[0][0][1] = 0;
                    s->mb_skipped = 1;
                }
                goto end;
            }
            cbpc = get_vlc2(&s->gb, ff_h263_inter_MCBPC_vlc.table, INTER_MCBPC_VLC_BITS, 2);
            if (cbpc < 0){
                av_log(s->avctx, AV_LOG_ERROR, "cbpc damaged at %d %d\n", s->mb_x, s->mb_y);
                return -1;
            }
        }while(cbpc == 20);

        s->dsp.clear_blocks(s->block[0]);
        dquant = cbpc & 8;
        s->mb_intra = ((cbpc & 4) != 0);
        if (s->mb_intra) goto intra;

        if(s->pict_type==AV_PICTURE_TYPE_S && s->vol_sprite_usage==GMC_SPRITE && (cbpc & 16) == 0)
            s->mcsel= get_bits1(&s->gb);
        else s->mcsel= 0;
        cbpy = get_vlc2(&s->gb, ff_h263_cbpy_vlc.table, CBPY_VLC_BITS, 1) ^ 0x0F;

        cbp = (cbpc & 3) | (cbpy << 2);
        if (dquant) {
            ff_set_qscale(s, s->qscale + quant_tab[get_bits(&s->gb, 2)]);
        }
        if((!s->progressive_sequence) && (cbp || (s->workaround_bugs&FF_BUG_XVID_ILACE)))
            s->interlaced_dct= get_bits1(&s->gb);

        s->mv_dir = MV_DIR_FORWARD;
        if ((cbpc & 16) == 0) {
            if(s->mcsel){
                s->current_picture.mb_type[xy] = MB_TYPE_GMC | MB_TYPE_16x16 | MB_TYPE_L0;
                /* 16x16 global motion prediction */
                s->mv_type = MV_TYPE_16X16;
                mx= get_amv(s, 0);
                my= get_amv(s, 1);
                s->mv[0][0][0] = mx;
                s->mv[0][0][1] = my;
            }else if((!s->progressive_sequence) && get_bits1(&s->gb)){
                s->current_picture.mb_type[xy] = MB_TYPE_16x8 | MB_TYPE_L0 | MB_TYPE_INTERLACED;
                /* 16x8 field motion prediction */
                s->mv_type= MV_TYPE_FIELD;

                s->field_select[0][0]= get_bits1(&s->gb);
                s->field_select[0][1]= get_bits1(&s->gb);

                ff_h263_pred_motion(s, 0, 0, &pred_x, &pred_y);

                for(i=0; i<2; i++){
                    mx = ff_h263_decode_motion(s, pred_x, s->f_code);
                    if (mx >= 0xffff)
                        return -1;

                    my = ff_h263_decode_motion(s, pred_y/2, s->f_code);
                    if (my >= 0xffff)
                        return -1;

                    s->mv[0][i][0] = mx;
                    s->mv[0][i][1] = my;
                }
            }else{
                s->current_picture.mb_type[xy] = MB_TYPE_16x16 | MB_TYPE_L0;
                /* 16x16 motion prediction */
                s->mv_type = MV_TYPE_16X16;
                ff_h263_pred_motion(s, 0, 0, &pred_x, &pred_y);
                mx = ff_h263_decode_motion(s, pred_x, s->f_code);

                if (mx >= 0xffff)
                    return -1;

                my = ff_h263_decode_motion(s, pred_y, s->f_code);

                if (my >= 0xffff)
                    return -1;
                s->mv[0][0][0] = mx;
                s->mv[0][0][1] = my;
            }
        } else {
            s->current_picture.mb_type[xy] = MB_TYPE_8x8 | MB_TYPE_L0;
            s->mv_type = MV_TYPE_8X8;
            for(i=0;i<4;i++) {
                mot_val = ff_h263_pred_motion(s, i, 0, &pred_x, &pred_y);
                mx = ff_h263_decode_motion(s, pred_x, s->f_code);
                if (mx >= 0xffff)
                    return -1;

                my = ff_h263_decode_motion(s, pred_y, s->f_code);
                if (my >= 0xffff)
                    return -1;
                s->mv[0][i][0] = mx;
                s->mv[0][i][1] = my;
                mot_val[0] = mx;
                mot_val[1] = my;
            }
        }
    } else if(s->pict_type==AV_PICTURE_TYPE_B) {
        int modb1; // first bit of modb
        int modb2; // second bit of modb
        int mb_type;

        s->mb_intra = 0; //B-frames never contain intra blocks
        s->mcsel=0;      //     ...               true gmc blocks

        if(s->mb_x==0){
            for(i=0; i<2; i++){
                s->last_mv[i][0][0]=
                s->last_mv[i][0][1]=
                s->last_mv[i][1][0]=
                s->last_mv[i][1][1]= 0;
            }

            ff_thread_await_progress(&s->next_picture_ptr->tf, s->mb_y, 0);
        }

        /* if we skipped it in the future P Frame than skip it now too */
        s->mb_skipped = s->next_picture.mbskip_table[s->mb_y * s->mb_stride + s->mb_x]; // Note, skiptab=0 if last was GMC

        if(s->mb_skipped){
                /* skip mb */
            for(i=0;i<6;i++)
                s->block_last_index[i] = -1;

            s->mv_dir = MV_DIR_FORWARD;
            s->mv_type = MV_TYPE_16X16;
            s->mv[0][0][0] = 0;
            s->mv[0][0][1] = 0;
            s->mv[1][0][0] = 0;
            s->mv[1][0][1] = 0;
            s->current_picture.mb_type[xy] = MB_TYPE_SKIP | MB_TYPE_16x16 | MB_TYPE_L0;
            goto end;
        }

        modb1= get_bits1(&s->gb);
        if(modb1){
            mb_type= MB_TYPE_DIRECT2 | MB_TYPE_SKIP | MB_TYPE_L0L1; //like MB_TYPE_B_DIRECT but no vectors coded
            cbp=0;
        }else{
            modb2= get_bits1(&s->gb);
            mb_type= get_vlc2(&s->gb, mb_type_b_vlc.table, MB_TYPE_B_VLC_BITS, 1);
            if(mb_type<0){
                av_log(s->avctx, AV_LOG_ERROR, "illegal MB_type\n");
                return -1;
            }
            mb_type= mb_type_b_map[ mb_type ];
            if(modb2) cbp= 0;
            else{
                s->dsp.clear_blocks(s->block[0]);
                cbp= get_bits(&s->gb, 6);
            }

            if ((!IS_DIRECT(mb_type)) && cbp) {
                if(get_bits1(&s->gb)){
                    ff_set_qscale(s, s->qscale + get_bits1(&s->gb)*4 - 2);
                }
            }

            if(!s->progressive_sequence){
                if(cbp)
                    s->interlaced_dct= get_bits1(&s->gb);

                if(!IS_DIRECT(mb_type) && get_bits1(&s->gb)){
                    mb_type |= MB_TYPE_16x8 | MB_TYPE_INTERLACED;
                    mb_type &= ~MB_TYPE_16x16;

                    if(USES_LIST(mb_type, 0)){
                        s->field_select[0][0]= get_bits1(&s->gb);
                        s->field_select[0][1]= get_bits1(&s->gb);
                    }
                    if(USES_LIST(mb_type, 1)){
                        s->field_select[1][0]= get_bits1(&s->gb);
                        s->field_select[1][1]= get_bits1(&s->gb);
                    }
                }
            }

            s->mv_dir = 0;
            if((mb_type & (MB_TYPE_DIRECT2|MB_TYPE_INTERLACED)) == 0){
                s->mv_type= MV_TYPE_16X16;

                if(USES_LIST(mb_type, 0)){
                    s->mv_dir = MV_DIR_FORWARD;

                    mx = ff_h263_decode_motion(s, s->last_mv[0][0][0], s->f_code);
                    my = ff_h263_decode_motion(s, s->last_mv[0][0][1], s->f_code);
                    s->last_mv[0][1][0]= s->last_mv[0][0][0]= s->mv[0][0][0] = mx;
                    s->last_mv[0][1][1]= s->last_mv[0][0][1]= s->mv[0][0][1] = my;
                }

                if(USES_LIST(mb_type, 1)){
                    s->mv_dir |= MV_DIR_BACKWARD;

                    mx = ff_h263_decode_motion(s, s->last_mv[1][0][0], s->b_code);
                    my = ff_h263_decode_motion(s, s->last_mv[1][0][1], s->b_code);
                    s->last_mv[1][1][0]= s->last_mv[1][0][0]= s->mv[1][0][0] = mx;
                    s->last_mv[1][1][1]= s->last_mv[1][0][1]= s->mv[1][0][1] = my;
                }
            }else if(!IS_DIRECT(mb_type)){
                s->mv_type= MV_TYPE_FIELD;

                if(USES_LIST(mb_type, 0)){
                    s->mv_dir = MV_DIR_FORWARD;

                    for(i=0; i<2; i++){
                        mx = ff_h263_decode_motion(s, s->last_mv[0][i][0]  , s->f_code);
                        my = ff_h263_decode_motion(s, s->last_mv[0][i][1]/2, s->f_code);
                        s->last_mv[0][i][0]=  s->mv[0][i][0] = mx;
                        s->last_mv[0][i][1]= (s->mv[0][i][1] = my)*2;
                    }
                }

                if(USES_LIST(mb_type, 1)){
                    s->mv_dir |= MV_DIR_BACKWARD;

                    for(i=0; i<2; i++){
                        mx = ff_h263_decode_motion(s, s->last_mv[1][i][0]  , s->b_code);
                        my = ff_h263_decode_motion(s, s->last_mv[1][i][1]/2, s->b_code);
                        s->last_mv[1][i][0]=  s->mv[1][i][0] = mx;
                        s->last_mv[1][i][1]= (s->mv[1][i][1] = my)*2;
                    }
                }
            }
        }

        if(IS_DIRECT(mb_type)){
            if(IS_SKIP(mb_type))
                mx=my=0;
            else{
                mx = ff_h263_decode_motion(s, 0, 1);
                my = ff_h263_decode_motion(s, 0, 1);
            }

            s->mv_dir = MV_DIR_FORWARD | MV_DIR_BACKWARD | MV_DIRECT;
            mb_type |= ff_mpeg4_set_direct_mv(s, mx, my);
        }
        s->current_picture.mb_type[xy] = mb_type;
    } else { /* I-Frame */
        do{
            cbpc = get_vlc2(&s->gb, ff_h263_intra_MCBPC_vlc.table, INTRA_MCBPC_VLC_BITS, 2);
            if (cbpc < 0){
                av_log(s->avctx, AV_LOG_ERROR, "I cbpc damaged at %d %d\n", s->mb_x, s->mb_y);
                return -1;
            }
        }while(cbpc == 8);

        dquant = cbpc & 4;
        s->mb_intra = 1;
intra:
        s->ac_pred = get_bits1(&s->gb);
        if(s->ac_pred)
            s->current_picture.mb_type[xy] = MB_TYPE_INTRA | MB_TYPE_ACPRED;
        else
            s->current_picture.mb_type[xy] = MB_TYPE_INTRA;

        cbpy = get_vlc2(&s->gb, ff_h263_cbpy_vlc.table, CBPY_VLC_BITS, 1);
        if(cbpy<0){
            av_log(s->avctx, AV_LOG_ERROR, "I cbpy damaged at %d %d\n", s->mb_x, s->mb_y);
            return -1;
        }
        cbp = (cbpc & 3) | (cbpy << 2);

        s->use_intra_dc_vlc= s->qscale < s->intra_dc_threshold;

        if (dquant) {
            ff_set_qscale(s, s->qscale + quant_tab[get_bits(&s->gb, 2)]);
        }

        if(!s->progressive_sequence)
            s->interlaced_dct= get_bits1(&s->gb);

        s->dsp.clear_blocks(s->block[0]);
        /* decode each block */
        for (i = 0; i < 6; i++) {
            if (mpeg4_decode_block(s, block[i], i, cbp&32, 1, 0) < 0)
                return -1;
            cbp+=cbp;
        }
        goto end;
    }

    /* decode each block */
    for (i = 0; i < 6; i++) {
        if (mpeg4_decode_block(s, block[i], i, cbp&32, 0, 0) < 0)
            return -1;
        cbp+=cbp;
    }
end:

        /* per-MB end of slice check */
    if(s->codec_id==AV_CODEC_ID_MPEG4){
        int next= mpeg4_is_resync(s);
        if(next) {
            if        (s->mb_x + s->mb_y*s->mb_width + 1 >  next && (s->avctx->err_recognition & AV_EF_AGGRESSIVE)) {
                return -1;
            } else if (s->mb_x + s->mb_y*s->mb_width + 1 >= next)
                return SLICE_END;

            if(s->pict_type==AV_PICTURE_TYPE_B){
                const int delta= s->mb_x + 1 == s->mb_width ? 2 : 1;
                ff_thread_await_progress(&s->next_picture_ptr->tf,
                                        (s->mb_x + delta >= s->mb_width) ? FFMIN(s->mb_y+1, s->mb_height-1) : s->mb_y, 0);
                if (s->next_picture.mbskip_table[xy + delta])
                    return SLICE_OK;
            }

            return SLICE_END;
        }
    }

    return SLICE_OK;
}


static int mpeg4_decode_gop_header(MpegEncContext * s, GetBitContext *gb){
    int hours, minutes, seconds;

    if(!show_bits(gb, 23)){
        av_log(s->avctx, AV_LOG_WARNING, "GOP header invalid\n");
        return -1;
    }

    hours= get_bits(gb, 5);
    minutes= get_bits(gb, 6);
    skip_bits1(gb);
    seconds= get_bits(gb, 6);

    s->time_base= seconds + 60*(minutes + 60*hours);

    skip_bits1(gb);
    skip_bits1(gb);

    return 0;
}

static int mpeg4_decode_profile_level(MpegEncContext * s, GetBitContext *gb){

    s->avctx->profile = get_bits(gb, 4);
    s->avctx->level   = get_bits(gb, 4);

    // for Simple profile, level 0
    if (s->avctx->profile == 0 && s->avctx->level == 8) {
        s->avctx->level = 0;
    }

    return 0;
}

static int decode_vol_header(MpegEncContext *s, GetBitContext *gb){
    int width, height, vo_ver_id;

    /* vol header */
    skip_bits(gb, 1); /* random access */
    s->vo_type= get_bits(gb, 8);
    if (get_bits1(gb) != 0) { /* is_ol_id */
        vo_ver_id = get_bits(gb, 4); /* vo_ver_id */
        skip_bits(gb, 3); /* vo_priority */
    } else {
        vo_ver_id = 1;
    }
    s->aspect_ratio_info= get_bits(gb, 4);
    if(s->aspect_ratio_info == FF_ASPECT_EXTENDED){
        s->avctx->sample_aspect_ratio.num= get_bits(gb, 8); // par_width
        s->avctx->sample_aspect_ratio.den= get_bits(gb, 8); // par_height
    }else{
        s->avctx->sample_aspect_ratio= ff_h263_pixel_aspect[s->aspect_ratio_info];
    }

    if ((s->vol_control_parameters=get_bits1(gb))) { /* vol control parameter */
        int chroma_format= get_bits(gb, 2);
        if(chroma_format!=CHROMA_420){
            av_log(s->avctx, AV_LOG_ERROR, "illegal chroma format\n");
        }
        s->low_delay= get_bits1(gb);
        if(get_bits1(gb)){ /* vbv parameters */
            get_bits(gb, 15);   /* first_half_bitrate */
            skip_bits1(gb);     /* marker */
            get_bits(gb, 15);   /* latter_half_bitrate */
            skip_bits1(gb);     /* marker */
            get_bits(gb, 15);   /* first_half_vbv_buffer_size */
            skip_bits1(gb);     /* marker */
            get_bits(gb, 3);    /* latter_half_vbv_buffer_size */
            get_bits(gb, 11);   /* first_half_vbv_occupancy */
            skip_bits1(gb);     /* marker */
            get_bits(gb, 15);   /* latter_half_vbv_occupancy */
            skip_bits1(gb);     /* marker */
        }
    }else{
        // set low delay flag only once the smartest? low delay detection won't be overridden
        if(s->picture_number==0)
            s->low_delay=0;
    }

    s->shape = get_bits(gb, 2); /* vol shape */
    if(s->shape != RECT_SHAPE) av_log(s->avctx, AV_LOG_ERROR, "only rectangular vol supported\n");
    if(s->shape == GRAY_SHAPE && vo_ver_id != 1){
        av_log(s->avctx, AV_LOG_ERROR, "Gray shape not supported\n");
        skip_bits(gb, 4);  //video_object_layer_shape_extension
    }

    check_marker(gb, "before time_increment_resolution");

    s->avctx->time_base.den = get_bits(gb, 16);
    if(!s->avctx->time_base.den){
        av_log(s->avctx, AV_LOG_ERROR, "time_base.den==0\n");
        s->avctx->time_base.num = 0;
        return -1;
    }

    s->time_increment_bits = av_log2(s->avctx->time_base.den - 1) + 1;
    if (s->time_increment_bits < 1)
        s->time_increment_bits = 1;

    check_marker(gb, "before fixed_vop_rate");

    if (get_bits1(gb) != 0) {   /* fixed_vop_rate  */
        s->avctx->time_base.num = get_bits(gb, s->time_increment_bits);
    }else
        s->avctx->time_base.num = 1;

    s->t_frame=0;

    if (s->shape != BIN_ONLY_SHAPE) {
        if (s->shape == RECT_SHAPE) {
            check_marker(gb, "before width");
            width = get_bits(gb, 13);
            check_marker(gb, "before height");
            height = get_bits(gb, 13);
            check_marker(gb, "after height");
            if(width && height && !(s->width && s->codec_tag == AV_RL32("MP4S"))){ /* they should be non zero but who knows ... */
                if (s->width && s->height &&
                    (s->width != width || s->height != height))
                    s->context_reinit = 1;
                s->width = width;
                s->height = height;
            }
        }

        s->progressive_sequence=
        s->progressive_frame= get_bits1(gb)^1;
        s->interlaced_dct=0;
        if(!get_bits1(gb) && (s->avctx->debug & FF_DEBUG_PICT_INFO))
            av_log(s->avctx, AV_LOG_INFO, "MPEG4 OBMC not supported (very likely buggy encoder)\n");   /* OBMC Disable */
        if (vo_ver_id == 1) {
            s->vol_sprite_usage = get_bits1(gb); /* vol_sprite_usage */
        } else {
            s->vol_sprite_usage = get_bits(gb, 2); /* vol_sprite_usage */
        }
        if(s->vol_sprite_usage==STATIC_SPRITE) av_log(s->avctx, AV_LOG_ERROR, "Static Sprites not supported\n");
        if(s->vol_sprite_usage==STATIC_SPRITE || s->vol_sprite_usage==GMC_SPRITE){
            if(s->vol_sprite_usage==STATIC_SPRITE){
                s->sprite_width = get_bits(gb, 13);
                skip_bits1(gb); /* marker */
                s->sprite_height= get_bits(gb, 13);
                skip_bits1(gb); /* marker */
                s->sprite_left  = get_bits(gb, 13);
                skip_bits1(gb); /* marker */
                s->sprite_top   = get_bits(gb, 13);
                skip_bits1(gb); /* marker */
            }
            s->num_sprite_warping_points= get_bits(gb, 6);
            if(s->num_sprite_warping_points > 3){
                av_log(s->avctx, AV_LOG_ERROR, "%d sprite_warping_points\n", s->num_sprite_warping_points);
                s->num_sprite_warping_points= 0;
                return -1;
            }
            s->sprite_warping_accuracy = get_bits(gb, 2);
            s->sprite_brightness_change= get_bits1(gb);
            if(s->vol_sprite_usage==STATIC_SPRITE)
                s->low_latency_sprite= get_bits1(gb);
        }
        // FIXME sadct disable bit if verid!=1 && shape not rect

        if (get_bits1(gb) == 1) {   /* not_8_bit */
            s->quant_precision = get_bits(gb, 4); /* quant_precision */
            if(get_bits(gb, 4)!=8) av_log(s->avctx, AV_LOG_ERROR, "N-bit not supported\n"); /* bits_per_pixel */
            if(s->quant_precision!=5) av_log(s->avctx, AV_LOG_ERROR, "quant precision %d\n", s->quant_precision);
            if(s->quant_precision<3 || s->quant_precision>9) {
                s->quant_precision = 5;
            }
        } else {
            s->quant_precision = 5;
        }

        // FIXME a bunch of grayscale shape things

        if((s->mpeg_quant=get_bits1(gb))){ /* vol_quant_type */
            int i, v;

            /* load default matrixes */
            for(i=0; i<64; i++){
                int j= s->dsp.idct_permutation[i];
                v= ff_mpeg4_default_intra_matrix[i];
                s->intra_matrix[j]= v;
                s->chroma_intra_matrix[j]= v;

                v= ff_mpeg4_default_non_intra_matrix[i];
                s->inter_matrix[j]= v;
                s->chroma_inter_matrix[j]= v;
            }

            /* load custom intra matrix */
            if(get_bits1(gb)){
                int last=0;
                for(i=0; i<64; i++){
                    int j;
                    v= get_bits(gb, 8);
                    if(v==0) break;

                    last= v;
                    j= s->dsp.idct_permutation[ ff_zigzag_direct[i] ];
                    s->intra_matrix[j]= v;
                    s->chroma_intra_matrix[j]= v;
                }

                /* replicate last value */
                for(; i<64; i++){
                    int j= s->dsp.idct_permutation[ ff_zigzag_direct[i] ];
                    s->intra_matrix[j]= last;
                    s->chroma_intra_matrix[j]= last;
                }
            }

            /* load custom non intra matrix */
            if(get_bits1(gb)){
                int last=0;
                for(i=0; i<64; i++){
                    int j;
                    v= get_bits(gb, 8);
                    if(v==0) break;

                    last= v;
                    j= s->dsp.idct_permutation[ ff_zigzag_direct[i] ];
                    s->inter_matrix[j]= v;
                    s->chroma_inter_matrix[j]= v;
                }

                /* replicate last value */
                for(; i<64; i++){
                    int j= s->dsp.idct_permutation[ ff_zigzag_direct[i] ];
                    s->inter_matrix[j]= last;
                    s->chroma_inter_matrix[j]= last;
                }
            }

            // FIXME a bunch of grayscale shape things
        }

        if(vo_ver_id != 1)
             s->quarter_sample= get_bits1(gb);
        else s->quarter_sample=0;

        if(!get_bits1(gb)){
            int pos= get_bits_count(gb);
            int estimation_method= get_bits(gb, 2);
            if(estimation_method<2){
                if(!get_bits1(gb)){
                    s->cplx_estimation_trash_i += 8*get_bits1(gb); //opaque
                    s->cplx_estimation_trash_i += 8*get_bits1(gb); //transparent
                    s->cplx_estimation_trash_i += 8*get_bits1(gb); //intra_cae
                    s->cplx_estimation_trash_i += 8*get_bits1(gb); //inter_cae
                    s->cplx_estimation_trash_i += 8*get_bits1(gb); //no_update
                    s->cplx_estimation_trash_i += 8*get_bits1(gb); //upampling
                }
                if(!get_bits1(gb)){
                    s->cplx_estimation_trash_i += 8*get_bits1(gb); //intra_blocks
                    s->cplx_estimation_trash_p += 8*get_bits1(gb); //inter_blocks
                    s->cplx_estimation_trash_p += 8*get_bits1(gb); //inter4v_blocks
                    s->cplx_estimation_trash_i += 8*get_bits1(gb); //not coded blocks
                }
                if(!check_marker(gb, "in complexity estimation part 1")){
                    skip_bits_long(gb, pos - get_bits_count(gb));
                    goto no_cplx_est;
                }
                if(!get_bits1(gb)){
                    s->cplx_estimation_trash_i += 8*get_bits1(gb); //dct_coeffs
                    s->cplx_estimation_trash_i += 8*get_bits1(gb); //dct_lines
                    s->cplx_estimation_trash_i += 8*get_bits1(gb); //vlc_syms
                    s->cplx_estimation_trash_i += 4*get_bits1(gb); //vlc_bits
                }
                if(!get_bits1(gb)){
                    s->cplx_estimation_trash_p += 8*get_bits1(gb); //apm
                    s->cplx_estimation_trash_p += 8*get_bits1(gb); //npm
                    s->cplx_estimation_trash_b += 8*get_bits1(gb); //interpolate_mc_q
                    s->cplx_estimation_trash_p += 8*get_bits1(gb); //forwback_mc_q
                    s->cplx_estimation_trash_p += 8*get_bits1(gb); //halfpel2
                    s->cplx_estimation_trash_p += 8*get_bits1(gb); //halfpel4
                }
                if(!check_marker(gb, "in complexity estimation part 2")){
                    skip_bits_long(gb, pos - get_bits_count(gb));
                    goto no_cplx_est;
                }
                if(estimation_method==1){
                    s->cplx_estimation_trash_i += 8*get_bits1(gb); //sadct
                    s->cplx_estimation_trash_p += 8*get_bits1(gb); //qpel
                }
            }else
                av_log(s->avctx, AV_LOG_ERROR, "Invalid Complexity estimation method %d\n", estimation_method);
        }else{
no_cplx_est:
            s->cplx_estimation_trash_i=
            s->cplx_estimation_trash_p=
            s->cplx_estimation_trash_b= 0;
        }

        s->resync_marker= !get_bits1(gb); /* resync_marker_disabled */

        s->data_partitioning= get_bits1(gb);
        if(s->data_partitioning){
            s->rvlc= get_bits1(gb);
        }

        if(vo_ver_id != 1) {
            s->new_pred= get_bits1(gb);
            if(s->new_pred){
                av_log(s->avctx, AV_LOG_ERROR, "new pred not supported\n");
                skip_bits(gb, 2); /* requested upstream message type */
                skip_bits1(gb); /* newpred segment type */
            }
            s->reduced_res_vop= get_bits1(gb);
            if(s->reduced_res_vop) av_log(s->avctx, AV_LOG_ERROR, "reduced resolution VOP not supported\n");
        }
        else{
            s->new_pred=0;
            s->reduced_res_vop= 0;
        }

        s->scalability= get_bits1(gb);

        if (s->scalability) {
            GetBitContext bak= *gb;
            int h_sampling_factor_n;
            int h_sampling_factor_m;
            int v_sampling_factor_n;
            int v_sampling_factor_m;

            s->hierachy_type= get_bits1(gb);
            skip_bits(gb, 4);  /* ref_layer_id */
            skip_bits1(gb);    /* ref_layer_sampling_dir */
            h_sampling_factor_n= get_bits(gb, 5);
            h_sampling_factor_m= get_bits(gb, 5);
            v_sampling_factor_n= get_bits(gb, 5);
            v_sampling_factor_m= get_bits(gb, 5);
            s->enhancement_type= get_bits1(gb);

            if(   h_sampling_factor_n==0 || h_sampling_factor_m==0
               || v_sampling_factor_n==0 || v_sampling_factor_m==0){
                /* illegal scalability header (VERY broken encoder),
                 * trying to workaround */
                s->scalability=0;
                *gb= bak;
            }else
                av_log(s->avctx, AV_LOG_ERROR, "scalability not supported\n");

            // bin shape stuff FIXME
        }
    }

    if(s->avctx->debug&FF_DEBUG_PICT_INFO) {
        av_log(s->avctx, AV_LOG_DEBUG, "tb %d/%d, tincrbits:%d, qp_prec:%d, ps:%d,  %s%s%s%s\n",
               s->avctx->time_base.num, s->avctx->time_base.den,
               s->time_increment_bits,
               s->quant_precision,
               s->progressive_sequence,
               s->scalability ? "scalability " :"" , s->quarter_sample ? "qpel " : "",
               s->data_partitioning ? "partition " : "", s->rvlc ? "rvlc " : ""
        );
    }

    return 0;
}

/**
 * Decode the user data stuff in the header.
 * Also initializes divx/xvid/lavc_version/build.
 */
static int decode_user_data(MpegEncContext *s, GetBitContext *gb){
    char buf[256];
    int i;
    int e;
    int ver = 0, build = 0, ver2 = 0, ver3 = 0;
    char last;

    for(i=0; i<255 && get_bits_count(gb) < gb->size_in_bits; i++){
        if(show_bits(gb, 23) == 0) break;
        buf[i]= get_bits(gb, 8);
    }
    buf[i]=0;

    /* divx detection */
    e=sscanf(buf, "DivX%dBuild%d%c", &ver, &build, &last);
    if(e<2)
        e=sscanf(buf, "DivX%db%d%c", &ver, &build, &last);
    if(e>=2){
        s->divx_version= ver;
        s->divx_build= build;
        s->divx_packed= e==3 && last=='p';
        if(s->divx_packed && !s->showed_packed_warning) {
            av_log(s->avctx, AV_LOG_INFO, "Video uses a non-standard and "
                   "wasteful way to store B-frames ('packed B-frames'). "
                   "Consider using a tool like VirtualDub or avidemux to fix it.\n");
            s->showed_packed_warning=1;
        }
    }

    /* libavcodec detection */
    e=sscanf(buf, "FFmpe%*[^b]b%d", &build)+3;
    if(e!=4)
        e=sscanf(buf, "FFmpeg v%d.%d.%d / libavcodec build: %d", &ver, &ver2, &ver3, &build);
    if(e!=4){
        e=sscanf(buf, "Lavc%d.%d.%d", &ver, &ver2, &ver3)+1;
        if (e>1)
            build= (ver<<16) + (ver2<<8) + ver3;
    }
    if(e!=4){
        if(strcmp(buf, "ffmpeg")==0){
            s->lavc_build= 4600;
        }
    }
    if(e==4){
        s->lavc_build= build;
    }

    /* Xvid detection */
    e=sscanf(buf, "XviD%d", &build);
    if(e==1){
        s->xvid_build= build;
    }

    return 0;
}

static int decode_vop_header(MpegEncContext *s, GetBitContext *gb){
    int time_incr, time_increment;

    s->pict_type = get_bits(gb, 2) + AV_PICTURE_TYPE_I;        /* pict type: I = 0 , P = 1 */
    if(s->pict_type==AV_PICTURE_TYPE_B && s->low_delay && s->vol_control_parameters==0 && !(s->flags & CODEC_FLAG_LOW_DELAY)){
        av_log(s->avctx, AV_LOG_ERROR, "low_delay flag incorrectly, clearing it\n");
        s->low_delay=0;
    }

    s->partitioned_frame= s->data_partitioning && s->pict_type!=AV_PICTURE_TYPE_B;
    if(s->partitioned_frame)
        s->decode_mb= mpeg4_decode_partitioned_mb;
    else
        s->decode_mb= mpeg4_decode_mb;

    time_incr=0;
    while (get_bits1(gb) != 0)
        time_incr++;

    check_marker(gb, "before time_increment");

    if(s->time_increment_bits==0 || !(show_bits(gb, s->time_increment_bits+1)&1)){
        av_log(s->avctx, AV_LOG_ERROR, "hmm, seems the headers are not complete, trying to guess time_increment_bits\n");

        for(s->time_increment_bits=1 ;s->time_increment_bits<16; s->time_increment_bits++){
            if (    s->pict_type == AV_PICTURE_TYPE_P
                || (s->pict_type == AV_PICTURE_TYPE_S && s->vol_sprite_usage==GMC_SPRITE)) {
                if((show_bits(gb, s->time_increment_bits+6)&0x37) == 0x30) break;
            }else
                if((show_bits(gb, s->time_increment_bits+5)&0x1F) == 0x18) break;
        }

        av_log(s->avctx, AV_LOG_ERROR, "my guess is %d bits ;)\n",s->time_increment_bits);
        if (s->avctx->time_base.den && 4*s->avctx->time_base.den < 1<<s->time_increment_bits) {
            s->avctx->time_base.den = 1<<s->time_increment_bits;
        }
    }

    if(IS_3IV1) time_increment= get_bits1(gb); //FIXME investigate further
    else time_increment= get_bits(gb, s->time_increment_bits);

    if(s->pict_type!=AV_PICTURE_TYPE_B){
        s->last_time_base= s->time_base;
        s->time_base+= time_incr;
        s->time= s->time_base*s->avctx->time_base.den + time_increment;
        if(s->workaround_bugs&FF_BUG_UMP4){
            if(s->time < s->last_non_b_time){
                /* header is not mpeg-4-compatible, broken encoder,
                 * trying to workaround */
                s->time_base++;
                s->time+= s->avctx->time_base.den;
            }
        }
        s->pp_time= s->time - s->last_non_b_time;
        s->last_non_b_time= s->time;
    }else{
        s->time= (s->last_time_base + time_incr)*s->avctx->time_base.den + time_increment;
        s->pb_time= s->pp_time - (s->last_non_b_time - s->time);
        if(s->pp_time <=s->pb_time || s->pp_time <= s->pp_time - s->pb_time || s->pp_time<=0){
            /* messed up order, maybe after seeking? skipping current b-frame */
            return FRAME_SKIPPED;
        }
        ff_mpeg4_init_direct_mv(s);

        if(s->t_frame==0) s->t_frame= s->pb_time;
        if(s->t_frame==0) s->t_frame=1; // 1/0 protection
        s->pp_field_time= (  ROUNDED_DIV(s->last_non_b_time, s->t_frame)
                           - ROUNDED_DIV(s->last_non_b_time - s->pp_time, s->t_frame))*2;
        s->pb_field_time= (  ROUNDED_DIV(s->time, s->t_frame)
                           - ROUNDED_DIV(s->last_non_b_time - s->pp_time, s->t_frame))*2;
        if(!s->progressive_sequence){
            if(s->pp_field_time <= s->pb_field_time || s->pb_field_time <= 1)
                return FRAME_SKIPPED;
        }
    }

<<<<<<< HEAD
    if(s->avctx->time_base.num)
        s->current_picture_ptr->f.pts = ROUNDED_DIV(s->time, s->avctx->time_base.num);
    else
        s->current_picture_ptr->f.pts = AV_NOPTS_VALUE;
    if(s->avctx->debug&FF_DEBUG_PTS)
        av_log(s->avctx, AV_LOG_DEBUG, "MPEG4 PTS: %"PRId64"\n",
               s->current_picture_ptr->f.pts);

=======
>>>>>>> a1c5cc42
    check_marker(gb, "before vop_coded");

    /* vop coded */
    if (get_bits1(gb) != 1){
        if(s->avctx->debug&FF_DEBUG_PICT_INFO)
            av_log(s->avctx, AV_LOG_ERROR, "vop not coded\n");
        return FRAME_SKIPPED;
    }
    if (s->new_pred)
        decode_new_pred(s, gb);

    if (s->shape != BIN_ONLY_SHAPE && ( s->pict_type == AV_PICTURE_TYPE_P
                          || (s->pict_type == AV_PICTURE_TYPE_S && s->vol_sprite_usage==GMC_SPRITE))) {
        /* rounding type for motion estimation */
        s->no_rounding = get_bits1(gb);
    } else {
        s->no_rounding = 0;
    }
//FIXME reduced res stuff

     if (s->shape != RECT_SHAPE) {
         if (s->vol_sprite_usage != 1 || s->pict_type != AV_PICTURE_TYPE_I) {
             skip_bits(gb, 13); /* width */
             skip_bits1(gb);   /* marker */
             skip_bits(gb, 13); /* height */
             skip_bits1(gb);   /* marker */
             skip_bits(gb, 13); /* hor_spat_ref */
             skip_bits1(gb);   /* marker */
             skip_bits(gb, 13); /* ver_spat_ref */
         }
         skip_bits1(gb); /* change_CR_disable */

         if (get_bits1(gb) != 0) {
             skip_bits(gb, 8); /* constant_alpha_value */
         }
     }
//FIXME complexity estimation stuff

     if (s->shape != BIN_ONLY_SHAPE) {
         skip_bits_long(gb, s->cplx_estimation_trash_i);
         if(s->pict_type != AV_PICTURE_TYPE_I)
            skip_bits_long(gb, s->cplx_estimation_trash_p);
         if(s->pict_type == AV_PICTURE_TYPE_B)
            skip_bits_long(gb, s->cplx_estimation_trash_b);

         if(get_bits_left(gb) < 3) {
             av_log(s->avctx, AV_LOG_ERROR, "Header truncated\n");
             return -1;
         }
         s->intra_dc_threshold= ff_mpeg4_dc_threshold[ get_bits(gb, 3) ];
         if(!s->progressive_sequence){
             s->top_field_first= get_bits1(gb);
             s->alternate_scan= get_bits1(gb);
         }else
             s->alternate_scan= 0;
     }

     if(s->alternate_scan){
         ff_init_scantable(s->dsp.idct_permutation, &s->inter_scantable  , ff_alternate_vertical_scan);
         ff_init_scantable(s->dsp.idct_permutation, &s->intra_scantable  , ff_alternate_vertical_scan);
         ff_init_scantable(s->dsp.idct_permutation, &s->intra_h_scantable, ff_alternate_vertical_scan);
         ff_init_scantable(s->dsp.idct_permutation, &s->intra_v_scantable, ff_alternate_vertical_scan);
     } else{
         ff_init_scantable(s->dsp.idct_permutation, &s->inter_scantable  , ff_zigzag_direct);
         ff_init_scantable(s->dsp.idct_permutation, &s->intra_scantable  , ff_zigzag_direct);
         ff_init_scantable(s->dsp.idct_permutation, &s->intra_h_scantable, ff_alternate_horizontal_scan);
         ff_init_scantable(s->dsp.idct_permutation, &s->intra_v_scantable, ff_alternate_vertical_scan);
     }

     if(s->pict_type == AV_PICTURE_TYPE_S && (s->vol_sprite_usage==STATIC_SPRITE || s->vol_sprite_usage==GMC_SPRITE)){
         if (mpeg4_decode_sprite_trajectory(s, gb) < 0)
             return AVERROR_INVALIDDATA;
         if(s->sprite_brightness_change) av_log(s->avctx, AV_LOG_ERROR, "sprite_brightness_change not supported\n");
         if(s->vol_sprite_usage==STATIC_SPRITE) av_log(s->avctx, AV_LOG_ERROR, "static sprite not supported\n");
     }

     if (s->shape != BIN_ONLY_SHAPE) {
         s->chroma_qscale= s->qscale = get_bits(gb, s->quant_precision);
         if(s->qscale==0){
             av_log(s->avctx, AV_LOG_ERROR, "Error, header damaged or not MPEG4 header (qscale=0)\n");
             return -1; // makes no sense to continue, as there is nothing left from the image then
         }

         if (s->pict_type != AV_PICTURE_TYPE_I) {
             s->f_code = get_bits(gb, 3);       /* fcode_for */
             if(s->f_code==0){
                 av_log(s->avctx, AV_LOG_ERROR, "Error, header damaged or not MPEG4 header (f_code=0)\n");
                 s->f_code=1;
                 return -1; // makes no sense to continue, as the MV decoding will break very quickly
             }
         }else
             s->f_code=1;

         if (s->pict_type == AV_PICTURE_TYPE_B) {
             s->b_code = get_bits(gb, 3);
             if(s->b_code==0){
                 av_log(s->avctx, AV_LOG_ERROR, "Error, header damaged or not MPEG4 header (b_code=0)\n");
                 s->b_code=1;
                 return -1; // makes no sense to continue, as the MV decoding will break very quickly
             }
         }else
             s->b_code=1;

         if(s->avctx->debug&FF_DEBUG_PICT_INFO){
             av_log(s->avctx, AV_LOG_DEBUG, "qp:%d fc:%d,%d %s size:%d pro:%d alt:%d top:%d %spel part:%d resync:%d w:%d a:%d rnd:%d vot:%d%s dc:%d ce:%d/%d/%d time:%"PRId64" tincr:%d\n",
                 s->qscale, s->f_code, s->b_code,
                 s->pict_type == AV_PICTURE_TYPE_I ? "I" : (s->pict_type == AV_PICTURE_TYPE_P ? "P" : (s->pict_type == AV_PICTURE_TYPE_B ? "B" : "S")),
                 gb->size_in_bits,s->progressive_sequence, s->alternate_scan, s->top_field_first,
                 s->quarter_sample ? "q" : "h", s->data_partitioning, s->resync_marker, s->num_sprite_warping_points,
                 s->sprite_warping_accuracy, 1-s->no_rounding, s->vo_type, s->vol_control_parameters ? " VOLC" : " ", s->intra_dc_threshold,
                 s->cplx_estimation_trash_i, s->cplx_estimation_trash_p, s->cplx_estimation_trash_b,
                 s->time,
                 time_increment
                   );
         }

         if(!s->scalability){
             if (s->shape!=RECT_SHAPE && s->pict_type!=AV_PICTURE_TYPE_I) {
                 skip_bits1(gb); // vop shape coding type
             }
         }else{
             if(s->enhancement_type){
                 int load_backward_shape= get_bits1(gb);
                 if(load_backward_shape){
                     av_log(s->avctx, AV_LOG_ERROR, "load backward shape isn't supported\n");
                 }
             }
             skip_bits(gb, 2); //ref_select_code
         }
     }
     /* detect buggy encoders which don't set the low_delay flag (divx4/xvid/opendivx)*/
     // note we cannot detect divx5 without b-frames easily (although it's buggy too)
     if(s->vo_type==0 && s->vol_control_parameters==0 && s->divx_version==-1 && s->picture_number==0){
         av_log(s->avctx, AV_LOG_WARNING, "looks like this file was encoded with (divx4/(old)xvid/opendivx) -> forcing low_delay flag\n");
         s->low_delay=1;
     }

     s->picture_number++; // better than pic number==0 always ;)

     s->y_dc_scale_table= ff_mpeg4_y_dc_scale_table; //FIXME add short header support
     s->c_dc_scale_table= ff_mpeg4_c_dc_scale_table;

     if(s->workaround_bugs&FF_BUG_EDGE){
         s->h_edge_pos= s->width;
         s->v_edge_pos= s->height;
     }
     return 0;
}

/**
 * Decode mpeg4 headers.
 * @return <0 if no VOP found (or a damaged one)
 *         FRAME_SKIPPED if a not coded VOP is found
 *         0 if a VOP is found
 */
int ff_mpeg4_decode_picture_header(MpegEncContext * s, GetBitContext *gb)
{
    unsigned startcode, v;

    /* search next start code */
    align_get_bits(gb);

    if(s->codec_tag == AV_RL32("WV1F") && show_bits(gb, 24) == 0x575630){
        skip_bits(gb, 24);
        if(get_bits(gb, 8) == 0xF0)
            goto end;
    }

    startcode = 0xff;
    for(;;) {
        if(get_bits_count(gb) >= gb->size_in_bits){
            if(gb->size_in_bits==8 && (s->divx_version>=0 || s->xvid_build>=0) || s->codec_tag == AV_RL32("QMP4")){
                av_log(s->avctx, AV_LOG_VERBOSE, "frame skip %d\n", gb->size_in_bits);
                return FRAME_SKIPPED; //divx bug
            }else
                return -1; //end of stream
        }

        /* use the bits after the test */
        v = get_bits(gb, 8);
        startcode = ((startcode << 8) | v) & 0xffffffff;

        if((startcode&0xFFFFFF00) != 0x100)
            continue; //no startcode

        if(s->avctx->debug&FF_DEBUG_STARTCODE){
            av_log(s->avctx, AV_LOG_DEBUG, "startcode: %3X ", startcode);
            if     (startcode<=0x11F) av_log(s->avctx, AV_LOG_DEBUG, "Video Object Start");
            else if(startcode<=0x12F) av_log(s->avctx, AV_LOG_DEBUG, "Video Object Layer Start");
            else if(startcode<=0x13F) av_log(s->avctx, AV_LOG_DEBUG, "Reserved");
            else if(startcode<=0x15F) av_log(s->avctx, AV_LOG_DEBUG, "FGS bp start");
            else if(startcode<=0x1AF) av_log(s->avctx, AV_LOG_DEBUG, "Reserved");
            else if(startcode==0x1B0) av_log(s->avctx, AV_LOG_DEBUG, "Visual Object Seq Start");
            else if(startcode==0x1B1) av_log(s->avctx, AV_LOG_DEBUG, "Visual Object Seq End");
            else if(startcode==0x1B2) av_log(s->avctx, AV_LOG_DEBUG, "User Data");
            else if(startcode==0x1B3) av_log(s->avctx, AV_LOG_DEBUG, "Group of VOP start");
            else if(startcode==0x1B4) av_log(s->avctx, AV_LOG_DEBUG, "Video Session Error");
            else if(startcode==0x1B5) av_log(s->avctx, AV_LOG_DEBUG, "Visual Object Start");
            else if(startcode==0x1B6) av_log(s->avctx, AV_LOG_DEBUG, "Video Object Plane start");
            else if(startcode==0x1B7) av_log(s->avctx, AV_LOG_DEBUG, "slice start");
            else if(startcode==0x1B8) av_log(s->avctx, AV_LOG_DEBUG, "extension start");
            else if(startcode==0x1B9) av_log(s->avctx, AV_LOG_DEBUG, "fgs start");
            else if(startcode==0x1BA) av_log(s->avctx, AV_LOG_DEBUG, "FBA Object start");
            else if(startcode==0x1BB) av_log(s->avctx, AV_LOG_DEBUG, "FBA Object Plane start");
            else if(startcode==0x1BC) av_log(s->avctx, AV_LOG_DEBUG, "Mesh Object start");
            else if(startcode==0x1BD) av_log(s->avctx, AV_LOG_DEBUG, "Mesh Object Plane start");
            else if(startcode==0x1BE) av_log(s->avctx, AV_LOG_DEBUG, "Still Texture Object start");
            else if(startcode==0x1BF) av_log(s->avctx, AV_LOG_DEBUG, "Texture Spatial Layer start");
            else if(startcode==0x1C0) av_log(s->avctx, AV_LOG_DEBUG, "Texture SNR Layer start");
            else if(startcode==0x1C1) av_log(s->avctx, AV_LOG_DEBUG, "Texture Tile start");
            else if(startcode==0x1C2) av_log(s->avctx, AV_LOG_DEBUG, "Texture Shape Layer start");
            else if(startcode==0x1C3) av_log(s->avctx, AV_LOG_DEBUG, "stuffing start");
            else if(startcode<=0x1C5) av_log(s->avctx, AV_LOG_DEBUG, "reserved");
            else if(startcode<=0x1FF) av_log(s->avctx, AV_LOG_DEBUG, "System start");
            av_log(s->avctx, AV_LOG_DEBUG, " at %d\n", get_bits_count(gb));
        }

        if(startcode >= 0x120 && startcode <= 0x12F){
            if(decode_vol_header(s, gb) < 0)
                return -1;
        }
        else if(startcode == USER_DATA_STARTCODE){
            decode_user_data(s, gb);
        }
        else if(startcode == GOP_STARTCODE){
            mpeg4_decode_gop_header(s, gb);
        }
        else if(startcode == VOS_STARTCODE){
            mpeg4_decode_profile_level(s, gb);
        }
        else if(startcode == VOP_STARTCODE){
            break;
        }

        align_get_bits(gb);
        startcode = 0xff;
    }
end:
    if(s->flags& CODEC_FLAG_LOW_DELAY)
        s->low_delay=1;
    s->avctx->has_b_frames= !s->low_delay;
    return decode_vop_header(s, gb);
}

av_cold void ff_mpeg4videodec_static_init(void) {
    static int done = 0;

    if (!done) {
        ff_init_rl(&ff_mpeg4_rl_intra, ff_mpeg4_static_rl_table_store[0]);
        ff_init_rl(&ff_rvlc_rl_inter, ff_mpeg4_static_rl_table_store[1]);
        ff_init_rl(&ff_rvlc_rl_intra, ff_mpeg4_static_rl_table_store[2]);
        INIT_VLC_RL(ff_mpeg4_rl_intra, 554);
        INIT_VLC_RL(ff_rvlc_rl_inter, 1072);
        INIT_VLC_RL(ff_rvlc_rl_intra, 1072);
        INIT_VLC_STATIC(&dc_lum, DC_VLC_BITS, 10 /* 13 */,
                 &ff_mpeg4_DCtab_lum[0][1], 2, 1,
                 &ff_mpeg4_DCtab_lum[0][0], 2, 1, 512);
        INIT_VLC_STATIC(&dc_chrom, DC_VLC_BITS, 10 /* 13 */,
                 &ff_mpeg4_DCtab_chrom[0][1], 2, 1,
                 &ff_mpeg4_DCtab_chrom[0][0], 2, 1, 512);
        INIT_VLC_STATIC(&sprite_trajectory, SPRITE_TRAJ_VLC_BITS, 15,
                 &ff_sprite_trajectory_tab[0][1], 4, 2,
                 &ff_sprite_trajectory_tab[0][0], 4, 2, 128);
        INIT_VLC_STATIC(&mb_type_b_vlc, MB_TYPE_B_VLC_BITS, 4,
                 &ff_mb_type_b_tab[0][1], 2, 1,
                 &ff_mb_type_b_tab[0][0], 2, 1, 16);
        done = 1;
    }
}

static av_cold int decode_init(AVCodecContext *avctx)
{
    MpegEncContext *s = avctx->priv_data;
    int ret;

    s->divx_version=
    s->divx_build=
    s->xvid_build=
    s->lavc_build= -1;

    if((ret=ff_h263_decode_init(avctx)) < 0)
        return ret;

    ff_mpeg4videodec_static_init();

    s->h263_pred = 1;
    s->low_delay = 0; //default, might be overridden in the vol header during header parsing
    s->decode_mb= mpeg4_decode_mb;
    s->time_increment_bits = 4; /* default value for broken headers */
    avctx->chroma_sample_location = AVCHROMA_LOC_LEFT;

    avctx->internal->allocate_progress = 1;

    return 0;
}

static const AVProfile mpeg4_video_profiles[] = {
    { FF_PROFILE_MPEG4_SIMPLE,                    "Simple Profile" },
    { FF_PROFILE_MPEG4_SIMPLE_SCALABLE,           "Simple Scalable Profile" },
    { FF_PROFILE_MPEG4_CORE,                      "Core Profile" },
    { FF_PROFILE_MPEG4_MAIN,                      "Main Profile" },
    { FF_PROFILE_MPEG4_N_BIT,                     "N-bit Profile" },
    { FF_PROFILE_MPEG4_SCALABLE_TEXTURE,          "Scalable Texture Profile" },
    { FF_PROFILE_MPEG4_SIMPLE_FACE_ANIMATION,     "Simple Face Animation Profile" },
    { FF_PROFILE_MPEG4_BASIC_ANIMATED_TEXTURE,    "Basic Animated Texture Profile" },
    { FF_PROFILE_MPEG4_HYBRID,                    "Hybrid Profile" },
    { FF_PROFILE_MPEG4_ADVANCED_REAL_TIME,        "Advanced Real Time Simple Profile" },
    { FF_PROFILE_MPEG4_CORE_SCALABLE,             "Code Scalable Profile" },
    { FF_PROFILE_MPEG4_ADVANCED_CODING,           "Advanced Coding Profile" },
    { FF_PROFILE_MPEG4_ADVANCED_CORE,             "Advanced Core Profile" },
    { FF_PROFILE_MPEG4_ADVANCED_SCALABLE_TEXTURE, "Advanced Scalable Texture Profile" },
    { FF_PROFILE_MPEG4_SIMPLE_STUDIO,             "Simple Studio Profile" },
    { FF_PROFILE_MPEG4_ADVANCED_SIMPLE,           "Advanced Simple Profile" },
    { FF_PROFILE_UNKNOWN },
};

static const AVOption mpeg4_options[] = {
    {"quarter_sample", "1/4 subpel MC", offsetof(MpegEncContext, quarter_sample), FF_OPT_TYPE_INT, {.i64 = 0}, 0, 1, 0},
    {"divx_packed", "divx style packed b frames", offsetof(MpegEncContext, divx_packed), FF_OPT_TYPE_INT, {.i64 = 0}, 0, 1, 0},
    {NULL}
};

static const AVClass mpeg4_class = {
    "MPEG4 Video Decoder",
    av_default_item_name,
    mpeg4_options,
    LIBAVUTIL_VERSION_INT,
};

static const AVClass mpeg4_vdpau_class = {
    "MPEG4 Video VDPAU Decoder",
    av_default_item_name,
    mpeg4_options,
    LIBAVUTIL_VERSION_INT,
};

AVCodec ff_mpeg4_decoder = {
    .name                  = "mpeg4",
    .long_name             = NULL_IF_CONFIG_SMALL("MPEG-4 part 2"),
    .type                  = AVMEDIA_TYPE_VIDEO,
    .id                    = AV_CODEC_ID_MPEG4,
    .priv_data_size        = sizeof(MpegEncContext),
    .init                  = decode_init,
    .close                 = ff_h263_decode_end,
    .decode                = ff_h263_decode_frame,
    .capabilities          = CODEC_CAP_DRAW_HORIZ_BAND | CODEC_CAP_DR1 |
                             CODEC_CAP_TRUNCATED | CODEC_CAP_DELAY |
                             CODEC_CAP_FRAME_THREADS,
    .flush                 = ff_mpeg_flush,
    .max_lowres            = 3,
    .pix_fmts              = ff_h263_hwaccel_pixfmt_list_420,
    .profiles              = NULL_IF_CONFIG_SMALL(mpeg4_video_profiles),
    .update_thread_context = ONLY_IF_THREADS_ENABLED(ff_mpeg_update_thread_context),
    .priv_class = &mpeg4_class,
};


#if CONFIG_MPEG4_VDPAU_DECODER
AVCodec ff_mpeg4_vdpau_decoder = {
    .name           = "mpeg4_vdpau",
    .long_name      = NULL_IF_CONFIG_SMALL("MPEG-4 part 2 (VDPAU)"),
    .type           = AVMEDIA_TYPE_VIDEO,
    .id             = AV_CODEC_ID_MPEG4,
    .priv_data_size = sizeof(MpegEncContext),
    .init           = decode_init,
    .close          = ff_h263_decode_end,
    .decode         = ff_h263_decode_frame,
    .capabilities   = CODEC_CAP_DR1 | CODEC_CAP_TRUNCATED | CODEC_CAP_DELAY |
                      CODEC_CAP_HWACCEL_VDPAU,
    .pix_fmts       = (const enum AVPixelFormat[]){ AV_PIX_FMT_VDPAU_MPEG4,
                                                  AV_PIX_FMT_NONE },
    .priv_class     = &mpeg4_vdpau_class,
};
#endif<|MERGE_RESOLUTION|>--- conflicted
+++ resolved
@@ -1948,6 +1948,7 @@
 
 static int decode_vop_header(MpegEncContext *s, GetBitContext *gb){
     int time_incr, time_increment;
+    int64_t pts;
 
     s->pict_type = get_bits(gb, 2) + AV_PICTURE_TYPE_I;        /* pict type: I = 0 , P = 1 */
     if(s->pict_type==AV_PICTURE_TYPE_B && s->low_delay && s->vol_control_parameters==0 && !(s->flags & CODEC_FLAG_LOW_DELAY)){
@@ -2022,17 +2023,14 @@
         }
     }
 
-<<<<<<< HEAD
     if(s->avctx->time_base.num)
-        s->current_picture_ptr->f.pts = ROUNDED_DIV(s->time, s->avctx->time_base.num);
+        pts = ROUNDED_DIV(s->time, s->avctx->time_base.num);
     else
-        s->current_picture_ptr->f.pts = AV_NOPTS_VALUE;
+        pts = AV_NOPTS_VALUE;
     if(s->avctx->debug&FF_DEBUG_PTS)
         av_log(s->avctx, AV_LOG_DEBUG, "MPEG4 PTS: %"PRId64"\n",
-               s->current_picture_ptr->f.pts);
-
-=======
->>>>>>> a1c5cc42
+               pts);
+
     check_marker(gb, "before vop_coded");
 
     /* vop coded */
