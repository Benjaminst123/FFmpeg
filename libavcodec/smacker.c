--- conflicted
+++ resolved
@@ -661,11 +661,6 @@
         h[i].lengths = av_mallocz(256 * sizeof(int));
         h[i].values = av_mallocz(256 * sizeof(int));
         skip_bits1(&gb);
-<<<<<<< HEAD
-        res = smacker_decode_tree(&gb, &h[i], 0, 0);
-        if (res < 0)
-            return res;
-=======
         if (smacker_decode_tree(&gb, &h[i], 0, 0) < 0) {
             for (; i >= 0; i--) {
                 if (vlc[i].table)
@@ -676,7 +671,6 @@
             }
             return AVERROR_INVALIDDATA;
         }
->>>>>>> 5c54fc61
         skip_bits1(&gb);
         if(h[i].current > 1) {
             res = init_vlc(&vlc[i], SMKTREE_BITS, h[i].length,
