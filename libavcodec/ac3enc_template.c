--- conflicted
+++ resolved
@@ -337,13 +337,8 @@
 static void compute_rematrixing_strategy(AC3EncodeContext *s)
 {
     int nb_coefs;
-<<<<<<< HEAD
     int blk, bnd;
-    AC3Block *block, *av_uninit(block0);
-=======
-    int blk, bnd, i;
     AC3Block *block, *block0;
->>>>>>> 7dfe8f55
 
     if (s->channel_mode != AC3_CHMODE_STEREO)
         return;
