/*
 * IFF ACBM/DEEP/ILBM/PBM bitmap decoder
 * Copyright (c) 2010 Peter Ross <pross@xvid.org>
 * Copyright (c) 2010 Sebastian Vater <cdgs.basty@googlemail.com>
 *
 * This file is part of FFmpeg.
 *
 * FFmpeg is free software; you can redistribute it and/or
 * modify it under the terms of the GNU Lesser General Public
 * License as published by the Free Software Foundation; either
 * version 2.1 of the License, or (at your option) any later version.
 *
 * FFmpeg is distributed in the hope that it will be useful,
 * but WITHOUT ANY WARRANTY; without even the implied warranty of
 * MERCHANTABILITY or FITNESS FOR A PARTICULAR PURPOSE.  See the GNU
 * Lesser General Public License for more details.
 *
 * You should have received a copy of the GNU Lesser General Public
 * License along with FFmpeg; if not, write to the Free Software
 * Foundation, Inc., 51 Franklin Street, Fifth Floor, Boston, MA 02110-1301 USA
 */

/**
 * @file
 * IFF ACBM/DEEP/ILBM/PBM bitmap decoder
 */

#include "libavutil/imgutils.h"
#include "bytestream.h"
#include "avcodec.h"
#include "get_bits.h"
#include "internal.h"

// TODO: masking bits
typedef enum {
    MASK_NONE,
    MASK_HAS_MASK,
    MASK_HAS_TRANSPARENT_COLOR,
    MASK_LASSO
} mask_type;

typedef struct {
    AVFrame *frame;
    int planesize;
    uint8_t * planebuf;
    uint8_t * ham_buf;      ///< temporary buffer for planar to chunky conversation
    uint32_t *ham_palbuf;   ///< HAM decode table
    uint32_t *mask_buf;     ///< temporary buffer for palette indices
    uint32_t *mask_palbuf;  ///< masking palette table
    unsigned  compression;  ///< delta compression method used
    unsigned  bpp;          ///< bits per plane to decode (differs from bits_per_coded_sample if HAM)
    unsigned  ham;          ///< 0 if non-HAM or number of hold bits (6 for bpp > 6, 4 otherwise)
    unsigned  flags;        ///< 1 for EHB, 0 is no extra half darkening
    unsigned  transparency; ///< TODO: transparency color index in palette
    unsigned  masking;      ///< TODO: masking method used
    int init; // 1 if buffer and palette data already initialized, 0 otherwise
    int16_t   tvdc[16];     ///< TVDC lookup table
} IffContext;

#define LUT8_PART(plane, v)                             \
    AV_LE2NE64C(UINT64_C(0x0000000)<<32 | v) << plane,  \
    AV_LE2NE64C(UINT64_C(0x1000000)<<32 | v) << plane,  \
    AV_LE2NE64C(UINT64_C(0x0010000)<<32 | v) << plane,  \
    AV_LE2NE64C(UINT64_C(0x1010000)<<32 | v) << plane,  \
    AV_LE2NE64C(UINT64_C(0x0000100)<<32 | v) << plane,  \
    AV_LE2NE64C(UINT64_C(0x1000100)<<32 | v) << plane,  \
    AV_LE2NE64C(UINT64_C(0x0010100)<<32 | v) << plane,  \
    AV_LE2NE64C(UINT64_C(0x1010100)<<32 | v) << plane,  \
    AV_LE2NE64C(UINT64_C(0x0000001)<<32 | v) << plane,  \
    AV_LE2NE64C(UINT64_C(0x1000001)<<32 | v) << plane,  \
    AV_LE2NE64C(UINT64_C(0x0010001)<<32 | v) << plane,  \
    AV_LE2NE64C(UINT64_C(0x1010001)<<32 | v) << plane,  \
    AV_LE2NE64C(UINT64_C(0x0000101)<<32 | v) << plane,  \
    AV_LE2NE64C(UINT64_C(0x1000101)<<32 | v) << plane,  \
    AV_LE2NE64C(UINT64_C(0x0010101)<<32 | v) << plane,  \
    AV_LE2NE64C(UINT64_C(0x1010101)<<32 | v) << plane

#define LUT8(plane) {                           \
    LUT8_PART(plane, 0x0000000),                \
    LUT8_PART(plane, 0x1000000),                \
    LUT8_PART(plane, 0x0010000),                \
    LUT8_PART(plane, 0x1010000),                \
    LUT8_PART(plane, 0x0000100),                \
    LUT8_PART(plane, 0x1000100),                \
    LUT8_PART(plane, 0x0010100),                \
    LUT8_PART(plane, 0x1010100),                \
    LUT8_PART(plane, 0x0000001),                \
    LUT8_PART(plane, 0x1000001),                \
    LUT8_PART(plane, 0x0010001),                \
    LUT8_PART(plane, 0x1010001),                \
    LUT8_PART(plane, 0x0000101),                \
    LUT8_PART(plane, 0x1000101),                \
    LUT8_PART(plane, 0x0010101),                \
    LUT8_PART(plane, 0x1010101),                \
}

// 8 planes * 8-bit mask
static const uint64_t plane8_lut[8][256] = {
    LUT8(0), LUT8(1), LUT8(2), LUT8(3),
    LUT8(4), LUT8(5), LUT8(6), LUT8(7),
};

#define LUT32(plane) {                                \
             0,          0,          0,          0,   \
             0,          0,          0, 1 << plane,   \
             0,          0, 1 << plane,          0,   \
             0,          0, 1 << plane, 1 << plane,   \
             0, 1 << plane,          0,          0,   \
             0, 1 << plane,          0, 1 << plane,   \
             0, 1 << plane, 1 << plane,          0,   \
             0, 1 << plane, 1 << plane, 1 << plane,   \
    1 << plane,          0,          0,          0,   \
    1 << plane,          0,          0, 1 << plane,   \
    1 << plane,          0, 1 << plane,          0,   \
    1 << plane,          0, 1 << plane, 1 << plane,   \
    1 << plane, 1 << plane,          0,          0,   \
    1 << plane, 1 << plane,          0, 1 << plane,   \
    1 << plane, 1 << plane, 1 << plane,          0,   \
    1 << plane, 1 << plane, 1 << plane, 1 << plane,   \
}

// 32 planes * 4-bit mask * 4 lookup tables each
static const uint32_t plane32_lut[32][16*4] = {
    LUT32( 0), LUT32( 1), LUT32( 2), LUT32( 3),
    LUT32( 4), LUT32( 5), LUT32( 6), LUT32( 7),
    LUT32( 8), LUT32( 9), LUT32(10), LUT32(11),
    LUT32(12), LUT32(13), LUT32(14), LUT32(15),
    LUT32(16), LUT32(17), LUT32(18), LUT32(19),
    LUT32(20), LUT32(21), LUT32(22), LUT32(23),
    LUT32(24), LUT32(25), LUT32(26), LUT32(27),
    LUT32(28), LUT32(29), LUT32(30), LUT32(31),
};

// Gray to RGB, required for palette table of grayscale images with bpp < 8
static av_always_inline uint32_t gray2rgb(const uint32_t x) {
    return x << 16 | x << 8 | x;
}

/**
 * Convert CMAP buffer (stored in extradata) to lavc palette format
 */
static int cmap_read_palette(AVCodecContext *avctx, uint32_t *pal)
{
    IffContext *s = avctx->priv_data;
    int count, i;
    const uint8_t *const palette = avctx->extradata + AV_RB16(avctx->extradata);
    int palette_size = avctx->extradata_size - AV_RB16(avctx->extradata);

    if (avctx->bits_per_coded_sample > 8) {
        av_log(avctx, AV_LOG_ERROR, "bits_per_coded_sample > 8 not supported\n");
        return AVERROR_INVALIDDATA;
    }

    count = 1 << avctx->bits_per_coded_sample;
    // If extradata is smaller than actually needed, fill the remaining with black.
    count = FFMIN(palette_size / 3, count);
    if (count) {
<<<<<<< HEAD
        for (i=0; i < count; i++) {
            pal[i] = 0xFF000000 | AV_RB24(palette + i*3);
        }
        if (s->flags && count >= 32) { // EHB
            for (i = 0; i < 32; i++)
                pal[i + 32] = 0xFF000000 | (AV_RB24(palette + i*3) & 0xFEFEFE) >> 1;
            count = FFMAX(count, 64);
        }
=======
        for (i = 0; i < count; i++)
            pal[i] = 0xFF000000 | AV_RB24(avctx->extradata + i * 3);
>>>>>>> 3865ba7b
    } else { // Create gray-scale color palette for bps < 8
        count = 1 << avctx->bits_per_coded_sample;

        for (i = 0; i < count; i++)
            pal[i] = 0xFF000000 | gray2rgb((i * 255) >> avctx->bits_per_coded_sample);
    }
    if (s->masking == MASK_HAS_MASK) {
        memcpy(pal + (1 << avctx->bits_per_coded_sample), pal, count * 4);
        for (i = 0; i < count; i++)
            pal[i] &= 0xFFFFFF;
    } else if (s->masking == MASK_HAS_TRANSPARENT_COLOR &&
        s->transparency < 1 << avctx->bits_per_coded_sample)
        pal[s->transparency] &= 0xFFFFFF;
    return 0;
}

/**
 * Extracts the IFF extra context and updates internal
 * decoder structures.
 *
 * @param avctx the AVCodecContext where to extract extra context to
 * @param avpkt the AVPacket to extract extra context from or NULL to use avctx
 * @return 0 in case of success, a negative error code otherwise
 */
static int extract_header(AVCodecContext *const avctx,
                          const AVPacket *const avpkt) {
    const uint8_t *buf;
    unsigned buf_size;
    IffContext *s = avctx->priv_data;
    int i, palette_size;

    if (avctx->extradata_size < 2) {
        av_log(avctx, AV_LOG_ERROR, "not enough extradata\n");
        return AVERROR_INVALIDDATA;
    }
    palette_size = avctx->extradata_size - AV_RB16(avctx->extradata);

    if (avpkt) {
        int image_size;
        if (avpkt->size < 2)
            return AVERROR_INVALIDDATA;
        image_size = avpkt->size - AV_RB16(avpkt->data);
        buf = avpkt->data;
        buf_size = bytestream_get_be16(&buf);
        if (buf_size <= 1 || image_size <= 1) {
            av_log(avctx, AV_LOG_ERROR,
                   "Invalid image size received: %u -> image data offset: %d\n",
                   buf_size, image_size);
            return AVERROR_INVALIDDATA;
        }
    } else {
        buf = avctx->extradata;
        buf_size = bytestream_get_be16(&buf);
        if (buf_size <= 1 || palette_size < 0) {
            av_log(avctx, AV_LOG_ERROR,
                   "Invalid palette size received: %u -> palette data offset: %d\n",
                   buf_size, palette_size);
            return AVERROR_INVALIDDATA;
        }
    }

    if (buf_size >= 41) {
        s->compression  = bytestream_get_byte(&buf);
        s->bpp          = bytestream_get_byte(&buf);
        s->ham          = bytestream_get_byte(&buf);
        s->flags        = bytestream_get_byte(&buf);
        s->transparency = bytestream_get_be16(&buf);
        s->masking      = bytestream_get_byte(&buf);
        for (i = 0; i < 16; i++)
            s->tvdc[i] = bytestream_get_be16(&buf);

        if (s->masking == MASK_HAS_MASK) {
            if (s->bpp >= 8 && !s->ham) {
                avctx->pix_fmt = AV_PIX_FMT_RGB32;
                av_freep(&s->mask_buf);
                av_freep(&s->mask_palbuf);
                s->mask_buf = av_malloc((s->planesize * 32) + FF_INPUT_BUFFER_PADDING_SIZE);
                if (!s->mask_buf)
                    return AVERROR(ENOMEM);
                if (s->bpp > 16) {
                    av_log(avctx, AV_LOG_ERROR, "bpp %d too large for palette\n", s->bpp);
                    av_freep(&s->mask_buf);
                    return AVERROR(ENOMEM);
                }
                s->mask_palbuf = av_malloc((2 << s->bpp) * sizeof(uint32_t) + FF_INPUT_BUFFER_PADDING_SIZE);
                if (!s->mask_palbuf) {
                    av_freep(&s->mask_buf);
                    return AVERROR(ENOMEM);
                }
            }
            s->bpp++;
        } else if (s->masking != MASK_NONE && s->masking != MASK_HAS_TRANSPARENT_COLOR) {
            av_log(avctx, AV_LOG_ERROR, "Masking not supported\n");
            return AVERROR_PATCHWELCOME;
        }
        if (!s->bpp || s->bpp > 32) {
            av_log(avctx, AV_LOG_ERROR, "Invalid number of bitplanes: %u\n", s->bpp);
            return AVERROR_INVALIDDATA;
        } else if (s->ham >= 8) {
            av_log(avctx, AV_LOG_ERROR, "Invalid number of hold bits for HAM: %u\n", s->ham);
            return AVERROR_INVALIDDATA;
        }

        av_freep(&s->ham_buf);
        av_freep(&s->ham_palbuf);

        if (s->ham) {
            int i, count = FFMIN(palette_size / 3, 1 << s->ham);
            int ham_count;
            const uint8_t *const palette = avctx->extradata + AV_RB16(avctx->extradata);

            s->ham_buf = av_malloc((s->planesize * 8) + FF_INPUT_BUFFER_PADDING_SIZE);
            if (!s->ham_buf)
                return AVERROR(ENOMEM);

            ham_count = 8 * (1 << s->ham);
            s->ham_palbuf = av_malloc((ham_count << !!(s->masking == MASK_HAS_MASK)) * sizeof (uint32_t) + FF_INPUT_BUFFER_PADDING_SIZE);
            if (!s->ham_palbuf) {
                av_freep(&s->ham_buf);
                return AVERROR(ENOMEM);
            }

            if (count) { // HAM with color palette attached
                // prefill with black and palette and set HAM take direct value mask to zero
                memset(s->ham_palbuf, 0, (1 << s->ham) * 2 * sizeof (uint32_t));
                for (i=0; i < count; i++) {
                    s->ham_palbuf[i*2+1] = 0xFF000000 | AV_RL24(palette + i*3);
                }
                count = 1 << s->ham;
            } else { // HAM with grayscale color palette
                count = 1 << s->ham;
                for (i=0; i < count; i++) {
                    s->ham_palbuf[i*2]   = 0xFF000000; // take direct color value from palette
                    s->ham_palbuf[i*2+1] = 0xFF000000 | av_le2ne32(gray2rgb((i * 255) >> s->ham));
                }
            }
            for (i=0; i < count; i++) {
                uint32_t tmp = i << (8 - s->ham);
                tmp |= tmp >> s->ham;
                s->ham_palbuf[(i+count)*2]     = 0xFF00FFFF; // just modify blue color component
                s->ham_palbuf[(i+count*2)*2]   = 0xFFFFFF00; // just modify red color component
                s->ham_palbuf[(i+count*3)*2]   = 0xFFFF00FF; // just modify green color component
                s->ham_palbuf[(i+count)*2+1]   = 0xFF000000 | tmp << 16;
                s->ham_palbuf[(i+count*2)*2+1] = 0xFF000000 | tmp;
                s->ham_palbuf[(i+count*3)*2+1] = 0xFF000000 | tmp << 8;
            }
            if (s->masking == MASK_HAS_MASK) {
                for (i = 0; i < ham_count; i++)
                    s->ham_palbuf[(1 << s->bpp) + i] = s->ham_palbuf[i] | 0xFF000000;
            }
        }
    }

    return 0;
}

static av_cold int decode_init(AVCodecContext *avctx)
{
    IffContext *s = avctx->priv_data;
    int err;

    if (avctx->bits_per_coded_sample <= 8) {
        int palette_size;

        if (avctx->extradata_size >= 2)
            palette_size = avctx->extradata_size - AV_RB16(avctx->extradata);
        else
            palette_size = 0;
        avctx->pix_fmt = (avctx->bits_per_coded_sample < 8) ||
                         (avctx->extradata_size >= 2 && palette_size) ? AV_PIX_FMT_PAL8 : AV_PIX_FMT_GRAY8;
    } else if (avctx->bits_per_coded_sample <= 32) {
        if (avctx->codec_tag == MKTAG('R','G','B','8')) {
            avctx->pix_fmt = AV_PIX_FMT_RGB32;
        } else if (avctx->codec_tag == MKTAG('R','G','B','N')) {
            avctx->pix_fmt = AV_PIX_FMT_RGB444;
        } else if (avctx->codec_tag != MKTAG('D','E','E','P')) {
            if (avctx->bits_per_coded_sample == 24) {
                avctx->pix_fmt = AV_PIX_FMT_0BGR32;
            } else if (avctx->bits_per_coded_sample == 32) {
                avctx->pix_fmt = AV_PIX_FMT_BGR32;
            } else {
                avpriv_request_sample(avctx, "unknown bits_per_coded_sample");
                return AVERROR_PATCHWELCOME;
            }
        }
    } else {
        return AVERROR_INVALIDDATA;
    }

    if ((err = av_image_check_size(avctx->width, avctx->height, 0, avctx)))
        return err;
    s->planesize = FFALIGN(avctx->width, 16) >> 3; // Align plane size in bits to word-boundary
    s->planebuf  = av_malloc(s->planesize + FF_INPUT_BUFFER_PADDING_SIZE);
    if (!s->planebuf)
        return AVERROR(ENOMEM);

    s->bpp = avctx->bits_per_coded_sample;
    s->frame = av_frame_alloc();
    if (!s->frame)
        return AVERROR(ENOMEM);

    if ((err = extract_header(avctx, NULL)) < 0)
        return err;

    return 0;
}

/**
 * Decode interleaved plane buffer up to 8bpp
 * @param dst Destination buffer
 * @param buf Source buffer
 * @param buf_size
 * @param plane plane number to decode as
 */
static void decodeplane8(uint8_t *dst, const uint8_t *buf, int buf_size, int plane)
{
    const uint64_t *lut = plane8_lut[plane];
    if (plane >= 8) {
        av_log(NULL, AV_LOG_WARNING, "Ignoring extra planes beyond 8\n");
        return;
    }
    do {
        uint64_t v = AV_RN64A(dst) | lut[*buf++];
        AV_WN64A(dst, v);
        dst += 8;
    } while (--buf_size);
}

/**
 * Decode interleaved plane buffer up to 24bpp
 * @param dst Destination buffer
 * @param buf Source buffer
 * @param buf_size
 * @param plane plane number to decode as
 */
static void decodeplane32(uint32_t *dst, const uint8_t *buf, int buf_size, int plane)
{
    const uint32_t *lut = plane32_lut[plane];
    do {
        unsigned mask = (*buf >> 2) & ~3;
        dst[0] |= lut[mask++];
        dst[1] |= lut[mask++];
        dst[2] |= lut[mask++];
        dst[3] |= lut[mask];
        mask    = (*buf++ << 2) & 0x3F;
        dst[4] |= lut[mask++];
        dst[5] |= lut[mask++];
        dst[6] |= lut[mask++];
        dst[7] |= lut[mask];
        dst    += 8;
    } while (--buf_size);
}

#define DECODE_HAM_PLANE32(x)       \
    first       = buf[x] << 1;      \
    second      = buf[(x)+1] << 1;  \
    delta      &= pal[first++];     \
    delta      |= pal[first];       \
    dst[x]      = delta;            \
    delta      &= pal[second++];    \
    delta      |= pal[second];      \
    dst[(x)+1]  = delta

/**
 * Converts one line of HAM6/8-encoded chunky buffer to 24bpp.
 *
 * @param dst the destination 24bpp buffer
 * @param buf the source 8bpp chunky buffer
 * @param pal the HAM decode table
 * @param buf_size the plane size in bytes
 */
static void decode_ham_plane32(uint32_t *dst, const uint8_t  *buf,
                               const uint32_t *const pal, unsigned buf_size)
{
    uint32_t delta = pal[1]; /* first palette entry */
    do {
        uint32_t first, second;
        DECODE_HAM_PLANE32(0);
        DECODE_HAM_PLANE32(2);
        DECODE_HAM_PLANE32(4);
        DECODE_HAM_PLANE32(6);
        buf += 8;
        dst += 8;
    } while (--buf_size);
}

static void lookup_pal_indicies(uint32_t *dst, const uint32_t *buf,
                         const uint32_t *const pal, unsigned width)
{
    do {
        *dst++ = pal[*buf++];
    } while (--width);
}

/**
 * Decode one complete byterun1 encoded line.
 *
 * @param dst the destination buffer where to store decompressed bitstream
 * @param dst_size the destination plane size in bytes
 * @param buf the source byterun1 compressed bitstream
 * @param buf_end the EOF of source byterun1 compressed bitstream
 * @return number of consumed bytes in byterun1 compressed bitstream
 */
static int decode_byterun(uint8_t *dst, int dst_size,
                          const uint8_t *buf, const uint8_t *const buf_end)
{
    const uint8_t *const buf_start = buf;
    unsigned x;
    for (x = 0; x < dst_size && buf < buf_end;) {
        unsigned length;
        const int8_t value = *buf++;
        if (value >= 0) {
            length = value + 1;
            memcpy(dst + x, buf, FFMIN3(length, dst_size - x, buf_end - buf));
            buf += length;
        } else if (value > -128) {
            length = -value + 1;
            memset(dst + x, *buf++, FFMIN(length, dst_size - x));
        } else { // noop
            continue;
        }
        x += length;
    }
    return buf - buf_start;
}

<<<<<<< HEAD
#define DECODE_RGBX_COMMON(type) \
    if (!length) { \
        length = bytestream2_get_byte(gb); \
        if (!length) { \
            length = bytestream2_get_be16(gb); \
            if (!length) \
                return; \
        } \
    } \
    for (i = 0; i < length; i++) { \
        *(type *)(dst + y*linesize + x * sizeof(type)) = pixel; \
        x += 1; \
        if (x >= width) { \
            y += 1; \
            if (y >= height) \
                return; \
            x = 0; \
        } \
    }
=======
static int decode_frame_ilbm(AVCodecContext *avctx,
                             void *data, int *got_frame,
                             AVPacket *avpkt)
{
    IffContext *s          = avctx->priv_data;
    const uint8_t *buf     = avpkt->data;
    int buf_size           = avpkt->size;
    const uint8_t *buf_end = buf + buf_size;
    int y, plane, res;
>>>>>>> 3865ba7b

/**
 * Decode RGB8 buffer
 * @param[out] dst Destination buffer
 * @param width Width of destination buffer (pixels)
 * @param height Height of destination buffer (pixels)
 * @param linesize Line size of destination buffer (bytes)
 */
static void decode_rgb8(GetByteContext *gb, uint8_t *dst, int width, int height, int linesize)
{
    int x = 0, y = 0, i, length;
    while (bytestream2_get_bytes_left(gb) >= 4) {
        uint32_t pixel = 0xFF000000 | bytestream2_get_be24(gb);
        length = bytestream2_get_byte(gb) & 0x7F;
        DECODE_RGBX_COMMON(uint32_t)
    }
}

<<<<<<< HEAD
/**
 * Decode RGBN buffer
 * @param[out] dst Destination buffer
 * @param width Width of destination buffer (pixels)
 * @param height Height of destination buffer (pixels)
 * @param linesize Line size of destination buffer (bytes)
 */
static void decode_rgbn(GetByteContext *gb, uint8_t *dst, int width, int height, int linesize)
{
    int x = 0, y = 0, i, length;
    while (bytestream2_get_bytes_left(gb) >= 2) {
        uint32_t pixel = bytestream2_get_be16u(gb);
        length = pixel & 0x7;
        pixel >>= 4;
        DECODE_RGBX_COMMON(uint16_t)
=======
    if (!s->init && avctx->bits_per_coded_sample <= 8 &&
        avctx->pix_fmt != AV_PIX_FMT_GRAY8) {
        if ((res = cmap_read_palette(avctx, (uint32_t *)s->frame.data[1])) < 0)
            return res;
>>>>>>> 3865ba7b
    }
}

<<<<<<< HEAD
/**
 * Decode DEEP RLE 32-bit buffer
 * @param[out] dst Destination buffer
 * @param[in] src Source buffer
 * @param src_size Source buffer size (bytes)
 * @param width Width of destination buffer (pixels)
 * @param height Height of destination buffer (pixels)
 * @param linesize Line size of destination buffer (bytes)
 */
static void decode_deep_rle32(uint8_t *dst, const uint8_t *src, int src_size, int width, int height, int linesize)
{
    const uint8_t *src_end = src + src_size;
    int x = 0, y = 0, i;
    while (src + 5 <= src_end) {
        int opcode;
        opcode = *(int8_t *)src++;
        if (opcode >= 0) {
            int size = opcode + 1;
            for (i = 0; i < size; i++) {
                int length = FFMIN(size - i, width);
                memcpy(dst + y*linesize + x * 4, src, length * 4);
                src += length * 4;
                x += length;
                i += length;
                if (x >= width) {
                    x = 0;
                    y += 1;
                    if (y >= height)
                        return;
                }
            }
        } else {
            int size = -opcode + 1;
            uint32_t pixel = AV_RN32(src);
            for (i = 0; i < size; i++) {
                *(uint32_t *)(dst + y*linesize + x * 4) = pixel;
                x += 1;
                if (x >= width) {
                    x = 0;
                    y += 1;
                    if (y >= height)
                        return;
                }
            }
            src += 4;
=======
    if (avctx->codec_tag == MKTAG('I', 'L', 'B', 'M')) { // interleaved
        if (avctx->pix_fmt == AV_PIX_FMT_PAL8 || avctx->pix_fmt == AV_PIX_FMT_GRAY8) {
            for (y = 0; y < avctx->height; y++) {
                uint8_t *row = &s->frame.data[0][y * s->frame.linesize[0]];
                memset(row, 0, avctx->width);
                for (plane = 0; plane < avctx->bits_per_coded_sample && buf < buf_end;
                     plane++) {
                    decodeplane8(row, buf, FFMIN(s->planesize, buf_end - buf), plane);
                    buf += s->planesize;
                }
            }
        } else { // AV_PIX_FMT_BGR32
            for (y = 0; y < avctx->height; y++) {
                uint8_t *row = &s->frame.data[0][y * s->frame.linesize[0]];
                memset(row, 0, avctx->width << 2);
                for (plane = 0; plane < avctx->bits_per_coded_sample && buf < buf_end;
                     plane++) {
                    decodeplane32((uint32_t *)row, buf,
                                  FFMIN(s->planesize, buf_end - buf), plane);
                    buf += s->planesize;
                }
            }
        }
    } else if (avctx->pix_fmt == AV_PIX_FMT_PAL8 || avctx->pix_fmt == AV_PIX_FMT_GRAY8) { // IFF-PBM
        for (y = 0; y < avctx->height; y++) {
            uint8_t *row = &s->frame.data[0][y * s->frame.linesize[0]];
            memcpy(row, buf, FFMIN(avctx->width, buf_end - buf));
            buf += avctx->width + (avctx->width % 2); // padding if odd
>>>>>>> 3865ba7b
        }
    }
}

/**
 * Decode DEEP TVDC 32-bit buffer
 * @param[out] dst Destination buffer
 * @param[in] src Source buffer
 * @param src_size Source buffer size (bytes)
 * @param width Width of destination buffer (pixels)
 * @param height Height of destination buffer (pixels)
 * @param linesize Line size of destination buffer (bytes)
 * @param[int] tvdc TVDC lookup table
 */
static void decode_deep_tvdc32(uint8_t *dst, const uint8_t *src, int src_size, int width, int height, int linesize, const int16_t *tvdc)
{
    int x = 0, y = 0, plane = 0;
    int8_t pixel = 0;
    int i, j;

    for (i = 0; i < src_size * 2;) {
#define GETNIBBLE ((i & 1) ?  (src[i>>1] & 0xF) : (src[i>>1] >> 4))
        int d = tvdc[GETNIBBLE];
        i++;
        if (d) {
            pixel += d;
            dst[y * linesize + x*4 + plane] = pixel;
            x++;
        } else {
            if (i >= src_size * 2)
                return;
            d = GETNIBBLE + 1;
            i++;
            d = FFMIN(d, width - x);
            for (j = 0; j < d; j++) {
                dst[y * linesize + x*4 + plane] = pixel;
                x++;
            }
        }
        if (x >= width) {
            plane++;
            if (plane >= 4) {
                y++;
                if (y >= height)
                    return;
                plane = 0;
            }
            x = 0;
            pixel = 0;
            i = (i + 1) & ~1;
        }
    }
}

static int unsupported(AVCodecContext *avctx)
{
    IffContext *s = avctx->priv_data;
    avpriv_request_sample(avctx, "bitmap (compression %i, bpp %i, ham %i)", s->compression, s->bpp, s->ham);
    return AVERROR_INVALIDDATA;
}

<<<<<<< HEAD
static int decode_frame(AVCodecContext *avctx,
                            void *data, int *got_frame,
                            AVPacket *avpkt)
{
    IffContext *s = avctx->priv_data;
    const uint8_t *buf = avpkt->size >= 2 ? avpkt->data + AV_RB16(avpkt->data) : NULL;
    const int buf_size = avpkt->size >= 2 ? avpkt->size - AV_RB16(avpkt->data) : 0;
    const uint8_t *buf_end = buf+buf_size;
=======
static int decode_frame_byterun1(AVCodecContext *avctx,
                                 void *data, int *got_frame,
                                 AVPacket *avpkt)
{
    IffContext *s          = avctx->priv_data;
    const uint8_t *buf     = avpkt->data;
    int buf_size           = avpkt->size;
    const uint8_t *buf_end = buf + buf_size;
>>>>>>> 3865ba7b
    int y, plane, res;
    GetByteContext gb;

    if ((res = extract_header(avctx, avpkt)) < 0)
        return res;
    if ((res = ff_reget_buffer(avctx, s->frame)) < 0)
        return res;
    if (!s->init && avctx->bits_per_coded_sample <= 8 &&
<<<<<<< HEAD
        avctx->pix_fmt == AV_PIX_FMT_PAL8) {
        if ((res = cmap_read_palette(avctx, (uint32_t*)s->frame->data[1])) < 0)
            return res;
    } else if (!s->init && avctx->bits_per_coded_sample <= 8 &&
               avctx->pix_fmt == AV_PIX_FMT_RGB32) {
        if ((res = cmap_read_palette(avctx, s->mask_palbuf)) < 0)
=======
        avctx->pix_fmt != AV_PIX_FMT_GRAY8) {
        if ((res = cmap_read_palette(avctx, (uint32_t *)s->frame.data[1])) < 0)
>>>>>>> 3865ba7b
            return res;
    }
    s->init = 1;

<<<<<<< HEAD
    switch (s->compression) {
    case 0:
        if (avctx->codec_tag == MKTAG('A','C','B','M')) {
            if (avctx->pix_fmt == AV_PIX_FMT_PAL8 || avctx->pix_fmt == AV_PIX_FMT_GRAY8) {
                memset(s->frame->data[0], 0, avctx->height * s->frame->linesize[0]);
                for (plane = 0; plane < s->bpp; plane++) {
                    for(y = 0; y < avctx->height && buf < buf_end; y++ ) {
                        uint8_t *row = &s->frame->data[0][ y*s->frame->linesize[0] ];
                        decodeplane8(row, buf, FFMIN(s->planesize, buf_end - buf), plane);
                        buf += s->planesize;
                    }
                }
            } else if (s->ham) { // HAM to AV_PIX_FMT_BGR32
                memset(s->frame->data[0], 0, avctx->height * s->frame->linesize[0]);
                for(y = 0; y < avctx->height; y++) {
                    uint8_t *row = &s->frame->data[0][y * s->frame->linesize[0]];
                    memset(s->ham_buf, 0, s->planesize * 8);
                    for (plane = 0; plane < s->bpp; plane++) {
                        const uint8_t * start = buf + (plane * avctx->height + y) * s->planesize;
                        if (start >= buf_end)
                            break;
                        decodeplane8(s->ham_buf, start, FFMIN(s->planesize, buf_end - start), plane);
                    }
                    decode_ham_plane32((uint32_t *) row, s->ham_buf, s->ham_palbuf, s->planesize);
                }
            } else
                return unsupported(avctx);
        } else if (avctx->codec_tag == MKTAG('D','E','E','P')) {
            const AVPixFmtDescriptor *desc = av_pix_fmt_desc_get(avctx->pix_fmt);
            int raw_width = avctx->width * (av_get_bits_per_pixel(desc) >> 3);
            int x;
            for(y = 0; y < avctx->height && buf < buf_end; y++ ) {
                uint8_t *row = &s->frame->data[0][y * s->frame->linesize[0]];
                memcpy(row, buf, FFMIN(raw_width, buf_end - buf));
                buf += raw_width;
                if (avctx->pix_fmt == AV_PIX_FMT_BGR32) {
                    for(x = 0; x < avctx->width; x++)
                        row[4 * x + 3] = row[4 * x + 3] & 0xF0 | (row[4 * x + 3] >> 4);
                }
            }
        } else if (avctx->codec_tag == MKTAG('I','L','B','M')) { // interleaved
            if (avctx->pix_fmt == AV_PIX_FMT_PAL8 || avctx->pix_fmt == AV_PIX_FMT_GRAY8) {
                for(y = 0; y < avctx->height; y++ ) {
                    uint8_t *row = &s->frame->data[0][ y*s->frame->linesize[0] ];
                    memset(row, 0, avctx->width);
                    for (plane = 0; plane < s->bpp && buf < buf_end; plane++) {
                        decodeplane8(row, buf, FFMIN(s->planesize, buf_end - buf), plane);
                        buf += s->planesize;
                    }
                }
            } else if (s->ham) { // HAM to AV_PIX_FMT_BGR32
                for (y = 0; y < avctx->height; y++) {
                    uint8_t *row = &s->frame->data[0][ y*s->frame->linesize[0] ];
                    memset(s->ham_buf, 0, s->planesize * 8);
                    for (plane = 0; plane < s->bpp && buf < buf_end; plane++) {
                        decodeplane8(s->ham_buf, buf, FFMIN(s->planesize, buf_end - buf), plane);
                        buf += s->planesize;
                    }
                    decode_ham_plane32((uint32_t *) row, s->ham_buf, s->ham_palbuf, s->planesize);
                }
            } else { // AV_PIX_FMT_BGR32
                for(y = 0; y < avctx->height; y++ ) {
                    uint8_t *row = &s->frame->data[0][y*s->frame->linesize[0]];
                    memset(row, 0, avctx->width << 2);
                    for (plane = 0; plane < s->bpp && buf < buf_end; plane++) {
                        decodeplane32((uint32_t *) row, buf, FFMIN(s->planesize, buf_end - buf), plane);
                        buf += s->planesize;
                    }
=======
    if (avctx->codec_tag == MKTAG('I', 'L', 'B', 'M')) { // interleaved
        if (avctx->pix_fmt == AV_PIX_FMT_PAL8 || avctx->pix_fmt == AV_PIX_FMT_GRAY8) {
            for (y = 0; y < avctx->height; y++) {
                uint8_t *row = &s->frame.data[0][y * s->frame.linesize[0]];
                memset(row, 0, avctx->width);
                for (plane = 0; plane < avctx->bits_per_coded_sample; plane++) {
                    buf += decode_byterun(s->planebuf, s->planesize, buf, buf_end);
                    decodeplane8(row, s->planebuf, s->planesize, plane);
                }
            }
        } else { // AV_PIX_FMT_BGR32
            for (y = 0; y < avctx->height; y++) {
                uint8_t *row = &s->frame.data[0][y * s->frame.linesize[0]];
                memset(row, 0, avctx->width << 2);
                for (plane = 0; plane < avctx->bits_per_coded_sample; plane++) {
                    buf += decode_byterun(s->planebuf, s->planesize, buf, buf_end);
                    decodeplane32((uint32_t *)row, s->planebuf, s->planesize, plane);
>>>>>>> 3865ba7b
                }
            }
        } else if (avctx->codec_tag == MKTAG('P','B','M',' ')) { // IFF-PBM
            if (avctx->pix_fmt == AV_PIX_FMT_PAL8 || avctx->pix_fmt == AV_PIX_FMT_GRAY8) {
                for(y = 0; y < avctx->height && buf_end > buf; y++ ) {
                    uint8_t *row = &s->frame->data[0][y * s->frame->linesize[0]];
                    memcpy(row, buf, FFMIN(avctx->width, buf_end - buf));
                    buf += avctx->width + (avctx->width % 2); // padding if odd
                }
            } else if (s->ham) { // IFF-PBM: HAM to AV_PIX_FMT_BGR32
                for (y = 0; y < avctx->height && buf_end > buf; y++) {
                    uint8_t *row = &s->frame->data[0][ y*s->frame->linesize[0] ];
                    memcpy(s->ham_buf, buf, FFMIN(avctx->width, buf_end - buf));
                    buf += avctx->width + (avctx->width & 1); // padding if odd
                    decode_ham_plane32((uint32_t *) row, s->ham_buf, s->ham_palbuf, s->planesize);
                }
            } else
                return unsupported(avctx);
        }
<<<<<<< HEAD
        break;
    case 1:
        if (avctx->codec_tag == MKTAG('I','L','B','M')) { //interleaved
            if (avctx->pix_fmt == AV_PIX_FMT_PAL8 || avctx->pix_fmt == AV_PIX_FMT_GRAY8) {
                for(y = 0; y < avctx->height ; y++ ) {
                    uint8_t *row = &s->frame->data[0][ y*s->frame->linesize[0] ];
                    memset(row, 0, avctx->width);
                    for (plane = 0; plane < s->bpp; plane++) {
                        buf += decode_byterun(s->planebuf, s->planesize, buf, buf_end);
                        decodeplane8(row, s->planebuf, s->planesize, plane);
                    }
                }
            } else if (avctx->bits_per_coded_sample <= 8) { //8-bit (+ mask) to AV_PIX_FMT_BGR32
                for (y = 0; y < avctx->height ; y++ ) {
                    uint8_t *row = &s->frame->data[0][y*s->frame->linesize[0]];
                    memset(s->mask_buf, 0, avctx->width * sizeof(uint32_t));
                    for (plane = 0; plane < s->bpp; plane++) {
                        buf += decode_byterun(s->planebuf, s->planesize, buf, buf_end);
                        decodeplane32(s->mask_buf, s->planebuf, s->planesize, plane);
                    }
                    lookup_pal_indicies((uint32_t *) row, s->mask_buf, s->mask_palbuf, avctx->width);
                }
            } else if (s->ham) { // HAM to AV_PIX_FMT_BGR32
                for (y = 0; y < avctx->height ; y++) {
                    uint8_t *row = &s->frame->data[0][y*s->frame->linesize[0]];
                    memset(s->ham_buf, 0, s->planesize * 8);
                    for (plane = 0; plane < s->bpp; plane++) {
                        buf += decode_byterun(s->planebuf, s->planesize, buf, buf_end);
                        decodeplane8(s->ham_buf, s->planebuf, s->planesize, plane);
                    }
                    decode_ham_plane32((uint32_t *) row, s->ham_buf, s->ham_palbuf, s->planesize);
                }
            } else { //AV_PIX_FMT_BGR32
                for(y = 0; y < avctx->height ; y++ ) {
                    uint8_t *row = &s->frame->data[0][y*s->frame->linesize[0]];
                    memset(row, 0, avctx->width << 2);
                    for (plane = 0; plane < s->bpp; plane++) {
                        buf += decode_byterun(s->planebuf, s->planesize, buf, buf_end);
                        decodeplane32((uint32_t *) row, s->planebuf, s->planesize, plane);
                    }
                }
            }
        } else if (avctx->codec_tag == MKTAG('P','B','M',' ')) { // IFF-PBM
            if (avctx->pix_fmt == AV_PIX_FMT_PAL8 || avctx->pix_fmt == AV_PIX_FMT_GRAY8) {
                for(y = 0; y < avctx->height ; y++ ) {
                    uint8_t *row = &s->frame->data[0][y*s->frame->linesize[0]];
                    buf += decode_byterun(row, avctx->width, buf, buf_end);
                }
            } else if (s->ham) { // IFF-PBM: HAM to AV_PIX_FMT_BGR32
                for (y = 0; y < avctx->height ; y++) {
                    uint8_t *row = &s->frame->data[0][y*s->frame->linesize[0]];
                    buf += decode_byterun(s->ham_buf, avctx->width, buf, buf_end);
                    decode_ham_plane32((uint32_t *) row, s->ham_buf, s->ham_palbuf, s->planesize);
                }
            } else
                return unsupported(avctx);
        } else if (avctx->codec_tag == MKTAG('D','E','E','P')) { // IFF-DEEP
            const AVPixFmtDescriptor *desc = av_pix_fmt_desc_get(avctx->pix_fmt);
            if (av_get_bits_per_pixel(desc) == 32)
                decode_deep_rle32(s->frame->data[0], buf, buf_size, avctx->width, avctx->height, s->frame->linesize[0]);
            else
                return unsupported(avctx);
=======
    } else {
        for (y = 0; y < avctx->height; y++) {
            uint8_t *row = &s->frame.data[0][y * s->frame.linesize[0]];
            buf += decode_byterun(row, avctx->width, buf, buf_end);
>>>>>>> 3865ba7b
        }
        break;
    case 4:
        bytestream2_init(&gb, buf, buf_size);
        if (avctx->codec_tag == MKTAG('R','G','B','8'))
            decode_rgb8(&gb, s->frame->data[0], avctx->width, avctx->height, s->frame->linesize[0]);
        else if (avctx->codec_tag == MKTAG('R','G','B','N'))
            decode_rgbn(&gb, s->frame->data[0], avctx->width, avctx->height, s->frame->linesize[0]);
        else
            return unsupported(avctx);
        break;
    case 5:
        if (avctx->codec_tag == MKTAG('D','E','E','P')) {
            const AVPixFmtDescriptor *desc = av_pix_fmt_desc_get(avctx->pix_fmt);
            if (av_get_bits_per_pixel(desc) == 32)
                decode_deep_tvdc32(s->frame->data[0], buf, buf_size, avctx->width, avctx->height, s->frame->linesize[0], s->tvdc);
            else
                return unsupported(avctx);
        } else
            return unsupported(avctx);
        break;
    default:
        return unsupported(avctx);
    }

    if ((res = av_frame_ref(data, s->frame)) < 0)
        return res;

    *got_frame = 1;

    return buf_size;
}

static av_cold int decode_end(AVCodecContext *avctx)
{
    IffContext *s = avctx->priv_data;
    av_frame_free(&s->frame);
    av_freep(&s->planebuf);
    av_freep(&s->ham_buf);
    av_freep(&s->ham_palbuf);
    return 0;
}

#if CONFIG_IFF_ILBM_DECODER
AVCodec ff_iff_ilbm_decoder = {
    .name           = "iff",
    .type           = AVMEDIA_TYPE_VIDEO,
    .id             = AV_CODEC_ID_IFF_ILBM,
    .priv_data_size = sizeof(IffContext),
    .init           = decode_init,
    .close          = decode_end,
    .decode         = decode_frame,
    .capabilities   = CODEC_CAP_DR1,
    .long_name      = NULL_IF_CONFIG_SMALL("IFF"),
};
#endif
#if CONFIG_IFF_BYTERUN1_DECODER
AVCodec ff_iff_byterun1_decoder = {
    .name           = "iff",
    .type           = AVMEDIA_TYPE_VIDEO,
    .id             = AV_CODEC_ID_IFF_BYTERUN1,
    .priv_data_size = sizeof(IffContext),
    .init           = decode_init,
    .close          = decode_end,
    .decode         = decode_frame,
    .capabilities   = CODEC_CAP_DR1,
    .long_name      = NULL_IF_CONFIG_SMALL("IFF"),
};
#endif<|MERGE_RESOLUTION|>--- conflicted
+++ resolved
@@ -155,19 +155,13 @@
     // If extradata is smaller than actually needed, fill the remaining with black.
     count = FFMIN(palette_size / 3, count);
     if (count) {
-<<<<<<< HEAD
-        for (i=0; i < count; i++) {
+        for (i = 0; i < count; i++)
             pal[i] = 0xFF000000 | AV_RB24(palette + i*3);
-        }
         if (s->flags && count >= 32) { // EHB
             for (i = 0; i < 32; i++)
                 pal[i + 32] = 0xFF000000 | (AV_RB24(palette + i*3) & 0xFEFEFE) >> 1;
             count = FFMAX(count, 64);
         }
-=======
-        for (i = 0; i < count; i++)
-            pal[i] = 0xFF000000 | AV_RB24(avctx->extradata + i * 3);
->>>>>>> 3865ba7b
     } else { // Create gray-scale color palette for bps < 8
         count = 1 << avctx->bits_per_coded_sample;
 
@@ -339,11 +333,11 @@
         avctx->pix_fmt = (avctx->bits_per_coded_sample < 8) ||
                          (avctx->extradata_size >= 2 && palette_size) ? AV_PIX_FMT_PAL8 : AV_PIX_FMT_GRAY8;
     } else if (avctx->bits_per_coded_sample <= 32) {
-        if (avctx->codec_tag == MKTAG('R','G','B','8')) {
+        if (avctx->codec_tag == MKTAG('R', 'G', 'B', '8')) {
             avctx->pix_fmt = AV_PIX_FMT_RGB32;
-        } else if (avctx->codec_tag == MKTAG('R','G','B','N')) {
+        } else if (avctx->codec_tag == MKTAG('R', 'G', 'B', 'N')) {
             avctx->pix_fmt = AV_PIX_FMT_RGB444;
-        } else if (avctx->codec_tag != MKTAG('D','E','E','P')) {
+        } else if (avctx->codec_tag != MKTAG('D', 'E', 'E', 'P')) {
             if (avctx->bits_per_coded_sample == 24) {
                 avctx->pix_fmt = AV_PIX_FMT_0BGR32;
             } else if (avctx->bits_per_coded_sample == 32) {
@@ -494,7 +488,6 @@
     return buf - buf_start;
 }
 
-<<<<<<< HEAD
 #define DECODE_RGBX_COMMON(type) \
     if (!length) { \
         length = bytestream2_get_byte(gb); \
@@ -514,17 +507,6 @@
             x = 0; \
         } \
     }
-=======
-static int decode_frame_ilbm(AVCodecContext *avctx,
-                             void *data, int *got_frame,
-                             AVPacket *avpkt)
-{
-    IffContext *s          = avctx->priv_data;
-    const uint8_t *buf     = avpkt->data;
-    int buf_size           = avpkt->size;
-    const uint8_t *buf_end = buf + buf_size;
-    int y, plane, res;
->>>>>>> 3865ba7b
 
 /**
  * Decode RGB8 buffer
@@ -543,7 +525,6 @@
     }
 }
 
-<<<<<<< HEAD
 /**
  * Decode RGBN buffer
  * @param[out] dst Destination buffer
@@ -559,16 +540,9 @@
         length = pixel & 0x7;
         pixel >>= 4;
         DECODE_RGBX_COMMON(uint16_t)
-=======
-    if (!s->init && avctx->bits_per_coded_sample <= 8 &&
-        avctx->pix_fmt != AV_PIX_FMT_GRAY8) {
-        if ((res = cmap_read_palette(avctx, (uint32_t *)s->frame.data[1])) < 0)
-            return res;
->>>>>>> 3865ba7b
-    }
-}
-
-<<<<<<< HEAD
+    }
+}
+
 /**
  * Decode DEEP RLE 32-bit buffer
  * @param[out] dst Destination buffer
@@ -614,36 +588,6 @@
                 }
             }
             src += 4;
-=======
-    if (avctx->codec_tag == MKTAG('I', 'L', 'B', 'M')) { // interleaved
-        if (avctx->pix_fmt == AV_PIX_FMT_PAL8 || avctx->pix_fmt == AV_PIX_FMT_GRAY8) {
-            for (y = 0; y < avctx->height; y++) {
-                uint8_t *row = &s->frame.data[0][y * s->frame.linesize[0]];
-                memset(row, 0, avctx->width);
-                for (plane = 0; plane < avctx->bits_per_coded_sample && buf < buf_end;
-                     plane++) {
-                    decodeplane8(row, buf, FFMIN(s->planesize, buf_end - buf), plane);
-                    buf += s->planesize;
-                }
-            }
-        } else { // AV_PIX_FMT_BGR32
-            for (y = 0; y < avctx->height; y++) {
-                uint8_t *row = &s->frame.data[0][y * s->frame.linesize[0]];
-                memset(row, 0, avctx->width << 2);
-                for (plane = 0; plane < avctx->bits_per_coded_sample && buf < buf_end;
-                     plane++) {
-                    decodeplane32((uint32_t *)row, buf,
-                                  FFMIN(s->planesize, buf_end - buf), plane);
-                    buf += s->planesize;
-                }
-            }
-        }
-    } else if (avctx->pix_fmt == AV_PIX_FMT_PAL8 || avctx->pix_fmt == AV_PIX_FMT_GRAY8) { // IFF-PBM
-        for (y = 0; y < avctx->height; y++) {
-            uint8_t *row = &s->frame.data[0][y * s->frame.linesize[0]];
-            memcpy(row, buf, FFMIN(avctx->width, buf_end - buf));
-            buf += avctx->width + (avctx->width % 2); // padding if odd
->>>>>>> 3865ba7b
         }
     }
 }
@@ -705,25 +649,14 @@
     return AVERROR_INVALIDDATA;
 }
 
-<<<<<<< HEAD
 static int decode_frame(AVCodecContext *avctx,
-                            void *data, int *got_frame,
-                            AVPacket *avpkt)
-{
-    IffContext *s = avctx->priv_data;
-    const uint8_t *buf = avpkt->size >= 2 ? avpkt->data + AV_RB16(avpkt->data) : NULL;
-    const int buf_size = avpkt->size >= 2 ? avpkt->size - AV_RB16(avpkt->data) : 0;
-    const uint8_t *buf_end = buf+buf_size;
-=======
-static int decode_frame_byterun1(AVCodecContext *avctx,
-                                 void *data, int *got_frame,
-                                 AVPacket *avpkt)
+                        void *data, int *got_frame,
+                        AVPacket *avpkt)
 {
     IffContext *s          = avctx->priv_data;
-    const uint8_t *buf     = avpkt->data;
-    int buf_size           = avpkt->size;
+    const uint8_t *buf     = avpkt->size >= 2 ? avpkt->data + AV_RB16(avpkt->data) : NULL;
+    const int buf_size     = avpkt->size >= 2 ? avpkt->size - AV_RB16(avpkt->data) : 0;
     const uint8_t *buf_end = buf + buf_size;
->>>>>>> 3865ba7b
     int y, plane, res;
     GetByteContext gb;
 
@@ -732,37 +665,31 @@
     if ((res = ff_reget_buffer(avctx, s->frame)) < 0)
         return res;
     if (!s->init && avctx->bits_per_coded_sample <= 8 &&
-<<<<<<< HEAD
         avctx->pix_fmt == AV_PIX_FMT_PAL8) {
-        if ((res = cmap_read_palette(avctx, (uint32_t*)s->frame->data[1])) < 0)
+        if ((res = cmap_read_palette(avctx, (uint32_t *)s->frame->data[1])) < 0)
             return res;
     } else if (!s->init && avctx->bits_per_coded_sample <= 8 &&
                avctx->pix_fmt == AV_PIX_FMT_RGB32) {
         if ((res = cmap_read_palette(avctx, s->mask_palbuf)) < 0)
-=======
-        avctx->pix_fmt != AV_PIX_FMT_GRAY8) {
-        if ((res = cmap_read_palette(avctx, (uint32_t *)s->frame.data[1])) < 0)
->>>>>>> 3865ba7b
             return res;
     }
     s->init = 1;
 
-<<<<<<< HEAD
     switch (s->compression) {
     case 0:
-        if (avctx->codec_tag == MKTAG('A','C','B','M')) {
+        if (avctx->codec_tag == MKTAG('A', 'C', 'B', 'M')) {
             if (avctx->pix_fmt == AV_PIX_FMT_PAL8 || avctx->pix_fmt == AV_PIX_FMT_GRAY8) {
                 memset(s->frame->data[0], 0, avctx->height * s->frame->linesize[0]);
                 for (plane = 0; plane < s->bpp; plane++) {
-                    for(y = 0; y < avctx->height && buf < buf_end; y++ ) {
-                        uint8_t *row = &s->frame->data[0][ y*s->frame->linesize[0] ];
+                    for (y = 0; y < avctx->height && buf < buf_end; y++) {
+                        uint8_t *row = &s->frame->data[0][y * s->frame->linesize[0]];
                         decodeplane8(row, buf, FFMIN(s->planesize, buf_end - buf), plane);
                         buf += s->planesize;
                     }
                 }
             } else if (s->ham) { // HAM to AV_PIX_FMT_BGR32
                 memset(s->frame->data[0], 0, avctx->height * s->frame->linesize[0]);
-                for(y = 0; y < avctx->height; y++) {
+                for (y = 0; y < avctx->height; y++) {
                     uint8_t *row = &s->frame->data[0][y * s->frame->linesize[0]];
                     memset(s->ham_buf, 0, s->planesize * 8);
                     for (plane = 0; plane < s->bpp; plane++) {
@@ -771,27 +698,27 @@
                             break;
                         decodeplane8(s->ham_buf, start, FFMIN(s->planesize, buf_end - start), plane);
                     }
-                    decode_ham_plane32((uint32_t *) row, s->ham_buf, s->ham_palbuf, s->planesize);
+                    decode_ham_plane32((uint32_t *)row, s->ham_buf, s->ham_palbuf, s->planesize);
                 }
             } else
                 return unsupported(avctx);
-        } else if (avctx->codec_tag == MKTAG('D','E','E','P')) {
+        } else if (avctx->codec_tag == MKTAG('D', 'E', 'E', 'P')) {
             const AVPixFmtDescriptor *desc = av_pix_fmt_desc_get(avctx->pix_fmt);
             int raw_width = avctx->width * (av_get_bits_per_pixel(desc) >> 3);
             int x;
-            for(y = 0; y < avctx->height && buf < buf_end; y++ ) {
+            for (y = 0; y < avctx->height && buf < buf_end; y++) {
                 uint8_t *row = &s->frame->data[0][y * s->frame->linesize[0]];
                 memcpy(row, buf, FFMIN(raw_width, buf_end - buf));
                 buf += raw_width;
                 if (avctx->pix_fmt == AV_PIX_FMT_BGR32) {
-                    for(x = 0; x < avctx->width; x++)
+                    for (x = 0; x < avctx->width; x++)
                         row[4 * x + 3] = row[4 * x + 3] & 0xF0 | (row[4 * x + 3] >> 4);
                 }
             }
-        } else if (avctx->codec_tag == MKTAG('I','L','B','M')) { // interleaved
+        } else if (avctx->codec_tag == MKTAG('I', 'L', 'B', 'M')) { // interleaved
             if (avctx->pix_fmt == AV_PIX_FMT_PAL8 || avctx->pix_fmt == AV_PIX_FMT_GRAY8) {
-                for(y = 0; y < avctx->height; y++ ) {
-                    uint8_t *row = &s->frame->data[0][ y*s->frame->linesize[0] ];
+                for (y = 0; y < avctx->height; y++) {
+                    uint8_t *row = &s->frame->data[0][y * s->frame->linesize[0]];
                     memset(row, 0, avctx->width);
                     for (plane = 0; plane < s->bpp && buf < buf_end; plane++) {
                         decodeplane8(row, buf, FFMIN(s->planesize, buf_end - buf), plane);
@@ -800,67 +727,48 @@
                 }
             } else if (s->ham) { // HAM to AV_PIX_FMT_BGR32
                 for (y = 0; y < avctx->height; y++) {
-                    uint8_t *row = &s->frame->data[0][ y*s->frame->linesize[0] ];
+                    uint8_t *row = &s->frame->data[0][y * s->frame->linesize[0]];
                     memset(s->ham_buf, 0, s->planesize * 8);
                     for (plane = 0; plane < s->bpp && buf < buf_end; plane++) {
                         decodeplane8(s->ham_buf, buf, FFMIN(s->planesize, buf_end - buf), plane);
                         buf += s->planesize;
                     }
-                    decode_ham_plane32((uint32_t *) row, s->ham_buf, s->ham_palbuf, s->planesize);
+                    decode_ham_plane32((uint32_t *)row, s->ham_buf, s->ham_palbuf, s->planesize);
                 }
             } else { // AV_PIX_FMT_BGR32
-                for(y = 0; y < avctx->height; y++ ) {
-                    uint8_t *row = &s->frame->data[0][y*s->frame->linesize[0]];
+                for (y = 0; y < avctx->height; y++) {
+                    uint8_t *row = &s->frame->data[0][y * s->frame->linesize[0]];
                     memset(row, 0, avctx->width << 2);
                     for (plane = 0; plane < s->bpp && buf < buf_end; plane++) {
-                        decodeplane32((uint32_t *) row, buf, FFMIN(s->planesize, buf_end - buf), plane);
+                        decodeplane32((uint32_t *)row, buf,
+                                      FFMIN(s->planesize, buf_end - buf), plane);
                         buf += s->planesize;
                     }
-=======
-    if (avctx->codec_tag == MKTAG('I', 'L', 'B', 'M')) { // interleaved
-        if (avctx->pix_fmt == AV_PIX_FMT_PAL8 || avctx->pix_fmt == AV_PIX_FMT_GRAY8) {
-            for (y = 0; y < avctx->height; y++) {
-                uint8_t *row = &s->frame.data[0][y * s->frame.linesize[0]];
-                memset(row, 0, avctx->width);
-                for (plane = 0; plane < avctx->bits_per_coded_sample; plane++) {
-                    buf += decode_byterun(s->planebuf, s->planesize, buf, buf_end);
-                    decodeplane8(row, s->planebuf, s->planesize, plane);
-                }
-            }
-        } else { // AV_PIX_FMT_BGR32
-            for (y = 0; y < avctx->height; y++) {
-                uint8_t *row = &s->frame.data[0][y * s->frame.linesize[0]];
-                memset(row, 0, avctx->width << 2);
-                for (plane = 0; plane < avctx->bits_per_coded_sample; plane++) {
-                    buf += decode_byterun(s->planebuf, s->planesize, buf, buf_end);
-                    decodeplane32((uint32_t *)row, s->planebuf, s->planesize, plane);
->>>>>>> 3865ba7b
-                }
-            }
-        } else if (avctx->codec_tag == MKTAG('P','B','M',' ')) { // IFF-PBM
+                }
+            }
+        } else if (avctx->codec_tag == MKTAG('P', 'B', 'M', ' ')) { // IFF-PBM
             if (avctx->pix_fmt == AV_PIX_FMT_PAL8 || avctx->pix_fmt == AV_PIX_FMT_GRAY8) {
-                for(y = 0; y < avctx->height && buf_end > buf; y++ ) {
+                for (y = 0; y < avctx->height && buf_end > buf; y++) {
                     uint8_t *row = &s->frame->data[0][y * s->frame->linesize[0]];
                     memcpy(row, buf, FFMIN(avctx->width, buf_end - buf));
                     buf += avctx->width + (avctx->width % 2); // padding if odd
                 }
             } else if (s->ham) { // IFF-PBM: HAM to AV_PIX_FMT_BGR32
                 for (y = 0; y < avctx->height && buf_end > buf; y++) {
-                    uint8_t *row = &s->frame->data[0][ y*s->frame->linesize[0] ];
+                    uint8_t *row = &s->frame->data[0][y * s->frame->linesize[0]];
                     memcpy(s->ham_buf, buf, FFMIN(avctx->width, buf_end - buf));
                     buf += avctx->width + (avctx->width & 1); // padding if odd
-                    decode_ham_plane32((uint32_t *) row, s->ham_buf, s->ham_palbuf, s->planesize);
+                    decode_ham_plane32((uint32_t *)row, s->ham_buf, s->ham_palbuf, s->planesize);
                 }
             } else
                 return unsupported(avctx);
         }
-<<<<<<< HEAD
         break;
     case 1:
-        if (avctx->codec_tag == MKTAG('I','L','B','M')) { //interleaved
+        if (avctx->codec_tag == MKTAG('I', 'L', 'B', 'M')) { // interleaved
             if (avctx->pix_fmt == AV_PIX_FMT_PAL8 || avctx->pix_fmt == AV_PIX_FMT_GRAY8) {
-                for(y = 0; y < avctx->height ; y++ ) {
-                    uint8_t *row = &s->frame->data[0][ y*s->frame->linesize[0] ];
+                for (y = 0; y < avctx->height; y++) {
+                    uint8_t *row = &s->frame->data[0][y * s->frame->linesize[0]];
                     memset(row, 0, avctx->width);
                     for (plane = 0; plane < s->bpp; plane++) {
                         buf += decode_byterun(s->planebuf, s->planesize, buf, buf_end);
@@ -868,74 +776,68 @@
                     }
                 }
             } else if (avctx->bits_per_coded_sample <= 8) { //8-bit (+ mask) to AV_PIX_FMT_BGR32
-                for (y = 0; y < avctx->height ; y++ ) {
-                    uint8_t *row = &s->frame->data[0][y*s->frame->linesize[0]];
+                for (y = 0; y < avctx->height; y++) {
+                    uint8_t *row = &s->frame->data[0][y * s->frame->linesize[0]];
                     memset(s->mask_buf, 0, avctx->width * sizeof(uint32_t));
                     for (plane = 0; plane < s->bpp; plane++) {
                         buf += decode_byterun(s->planebuf, s->planesize, buf, buf_end);
                         decodeplane32(s->mask_buf, s->planebuf, s->planesize, plane);
                     }
-                    lookup_pal_indicies((uint32_t *) row, s->mask_buf, s->mask_palbuf, avctx->width);
+                    lookup_pal_indicies((uint32_t *)row, s->mask_buf, s->mask_palbuf, avctx->width);
                 }
             } else if (s->ham) { // HAM to AV_PIX_FMT_BGR32
-                for (y = 0; y < avctx->height ; y++) {
-                    uint8_t *row = &s->frame->data[0][y*s->frame->linesize[0]];
+                for (y = 0; y < avctx->height; y++) {
+                    uint8_t *row = &s->frame->data[0][y * s->frame->linesize[0]];
                     memset(s->ham_buf, 0, s->planesize * 8);
                     for (plane = 0; plane < s->bpp; plane++) {
                         buf += decode_byterun(s->planebuf, s->planesize, buf, buf_end);
                         decodeplane8(s->ham_buf, s->planebuf, s->planesize, plane);
                     }
-                    decode_ham_plane32((uint32_t *) row, s->ham_buf, s->ham_palbuf, s->planesize);
-                }
-            } else { //AV_PIX_FMT_BGR32
-                for(y = 0; y < avctx->height ; y++ ) {
-                    uint8_t *row = &s->frame->data[0][y*s->frame->linesize[0]];
+                    decode_ham_plane32((uint32_t *)row, s->ham_buf, s->ham_palbuf, s->planesize);
+                }
+            } else { // AV_PIX_FMT_BGR32
+                for (y = 0; y < avctx->height; y++) {
+                    uint8_t *row = &s->frame->data[0][y * s->frame->linesize[0]];
                     memset(row, 0, avctx->width << 2);
                     for (plane = 0; plane < s->bpp; plane++) {
                         buf += decode_byterun(s->planebuf, s->planesize, buf, buf_end);
-                        decodeplane32((uint32_t *) row, s->planebuf, s->planesize, plane);
+                        decodeplane32((uint32_t *)row, s->planebuf, s->planesize, plane);
                     }
                 }
             }
-        } else if (avctx->codec_tag == MKTAG('P','B','M',' ')) { // IFF-PBM
+        } else if (avctx->codec_tag == MKTAG('P', 'B', 'M', ' ')) { // IFF-PBM
             if (avctx->pix_fmt == AV_PIX_FMT_PAL8 || avctx->pix_fmt == AV_PIX_FMT_GRAY8) {
-                for(y = 0; y < avctx->height ; y++ ) {
-                    uint8_t *row = &s->frame->data[0][y*s->frame->linesize[0]];
+                for (y = 0; y < avctx->height; y++) {
+                    uint8_t *row = &s->frame->data[0][y * s->frame->linesize[0]];
                     buf += decode_byterun(row, avctx->width, buf, buf_end);
                 }
             } else if (s->ham) { // IFF-PBM: HAM to AV_PIX_FMT_BGR32
-                for (y = 0; y < avctx->height ; y++) {
-                    uint8_t *row = &s->frame->data[0][y*s->frame->linesize[0]];
+                for (y = 0; y < avctx->height; y++) {
+                    uint8_t *row = &s->frame->data[0][y * s->frame->linesize[0]];
                     buf += decode_byterun(s->ham_buf, avctx->width, buf, buf_end);
-                    decode_ham_plane32((uint32_t *) row, s->ham_buf, s->ham_palbuf, s->planesize);
+                    decode_ham_plane32((uint32_t *)row, s->ham_buf, s->ham_palbuf, s->planesize);
                 }
             } else
                 return unsupported(avctx);
-        } else if (avctx->codec_tag == MKTAG('D','E','E','P')) { // IFF-DEEP
+        } else if (avctx->codec_tag == MKTAG('D', 'E', 'E', 'P')) { // IFF-DEEP
             const AVPixFmtDescriptor *desc = av_pix_fmt_desc_get(avctx->pix_fmt);
             if (av_get_bits_per_pixel(desc) == 32)
                 decode_deep_rle32(s->frame->data[0], buf, buf_size, avctx->width, avctx->height, s->frame->linesize[0]);
             else
                 return unsupported(avctx);
-=======
-    } else {
-        for (y = 0; y < avctx->height; y++) {
-            uint8_t *row = &s->frame.data[0][y * s->frame.linesize[0]];
-            buf += decode_byterun(row, avctx->width, buf, buf_end);
->>>>>>> 3865ba7b
         }
         break;
     case 4:
         bytestream2_init(&gb, buf, buf_size);
-        if (avctx->codec_tag == MKTAG('R','G','B','8'))
+        if (avctx->codec_tag == MKTAG('R', 'G', 'B', '8'))
             decode_rgb8(&gb, s->frame->data[0], avctx->width, avctx->height, s->frame->linesize[0]);
-        else if (avctx->codec_tag == MKTAG('R','G','B','N'))
+        else if (avctx->codec_tag == MKTAG('R', 'G', 'B', 'N'))
             decode_rgbn(&gb, s->frame->data[0], avctx->width, avctx->height, s->frame->linesize[0]);
         else
             return unsupported(avctx);
         break;
     case 5:
-        if (avctx->codec_tag == MKTAG('D','E','E','P')) {
+        if (avctx->codec_tag == MKTAG('D', 'E', 'E', 'P')) {
             const AVPixFmtDescriptor *desc = av_pix_fmt_desc_get(avctx->pix_fmt);
             if (av_get_bits_per_pixel(desc) == 32)
                 decode_deep_tvdc32(s->frame->data[0], buf, buf_size, avctx->width, avctx->height, s->frame->linesize[0], s->tvdc);
