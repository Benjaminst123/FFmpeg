--- conflicted
+++ resolved
@@ -210,27 +210,23 @@
      * see ISO/IEC 15444-1:2002 E.1 and A.6.4. */
     switch (qntsty->quantsty) {
         uint8_t gain;
-        int numbps;
     case JPEG2000_QSTY_NONE:
         /* TODO: to verify. No quantization in this case */
         band->f_stepsize = 1;
         break;
     case JPEG2000_QSTY_SI:
         /*TODO: Compute formula to implement. */
-        numbps = cbps +
-                 lut_gain[codsty->transform == FF_DWT53][bandno + (reslevelno > 0)];
-        band->f_stepsize = SHL(2048 + qntsty->mant[gbandno],
-                               2 + numbps - qntsty->expn[gbandno]);
-        break;
+//         numbps = cbps +
+//                  lut_gain[codsty->transform == FF_DWT53][bandno + (reslevelno > 0)];
+//         band->f_stepsize = SHL(2048 + qntsty->mant[gbandno],
+//                                2 + numbps - qntsty->expn[gbandno]);
+//         break;
     case JPEG2000_QSTY_SE:
         /* Exponent quantization step.
          * Formula:
          * delta_b = 2 ^ (R_b - expn_b) * (1 + (mant_b / 2 ^ 11))
          * R_b = R_I + log2 (gain_b )
          * see ISO/IEC 15444-1:2002 E.1.1 eqn. E-3 and E-4 */
-        /* TODO/WARN: value of log2 (gain_b ) not taken into account
-         * but it works (compared to OpenJPEG). Why?
-         * Further investigation needed. */
         gain            = cbps;
         band->f_stepsize  = pow(2.0, gain - qntsty->expn[gbandno]);
         band->f_stepsize *= qntsty->mant[gbandno] / 2048.0 + 1.0;
@@ -240,12 +236,29 @@
         av_log(avctx, AV_LOG_ERROR, "Unknown quantization format\n");
         break;
     }
+    if (codsty->transform != FF_DWT53) {
+        int lband = 0;
+        switch (bandno + (reslevelno > 0)) {
+            case 1:
+            case 2:
+                band->f_stepsize *= F_LFTG_X * 2;
+                lband = 1;
+                break;
+            case 3:
+                band->f_stepsize *= F_LFTG_X * F_LFTG_X * 4;
+                break;
+        }
+        if (codsty->transform == FF_DWT97) {
+            band->f_stepsize *= pow(F_LFTG_K, 2*(codsty->nreslevels2decode - reslevelno) + lband - 2);
+        }
+    }
+
+    band->i_stepsize = band->f_stepsize * (1 << 15);
+
     /* FIXME: In openjepg code stespize = stepsize * 0.5. Why?
      * If not set output of entropic decoder is not correct. */
     if (!av_codec_is_encoder(avctx->codec))
         band->f_stepsize *= 0.5;
-
-    band->i_stepsize = band->f_stepsize * (1 << 16);
 
     /* computation of tbx_0, tbx_1, tby_0, tby_1
      * see ISO/IEC 15444-1:2002 B.5 eq. B-15 and tbl B.1
@@ -256,7 +269,7 @@
         for (i = 0; i < 2; i++)
             for (j = 0; j < 2; j++)
                 band->coord[i][j] =
-                    ff_jpeg2000_ceildivpow2(comp->coord_o[i][j] - comp->coord_o[i][0],
+                    ff_jpeg2000_ceildivpow2(comp->coord_o[i][j],
                                             declvl - 1);
         log2_band_prec_width  = reslevel->log2_prec_width;
         log2_band_prec_height = reslevel->log2_prec_height;
@@ -272,8 +285,8 @@
             for (j = 0; j < 2; j++)
                 /* Formula example for tbx_0 = ceildiv((tcx_0 - 2 ^ (declvl - 1) * x0_b) / declvl) */
                 band->coord[i][j] =
-                    ff_jpeg2000_ceildivpow2(comp->coord_o[i][j] - comp->coord_o[i][0] -
-                                            (((bandno + 1 >> i) & 1) << declvl - 1),
+                    ff_jpeg2000_ceildivpow2(comp->coord_o[i][j] -
+                                            (((bandno + 1 >> i) & 1LL) << declvl - 1),
                                             declvl);
         /* TODO: Manage case of 3 band offsets here or
          * in coding/decoding function? */
@@ -288,11 +301,10 @@
         log2_band_prec_height = reslevel->log2_prec_height - 1;
     }
 
-    for (j = 0; j < 2; j++)
-        band->coord[0][j] = ff_jpeg2000_ceildiv(band->coord[0][j], dx);
-    for (j = 0; j < 2; j++)
-        band->coord[1][j] = ff_jpeg2000_ceildiv(band->coord[1][j], dy);
-
+    if (reslevel->num_precincts_x * (uint64_t)reslevel->num_precincts_y > INT_MAX) {
+        band->prec = NULL;
+        return AVERROR(ENOMEM);
+    }
     nb_precincts = reslevel->num_precincts_x * reslevel->num_precincts_y;
     band->prec = av_mallocz_array(nb_precincts, sizeof(*band->prec));
     if (!band->prec)
@@ -302,37 +314,40 @@
         Jpeg2000Prec *prec = band->prec + precno;
         int nb_codeblocks;
 
+        prec->decoded_layers = 0;
+
         /* TODO: Explain formula for JPEG200 DCINEMA. */
         /* TODO: Verify with previous count of codeblocks per band */
 
         /* Compute P_x0 */
-        prec->coord[0][0] = (precno % reslevel->num_precincts_x) *
+        prec->coord[0][0] = ((band->coord[0][0] >> log2_band_prec_width) + precno % reslevel->num_precincts_x) *
                             (1 << log2_band_prec_width);
-        prec->coord[0][0] = FFMAX(prec->coord[0][0], band->coord[0][0]);
 
         /* Compute P_y0 */
-        prec->coord[1][0] = (precno / reslevel->num_precincts_x) *
+        prec->coord[1][0] = ((band->coord[1][0] >> log2_band_prec_height) + precno / reslevel->num_precincts_x) *
                             (1 << log2_band_prec_height);
-        prec->coord[1][0] = FFMAX(prec->coord[1][0], band->coord[1][0]);
 
         /* Compute P_x1 */
         prec->coord[0][1] = prec->coord[0][0] +
                             (1 << log2_band_prec_width);
+        prec->coord[0][0] = FFMAX(prec->coord[0][0], band->coord[0][0]);
         prec->coord[0][1] = FFMIN(prec->coord[0][1], band->coord[0][1]);
 
         /* Compute P_y1 */
         prec->coord[1][1] = prec->coord[1][0] +
                             (1 << log2_band_prec_height);
+        prec->coord[1][0] = FFMAX(prec->coord[1][0], band->coord[1][0]);
         prec->coord[1][1] = FFMIN(prec->coord[1][1], band->coord[1][1]);
 
         prec->nb_codeblocks_width =
-            ff_jpeg2000_ceildivpow2(prec->coord[0][1] -
-                                    prec->coord[0][0],
-                                    band->log2_cblk_width);
+            ff_jpeg2000_ceildivpow2(prec->coord[0][1],
+                                    band->log2_cblk_width)
+            - (prec->coord[0][0] >> band->log2_cblk_width);
         prec->nb_codeblocks_height =
-            ff_jpeg2000_ceildivpow2(prec->coord[1][1] -
-                                    prec->coord[1][0],
-                                    band->log2_cblk_height);
+            ff_jpeg2000_ceildivpow2(prec->coord[1][1],
+                                    band->log2_cblk_height)
+            - (prec->coord[1][0] >> band->log2_cblk_height);
+
 
         /* Tag trees initialization */
         prec->cblkincl =
@@ -347,6 +362,10 @@
         if (!prec->zerobits)
             return AVERROR(ENOMEM);
 
+        if (prec->nb_codeblocks_width * (uint64_t)prec->nb_codeblocks_height > INT_MAX) {
+            prec->cblk = NULL;
+            return AVERROR(ENOMEM);
+        }
         nb_codeblocks = prec->nb_codeblocks_width * prec->nb_codeblocks_height;
         prec->cblk = av_mallocz_array(nb_codeblocks, sizeof(*prec->cblk));
         if (!prec->cblk)
@@ -357,12 +376,12 @@
 
             /* Compute coordinates of codeblocks */
             /* Compute Cx0*/
-            Cx0 = (prec->coord[0][0] >> band->log2_cblk_width) << band->log2_cblk_width;
+            Cx0 = ((prec->coord[0][0]) >> band->log2_cblk_width) << band->log2_cblk_width;
             Cx0 = Cx0 + ((cblkno % prec->nb_codeblocks_width)  << band->log2_cblk_width);
             cblk->coord[0][0] = FFMAX(Cx0, prec->coord[0][0]);
 
             /* Compute Cy0*/
-            Cy0 = (prec->coord[1][0] >> band->log2_cblk_height) << band->log2_cblk_height;
+            Cy0 = ((prec->coord[1][0]) >> band->log2_cblk_height) << band->log2_cblk_height;
             Cy0 = Cy0 + ((cblkno / prec->nb_codeblocks_width)   << band->log2_cblk_height);
             cblk->coord[1][0] = FFMAX(Cy0, prec->coord[1][0]);
 
@@ -390,7 +409,7 @@
             cblk->zero      = 0;
             cblk->lblock    = 3;
             cblk->length    = 0;
-            cblk->lengthinc = 0;
+            memset(cblk->lengthinc, 0, sizeof(cblk->lengthinc));
             cblk->npasses   = 0;
         }
     }
@@ -486,226 +505,12 @@
             return AVERROR(ENOMEM);
 
         for (bandno = 0; bandno < reslevel->nbands; bandno++, gbandno++) {
-<<<<<<< HEAD
-            Jpeg2000Band *band = reslevel->band + bandno;
-            int cblkno, precno;
-            int nb_precincts;
-
-            /* TODO: Implementation of quantization step not finished,
-             * see ISO/IEC 15444-1:2002 E.1 and A.6.4. */
-            switch (qntsty->quantsty) {
-                uint8_t gain;
-            case JPEG2000_QSTY_NONE:
-                /* TODO: to verify. No quantization in this case */
-                band->f_stepsize = 1;
-                break;
-            case JPEG2000_QSTY_SI:
-                /*TODO: Compute formula to implement. */
-//                 numbps = cbps +
-//                          lut_gain[codsty->transform == FF_DWT53][bandno + (reslevelno > 0)];
-//                 band->f_stepsize = SHL(2048 + qntsty->mant[gbandno],
-//                                        2 + numbps - qntsty->expn[gbandno]);
-//                 break;
-            case JPEG2000_QSTY_SE:
-                /* Exponent quantization step.
-                 * Formula:
-                 * delta_b = 2 ^ (R_b - expn_b) * (1 + (mant_b / 2 ^ 11))
-                 * R_b = R_I + log2 (gain_b )
-                 * see ISO/IEC 15444-1:2002 E.1.1 eqn. E-3 and E-4 */
-                gain            = cbps;
-                band->f_stepsize  = pow(2.0, gain - qntsty->expn[gbandno]);
-                band->f_stepsize *= qntsty->mant[gbandno] / 2048.0 + 1.0;
-                break;
-            default:
-                band->f_stepsize = 0;
-                av_log(avctx, AV_LOG_ERROR, "Unknown quantization format\n");
-                break;
-            }
-            if (codsty->transform != FF_DWT53) {
-                int lband = 0;
-                switch (bandno + (reslevelno > 0)) {
-                    case 1:
-                    case 2:
-                        band->f_stepsize *= F_LFTG_X * 2;
-                        lband = 1;
-                        break;
-                    case 3:
-                        band->f_stepsize *= F_LFTG_X * F_LFTG_X * 4;
-                        break;
-                }
-                if (codsty->transform == FF_DWT97) {
-                    band->f_stepsize *= pow(F_LFTG_K, 2*(codsty->nreslevels2decode - reslevelno) + lband - 2);
-                }
-            }
-
-            band->i_stepsize = band->f_stepsize * (1 << 15);
-
-            /* FIXME: In openjepg code stespize = stepsize * 0.5. Why?
-             * If not set output of entropic decoder is not correct. */
-            if (!av_codec_is_encoder(avctx->codec))
-                band->f_stepsize *= 0.5;
-
-            /* computation of tbx_0, tbx_1, tby_0, tby_1
-             * see ISO/IEC 15444-1:2002 B.5 eq. B-15 and tbl B.1
-             * codeblock width and height is computed for
-             * DCI JPEG 2000 codeblock_width = codeblock_width = 32 = 2 ^ 5 */
-            if (reslevelno == 0) {
-                /* for reslevelno = 0, only one band, x0_b = y0_b = 0 */
-                for (i = 0; i < 2; i++)
-                    for (j = 0; j < 2; j++)
-                        band->coord[i][j] =
-                            ff_jpeg2000_ceildivpow2(comp->coord_o[i][j],
-                                                    declvl - 1);
-                log2_band_prec_width  = reslevel->log2_prec_width;
-                log2_band_prec_height = reslevel->log2_prec_height;
-                /* see ISO/IEC 15444-1:2002 eq. B-17 and eq. B-15 */
-                band->log2_cblk_width  = FFMIN(codsty->log2_cblk_width,
-                                               reslevel->log2_prec_width);
-                band->log2_cblk_height = FFMIN(codsty->log2_cblk_height,
-                                               reslevel->log2_prec_height);
-            } else {
-                /* 3 bands x0_b = 1 y0_b = 0; x0_b = 0 y0_b = 1; x0_b = y0_b = 1 */
-                /* x0_b and y0_b are computed with ((bandno + 1 >> i) & 1) */
-                for (i = 0; i < 2; i++)
-                    for (j = 0; j < 2; j++)
-                        /* Formula example for tbx_0 = ceildiv((tcx_0 - 2 ^ (declvl - 1) * x0_b) / declvl) */
-                        band->coord[i][j] =
-                            ff_jpeg2000_ceildivpow2(comp->coord_o[i][j] -
-                                                    (((bandno + 1 >> i) & 1LL) << declvl - 1),
-                                                    declvl);
-                /* TODO: Manage case of 3 band offsets here or
-                 * in coding/decoding function? */
-
-                /* see ISO/IEC 15444-1:2002 eq. B-17 and eq. B-15 */
-                band->log2_cblk_width  = FFMIN(codsty->log2_cblk_width,
-                                               reslevel->log2_prec_width - 1);
-                band->log2_cblk_height = FFMIN(codsty->log2_cblk_height,
-                                               reslevel->log2_prec_height - 1);
-
-                log2_band_prec_width  = reslevel->log2_prec_width  - 1;
-                log2_band_prec_height = reslevel->log2_prec_height - 1;
-            }
-
-            if (reslevel->num_precincts_x * (uint64_t)reslevel->num_precincts_y > INT_MAX) {
-                band->prec = NULL;
-                return AVERROR(ENOMEM);
-            }
-            nb_precincts = reslevel->num_precincts_x * reslevel->num_precincts_y;
-            band->prec = av_mallocz_array(nb_precincts, sizeof(*band->prec));
-            if (!band->prec)
-                return AVERROR(ENOMEM);
-
-            for (precno = 0; precno < nb_precincts; precno++) {
-                Jpeg2000Prec *prec = band->prec + precno;
-                int nb_codeblocks;
-
-                prec->decoded_layers = 0;
-
-                /* TODO: Explain formula for JPEG200 DCINEMA. */
-                /* TODO: Verify with previous count of codeblocks per band */
-
-                /* Compute P_x0 */
-                prec->coord[0][0] = ((band->coord[0][0] >> log2_band_prec_width) + precno % reslevel->num_precincts_x) *
-                                    (1 << log2_band_prec_width);
-
-                /* Compute P_y0 */
-                prec->coord[1][0] = ((band->coord[1][0] >> log2_band_prec_height) + precno / reslevel->num_precincts_x) *
-                                    (1 << log2_band_prec_height);
-
-                /* Compute P_x1 */
-                prec->coord[0][1] = prec->coord[0][0] +
-                                    (1 << log2_band_prec_width);
-                prec->coord[0][0] = FFMAX(prec->coord[0][0], band->coord[0][0]);
-                prec->coord[0][1] = FFMIN(prec->coord[0][1], band->coord[0][1]);
-
-                /* Compute P_y1 */
-                prec->coord[1][1] = prec->coord[1][0] +
-                                    (1 << log2_band_prec_height);
-                prec->coord[1][0] = FFMAX(prec->coord[1][0], band->coord[1][0]);
-                prec->coord[1][1] = FFMIN(prec->coord[1][1], band->coord[1][1]);
-
-                prec->nb_codeblocks_width =
-                    ff_jpeg2000_ceildivpow2(prec->coord[0][1],
-                                            band->log2_cblk_width)
-                    - (prec->coord[0][0] >> band->log2_cblk_width);
-                prec->nb_codeblocks_height =
-                    ff_jpeg2000_ceildivpow2(prec->coord[1][1],
-                                            band->log2_cblk_height)
-                    - (prec->coord[1][0] >> band->log2_cblk_height);
-
-
-                /* Tag trees initialization */
-                prec->cblkincl =
-                    ff_jpeg2000_tag_tree_init(prec->nb_codeblocks_width,
-                                              prec->nb_codeblocks_height);
-                if (!prec->cblkincl)
-                    return AVERROR(ENOMEM);
-
-                prec->zerobits =
-                    ff_jpeg2000_tag_tree_init(prec->nb_codeblocks_width,
-                                              prec->nb_codeblocks_height);
-                if (!prec->zerobits)
-                    return AVERROR(ENOMEM);
-
-                if (prec->nb_codeblocks_width * (uint64_t)prec->nb_codeblocks_height > INT_MAX) {
-                    prec->cblk = NULL;
-                    return AVERROR(ENOMEM);
-                }
-                nb_codeblocks = prec->nb_codeblocks_width * prec->nb_codeblocks_height;
-                prec->cblk = av_mallocz_array(nb_codeblocks, sizeof(*prec->cblk));
-                if (!prec->cblk)
-                    return AVERROR(ENOMEM);
-                for (cblkno = 0; cblkno < nb_codeblocks; cblkno++) {
-                    Jpeg2000Cblk *cblk = prec->cblk + cblkno;
-                    uint16_t Cx0, Cy0;
-
-                    /* Compute coordinates of codeblocks */
-                    /* Compute Cx0*/
-                    Cx0 = ((prec->coord[0][0]) >> band->log2_cblk_width) << band->log2_cblk_width;
-                    Cx0 = Cx0 + ((cblkno % prec->nb_codeblocks_width)  << band->log2_cblk_width);
-                    cblk->coord[0][0] = FFMAX(Cx0, prec->coord[0][0]);
-
-                    /* Compute Cy0*/
-                    Cy0 = ((prec->coord[1][0]) >> band->log2_cblk_height) << band->log2_cblk_height;
-                    Cy0 = Cy0 + ((cblkno / prec->nb_codeblocks_width)   << band->log2_cblk_height);
-                    cblk->coord[1][0] = FFMAX(Cy0, prec->coord[1][0]);
-
-                    /* Compute Cx1 */
-                    cblk->coord[0][1] = FFMIN(Cx0 + (1 << band->log2_cblk_width),
-                                              prec->coord[0][1]);
-
-                    /* Compute Cy1 */
-                    cblk->coord[1][1] = FFMIN(Cy0 + (1 << band->log2_cblk_height),
-                                              prec->coord[1][1]);
-                    /* Update code-blocks coordinates according sub-band position */
-                    if ((bandno + !!reslevelno) & 1) {
-                        cblk->coord[0][0] += comp->reslevel[reslevelno-1].coord[0][1] -
-                                             comp->reslevel[reslevelno-1].coord[0][0];
-                        cblk->coord[0][1] += comp->reslevel[reslevelno-1].coord[0][1] -
-                                             comp->reslevel[reslevelno-1].coord[0][0];
-                    }
-                    if ((bandno + !!reslevelno) & 2) {
-                        cblk->coord[1][0] += comp->reslevel[reslevelno-1].coord[1][1] -
-                                             comp->reslevel[reslevelno-1].coord[1][0];
-                        cblk->coord[1][1] += comp->reslevel[reslevelno-1].coord[1][1] -
-                                             comp->reslevel[reslevelno-1].coord[1][0];
-                    }
-
-                    cblk->zero      = 0;
-                    cblk->lblock    = 3;
-                    cblk->length    = 0;
-                    memset(cblk->lengthinc, 0, sizeof(cblk->lengthinc));
-                    cblk->npasses   = 0;
-                }
-            }
-=======
             ret = init_band(avctx, reslevel,
                             comp, codsty, qntsty,
                             bandno, gbandno, reslevelno,
                             cbps, dx, dy);
             if (ret < 0)
                 return ret;
->>>>>>> 7fb93eae
         }
     }
     return 0;
