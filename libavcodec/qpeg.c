--- conflicted
+++ resolved
@@ -203,11 +203,7 @@
                     filled = 0;
                     dst -= stride;
                     height--;
-<<<<<<< HEAD
-                    if(height < 0)
-=======
                     if (height < 0)
->>>>>>> 159993ac
                         break;
                 }
             }
@@ -220,11 +216,7 @@
                     filled = 0;
                     dst -= stride;
                     height--;
-<<<<<<< HEAD
-                    if(height < 0)
-=======
                     if (height < 0)
->>>>>>> 159993ac
                         break;
                 }
             }
