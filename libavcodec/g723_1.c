--- conflicted
+++ resolved
@@ -230,21 +230,7 @@
  */
 static int normalize_bits(int num, int width)
 {
-<<<<<<< HEAD
-    int i = 0;
-
-    if (num) {
-        if (num == -1)
-            return width;
-        if (num < 0)
-            num = ~num;
-        i= width - av_log2(num) - 1;
-        i= FFMAX(i, 0);
-    }
-    return i;
-=======
     return width - av_log2(num) - 1;
->>>>>>> 0d230e93
 }
 
 #define normalize_bits_int16(num) normalize_bits(num, 15)
