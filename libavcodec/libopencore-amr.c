/*
 * AMR Audio decoder stub
 * Copyright (c) 2003 The FFmpeg Project
 *
 * This file is part of FFmpeg.
 *
 * FFmpeg is free software; you can redistribute it and/or
 * modify it under the terms of the GNU Lesser General Public
 * License as published by the Free Software Foundation; either
 * version 2.1 of the License, or (at your option) any later version.
 *
 * FFmpeg is distributed in the hope that it will be useful,
 * but WITHOUT ANY WARRANTY; without even the implied warranty of
 * MERCHANTABILITY or FITNESS FOR A PARTICULAR PURPOSE.  See the GNU
 * Lesser General Public License for more details.
 *
 * You should have received a copy of the GNU Lesser General Public
 * License along with FFmpeg; if not, write to the Free Software
 * Foundation, Inc., 51 Franklin Street, Fifth Floor, Boston, MA 02110-1301 USA
 */

#include "libavutil/avstring.h"
#include "libavutil/channel_layout.h"
#include "libavutil/common.h"
#include "libavutil/opt.h"
#include "avcodec.h"
#include "audio_frame_queue.h"
#include "internal.h"

static int amr_decode_fix_avctx(AVCodecContext *avctx)
{
    const int is_amr_wb = 1 + (avctx->codec_id == AV_CODEC_ID_AMR_WB);

    if (!avctx->sample_rate)
        avctx->sample_rate = 8000 * is_amr_wb;

    if (avctx->channels > 1) {
        avpriv_report_missing_feature(avctx, "multi-channel AMR");
        return AVERROR_PATCHWELCOME;
    }

    avctx->channels       = 1;
    avctx->channel_layout = AV_CH_LAYOUT_MONO;
    avctx->sample_fmt     = AV_SAMPLE_FMT_S16;
    return 0;
}

#if CONFIG_LIBOPENCORE_AMRNB

#include <opencore-amrnb/interf_dec.h>
#include <opencore-amrnb/interf_enc.h>

typedef struct AMRContext {
    AVClass *av_class;
    void *dec_state;
    void *enc_state;
    int   enc_bitrate;
    int   enc_mode;
    int   enc_dtx;
    int   enc_last_frame;
    AudioFrameQueue afq;
} AMRContext;

#if CONFIG_LIBOPENCORE_AMRNB_DECODER
static av_cold int amr_nb_decode_init(AVCodecContext *avctx)
{
    AMRContext *s  = avctx->priv_data;
    int ret;

    if ((ret = amr_decode_fix_avctx(avctx)) < 0)
        return ret;

    s->dec_state   = Decoder_Interface_init();
    if (!s->dec_state) {
        av_log(avctx, AV_LOG_ERROR, "Decoder_Interface_init error\n");
        return -1;
    }

    return 0;
}

static av_cold int amr_nb_decode_close(AVCodecContext *avctx)
{
    AMRContext *s = avctx->priv_data;

    Decoder_Interface_exit(s->dec_state);

    return 0;
}

static int amr_nb_decode_frame(AVCodecContext *avctx, void *data,
                               int *got_frame_ptr, AVPacket *avpkt)
{
    AVFrame *frame     = data;
    const uint8_t *buf = avpkt->data;
    int buf_size       = avpkt->size;
    AMRContext *s      = avctx->priv_data;
    static const uint8_t block_size[16] = { 12, 13, 15, 17, 19, 20, 26, 31, 5, 0, 0, 0, 0, 0, 0, 0 };
    enum Mode dec_mode;
    int packet_size, ret;

    ff_dlog(avctx, "amr_decode_frame buf=%p buf_size=%d frame_count=%d!!\n",
            buf, buf_size, avctx->frame_number);

    /* get output buffer */
    frame->nb_samples = 160;
    if ((ret = ff_get_buffer(avctx, frame, 0)) < 0)
        return ret;

    dec_mode    = (buf[0] >> 3) & 0x000F;
    packet_size = block_size[dec_mode] + 1;

    if (packet_size > buf_size) {
        av_log(avctx, AV_LOG_ERROR, "amr frame too short (%u, should be %u)\n",
               buf_size, packet_size);
        return AVERROR_INVALIDDATA;
    }

    ff_dlog(avctx, "packet_size=%d buf= 0x%X %X %X %X\n",
              packet_size, buf[0], buf[1], buf[2], buf[3]);
    /* call decoder */
    Decoder_Interface_Decode(s->dec_state, buf, (short *)frame->data[0], 0);

    *got_frame_ptr = 1;

    return packet_size;
}

AVCodec ff_libopencore_amrnb_decoder = {
    .name           = "libopencore_amrnb",
    .long_name      = NULL_IF_CONFIG_SMALL("OpenCORE AMR-NB (Adaptive Multi-Rate Narrow-Band)"),
    .type           = AVMEDIA_TYPE_AUDIO,
    .id             = AV_CODEC_ID_AMR_NB,
    .priv_data_size = sizeof(AMRContext),
    .init           = amr_nb_decode_init,
    .close          = amr_nb_decode_close,
    .decode         = amr_nb_decode_frame,
    .capabilities   = CODEC_CAP_DR1,
};
#endif /* CONFIG_LIBOPENCORE_AMRNB_DECODER */

#if CONFIG_LIBOPENCORE_AMRNB_ENCODER
/* Common code for fixed and float version*/
typedef struct AMR_bitrates {
    int       rate;
    enum Mode mode;
} AMR_bitrates;

/* Match desired bitrate */
static int get_bitrate_mode(int bitrate, void *log_ctx)
{
    /* make the correspondance between bitrate and mode */
    static const AMR_bitrates rates[] = {
        { 4750, MR475 }, { 5150, MR515 }, {  5900, MR59  }, {  6700, MR67  },
        { 7400, MR74 },  { 7950, MR795 }, { 10200, MR102 }, { 12200, MR122 }
    };
    int i, best = -1, min_diff = 0;
    char log_buf[200];

    for (i = 0; i < 8; i++) {
        if (rates[i].rate == bitrate)
            return rates[i].mode;
        if (best < 0 || abs(rates[i].rate - bitrate) < min_diff) {
            best     = i;
            min_diff = abs(rates[i].rate - bitrate);
        }
    }
    /* no bitrate matching exactly, log a warning */
    snprintf(log_buf, sizeof(log_buf), "bitrate not supported: use one of ");
    for (i = 0; i < 8; i++)
        av_strlcatf(log_buf, sizeof(log_buf), "%.2fk, ", rates[i].rate    / 1000.f);
    av_strlcatf(log_buf, sizeof(log_buf), "using %.2fk", rates[best].rate / 1000.f);
    av_log(log_ctx, AV_LOG_WARNING, "%s\n", log_buf);

    return best;
}

static const AVOption options[] = {
    { "dtx", "Allow DTX (generate comfort noise)", offsetof(AMRContext, enc_dtx), AV_OPT_TYPE_INT, { .i64 = 0 }, 0, 1, AV_OPT_FLAG_AUDIO_PARAM | AV_OPT_FLAG_ENCODING_PARAM },
    { NULL }
};

static const AVClass amrnb_class = {
    "libopencore_amrnb", av_default_item_name, options, LIBAVUTIL_VERSION_INT
};

static av_cold int amr_nb_encode_init(AVCodecContext *avctx)
{
    AMRContext *s = avctx->priv_data;

    if (avctx->sample_rate != 8000 && avctx->strict_std_compliance > FF_COMPLIANCE_UNOFFICIAL) {
        av_log(avctx, AV_LOG_ERROR, "Only 8000Hz sample rate supported\n");
        return AVERROR(ENOSYS);
    }

    if (avctx->channels != 1) {
        av_log(avctx, AV_LOG_ERROR, "Only mono supported\n");
        return AVERROR(ENOSYS);
    }

    avctx->frame_size  = 160;
    avctx->initial_padding = 50;
    ff_af_queue_init(avctx, &s->afq);

    s->enc_state = Encoder_Interface_init(s->enc_dtx);
    if (!s->enc_state) {
        av_log(avctx, AV_LOG_ERROR, "Encoder_Interface_init error\n");
        return -1;
    }

    s->enc_mode    = get_bitrate_mode(avctx->bit_rate, avctx);
    s->enc_bitrate = avctx->bit_rate;

    return 0;
}

static av_cold int amr_nb_encode_close(AVCodecContext *avctx)
{
    AMRContext *s = avctx->priv_data;

    Encoder_Interface_exit(s->enc_state);
    ff_af_queue_close(&s->afq);
    return 0;
}

static int amr_nb_encode_frame(AVCodecContext *avctx, AVPacket *avpkt,
                               const AVFrame *frame, int *got_packet_ptr)
{
    AMRContext *s = avctx->priv_data;
    int written, ret;
    int16_t *flush_buf = NULL;
    const int16_t *samples = frame ? (const int16_t *)frame->data[0] : NULL;

    if (s->enc_bitrate != avctx->bit_rate) {
        s->enc_mode    = get_bitrate_mode(avctx->bit_rate, avctx);
        s->enc_bitrate = avctx->bit_rate;
    }

    if ((ret = ff_alloc_packet2(avctx, avpkt, 32)) < 0)
        return ret;

    if (frame) {
        if (frame->nb_samples < avctx->frame_size) {
            flush_buf = av_mallocz_array(avctx->frame_size, sizeof(*flush_buf));
            if (!flush_buf)
                return AVERROR(ENOMEM);
            memcpy(flush_buf, samples, frame->nb_samples * sizeof(*flush_buf));
            samples = flush_buf;
            if (frame->nb_samples < avctx->frame_size - avctx->initial_padding)
                s->enc_last_frame = -1;
        }
        if ((ret = ff_af_queue_add(&s->afq, frame)) < 0) {
            av_freep(&flush_buf);
            return ret;
        }
    } else {
        if (s->enc_last_frame < 0)
            return 0;
        flush_buf = av_mallocz_array(avctx->frame_size, sizeof(*flush_buf));
        if (!flush_buf)
            return AVERROR(ENOMEM);
        samples = flush_buf;
        s->enc_last_frame = -1;
    }

    written = Encoder_Interface_Encode(s->enc_state, s->enc_mode, samples,
                                       avpkt->data, 0);
<<<<<<< HEAD
    av_dlog(avctx, "amr_nb_encode_frame encoded %u bytes, bitrate %u, first byte was %#02x\n",
            written, s->enc_mode, avpkt->data[0]);
=======
    ff_dlog(avctx, "amr_nb_encode_frame encoded %u bytes, bitrate %u, first byte was %#02x\n",
            written, s->enc_mode, frame[0]);
>>>>>>> 6a85dfc8

    /* Get the next frame pts/duration */
    ff_af_queue_remove(&s->afq, avctx->frame_size, &avpkt->pts,
                       &avpkt->duration);

    avpkt->size = written;
    *got_packet_ptr = 1;
    av_freep(&flush_buf);
    return 0;
}

AVCodec ff_libopencore_amrnb_encoder = {
    .name           = "libopencore_amrnb",
    .long_name      = NULL_IF_CONFIG_SMALL("OpenCORE AMR-NB (Adaptive Multi-Rate Narrow-Band)"),
    .type           = AVMEDIA_TYPE_AUDIO,
    .id             = AV_CODEC_ID_AMR_NB,
    .priv_data_size = sizeof(AMRContext),
    .init           = amr_nb_encode_init,
    .encode2        = amr_nb_encode_frame,
    .close          = amr_nb_encode_close,
    .capabilities   = CODEC_CAP_DELAY | CODEC_CAP_SMALL_LAST_FRAME,
    .sample_fmts    = (const enum AVSampleFormat[]){ AV_SAMPLE_FMT_S16,
                                                     AV_SAMPLE_FMT_NONE },
    .priv_class     = &amrnb_class,
};
#endif /* CONFIG_LIBOPENCORE_AMRNB_ENCODER */

#endif /* CONFIG_LIBOPENCORE_AMRNB */

/* -----------AMR wideband ------------*/
#if CONFIG_LIBOPENCORE_AMRWB_DECODER

#include <opencore-amrwb/dec_if.h>
#include <opencore-amrwb/if_rom.h>

typedef struct AMRWBContext {
    void  *state;
} AMRWBContext;

static av_cold int amr_wb_decode_init(AVCodecContext *avctx)
{
    AMRWBContext *s = avctx->priv_data;
    int ret;

    if ((ret = amr_decode_fix_avctx(avctx)) < 0)
        return ret;

    s->state        = D_IF_init();

    return 0;
}

static int amr_wb_decode_frame(AVCodecContext *avctx, void *data,
                               int *got_frame_ptr, AVPacket *avpkt)
{
    AVFrame *frame     = data;
    const uint8_t *buf = avpkt->data;
    int buf_size       = avpkt->size;
    AMRWBContext *s    = avctx->priv_data;
    int mode, ret;
    int packet_size;
    static const uint8_t block_size[16] = {18, 24, 33, 37, 41, 47, 51, 59, 61, 6, 6, 0, 0, 0, 1, 1};

    /* get output buffer */
    frame->nb_samples = 320;
    if ((ret = ff_get_buffer(avctx, frame, 0)) < 0)
        return ret;

    mode        = (buf[0] >> 3) & 0x000F;
    packet_size = block_size[mode];

    if (packet_size > buf_size) {
        av_log(avctx, AV_LOG_ERROR, "amr frame too short (%u, should be %u)\n",
               buf_size, packet_size + 1);
        return AVERROR_INVALIDDATA;
    }
    if (!packet_size) {
        av_log(avctx, AV_LOG_ERROR, "amr packet_size invalid\n");
        return AVERROR_INVALIDDATA;
    }

    D_IF_decode(s->state, buf, (short *)frame->data[0], _good_frame);

    *got_frame_ptr = 1;

    return packet_size;
}

static int amr_wb_decode_close(AVCodecContext *avctx)
{
    AMRWBContext *s = avctx->priv_data;

    D_IF_exit(s->state);
    return 0;
}

AVCodec ff_libopencore_amrwb_decoder = {
    .name           = "libopencore_amrwb",
    .long_name      = NULL_IF_CONFIG_SMALL("OpenCORE AMR-WB (Adaptive Multi-Rate Wide-Band)"),
    .type           = AVMEDIA_TYPE_AUDIO,
    .id             = AV_CODEC_ID_AMR_WB,
    .priv_data_size = sizeof(AMRWBContext),
    .init           = amr_wb_decode_init,
    .close          = amr_wb_decode_close,
    .decode         = amr_wb_decode_frame,
    .capabilities   = CODEC_CAP_DR1,
};

#endif /* CONFIG_LIBOPENCORE_AMRWB_DECODER */<|MERGE_RESOLUTION|>--- conflicted
+++ resolved
@@ -265,13 +265,8 @@
 
     written = Encoder_Interface_Encode(s->enc_state, s->enc_mode, samples,
                                        avpkt->data, 0);
-<<<<<<< HEAD
-    av_dlog(avctx, "amr_nb_encode_frame encoded %u bytes, bitrate %u, first byte was %#02x\n",
+    ff_dlog(avctx, "amr_nb_encode_frame encoded %u bytes, bitrate %u, first byte was %#02x\n",
             written, s->enc_mode, avpkt->data[0]);
-=======
-    ff_dlog(avctx, "amr_nb_encode_frame encoded %u bytes, bitrate %u, first byte was %#02x\n",
-            written, s->enc_mode, frame[0]);
->>>>>>> 6a85dfc8
 
     /* Get the next frame pts/duration */
     ff_af_queue_remove(&s->afq, avctx->frame_size, &avpkt->pts,
