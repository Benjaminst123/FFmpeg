--- conflicted
+++ resolved
@@ -15,13 +15,11 @@
 
 API changes, most recent first:
 
-<<<<<<< HEAD
+2014-xx-xx - xxxxxxx - lavu 53.05.0 - frame.h
+  Add av_frame_copy() for copying the frame data.
+
 2014-02-xx - xxxxxxx - lswr 0.18.100 - swresample.h
   Add swr_is_initialized() for checking whether a resample context is initialized.
-=======
-2014-xx-xx - xxxxxxx - lavu 53.05.0 - frame.h
-  Add av_frame_copy() for copying the frame data.
->>>>>>> 1155fd02
 
 2014-02-xx - xxxxxxx - lavr 1.2.0 - avresample.h
   Add avresample_is_open() for checking whether a resample context is open.
