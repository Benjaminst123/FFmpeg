#!/bin/sh
#
# FFmpeg configure script
#
# Copyright (c) 2000-2002 Fabrice Bellard
# Copyright (c) 2005-2008 Diego Biurrun
# Copyright (c) 2005-2008 Mans Rullgard
#

# Prevent locale nonsense from breaking basic text processing.
LC_ALL=C
export LC_ALL

# make sure we are running under a compatible shell
# try to make this part work with most shells

try_exec(){
    echo "Trying shell $1"
    type "$1" > /dev/null 2>&1 && exec "$@"
}

unset foo
(: ${foo%%bar}) 2> /dev/null
E1="$?"

(: ${foo?}) 2> /dev/null
E2="$?"

if test "$E1" != 0 || test "$E2" = 0; then
    echo "Broken shell detected.  Trying alternatives."
    export FF_CONF_EXEC
    if test "0$FF_CONF_EXEC" -lt 1; then
        FF_CONF_EXEC=1
        try_exec bash "$0" "$@"
    fi
    if test "0$FF_CONF_EXEC" -lt 2; then
        FF_CONF_EXEC=2
        try_exec ksh "$0" "$@"
    fi
    if test "0$FF_CONF_EXEC" -lt 3; then
        FF_CONF_EXEC=3
        try_exec /usr/xpg4/bin/sh "$0" "$@"
    fi
    echo "No compatible shell script interpreter found."
    echo "This configure script requires a POSIX-compatible shell"
    echo "such as bash or ksh."
    echo "THIS IS NOT A BUG IN FFMPEG, DO NOT REPORT IT AS SUCH."
    echo "Instead, install a working POSIX-compatible shell."
    echo "Disabling this configure test will create a broken FFmpeg."
    if test "$BASH_VERSION" = '2.04.0(1)-release'; then
        echo "This bash version ($BASH_VERSION) is broken on your platform."
        echo "Upgrade to a later version if available."
    fi
    exit 1
fi

test -d /usr/xpg4/bin && PATH=/usr/xpg4/bin:$PATH

show_help(){
    cat <<EOF
Usage: configure [options]
Options: [defaults in brackets after descriptions]

Help options:
  --help                   print this message
  --list-decoders          show all available decoders
  --list-encoders          show all available encoders
  --list-hwaccels          show all available hardware accelerators
  --list-demuxers          show all available demuxers
  --list-muxers            show all available muxers
  --list-parsers           show all available parsers
  --list-protocols         show all available protocols
  --list-bsfs              show all available bitstream filters
  --list-indevs            show all available input devices
  --list-outdevs           show all available output devices
  --list-filters           show all available filters

Standard options:
  --logfile=FILE           log tests and output to FILE [config.log]
  --disable-logging        do not log configure debug information
  --fatal-warnings         fail if any configure warning is generated
  --prefix=PREFIX          install in PREFIX [$prefix]
  --bindir=DIR             install binaries in DIR [PREFIX/bin]
  --datadir=DIR            install data files in DIR [PREFIX/share/ffmpeg]
  --docdir=DIR             install documentation in DIR [PREFIX/share/doc/ffmpeg]
  --libdir=DIR             install libs in DIR [PREFIX/lib]
  --shlibdir=DIR           install shared libs in DIR [PREFIX/lib]
  --incdir=DIR             install includes in DIR [PREFIX/include]
  --mandir=DIR             install man page in DIR [PREFIX/share/man]
  --enable-rpath           use rpath to allow installing libraries in paths
                           not part of the dynamic linker search path

Licensing options:
  --enable-gpl             allow use of GPL code, the resulting libs
                           and binaries will be under GPL [no]
  --enable-version3        upgrade (L)GPL to version 3 [no]
  --enable-nonfree         allow use of nonfree code, the resulting libs
                           and binaries will be unredistributable [no]

Configuration options:
  --disable-static         do not build static libraries [no]
  --enable-shared          build shared libraries [no]
  --enable-small           optimize for size instead of speed
  --disable-runtime-cpudetect disable detecting cpu capabilities at runtime (smaller binary)
  --enable-gray            enable full grayscale support (slower color)
  --disable-swscale-alpha  disable alpha channel support in swscale
  --disable-all            disable building components, libraries and programs
  --enable-incompatible-libav-abi enable incompatible Libav fork ABI [no]
  --enable-raise-major     increase major version numbers in sonames [no]

Program options:
  --disable-programs       do not build command line programs
  --disable-ffmpeg         disable ffmpeg build
  --disable-ffplay         disable ffplay build
  --disable-ffprobe        disable ffprobe build
  --disable-ffserver       disable ffserver build

Documentation options:
  --disable-doc            do not build documentation
  --disable-htmlpages      do not build HTML documentation pages
  --disable-manpages       do not build man documentation pages
  --disable-podpages       do not build POD documentation pages
  --disable-txtpages       do not build text documentation pages

Component options:
  --disable-avdevice       disable libavdevice build
  --disable-avcodec        disable libavcodec build
  --disable-avformat       disable libavformat build
  --disable-avutil         disable libavutil build
  --disable-swresample     disable libswresample build
  --disable-swscale        disable libswscale build
  --disable-postproc       disable libpostproc build
  --disable-avfilter       disable libavfilter build
  --enable-avresample      enable libavresample build [no]
  --disable-pthreads       disable pthreads [auto]
  --disable-w32threads     disable Win32 threads [auto]
  --disable-os2threads     disable OS/2 threads [auto]
  --disable-network        disable network support [no]
  --disable-dct            disable DCT code
  --disable-dwt            disable DWT code
  --disable-error-resilience disable error resilience code
  --disable-lsp            disable LSP code
  --disable-lzo            disable LZO decoder code
  --disable-mdct           disable MDCT code
  --disable-rdft           disable RDFT code
  --disable-fft            disable FFT code

Hardware accelerators:
  --disable-dxva2          disable DXVA2 code [autodetect]
  --disable-vaapi          disable VAAPI code [autodetect]
  --disable-vda            disable VDA code [autodetect]
  --disable-vdpau          disable VDPAU code [autodetect]

Individual component options:
  --disable-everything     disable all components listed below
  --disable-encoder=NAME   disable encoder NAME
  --enable-encoder=NAME    enable encoder NAME
  --disable-encoders       disable all encoders
  --disable-decoder=NAME   disable decoder NAME
  --enable-decoder=NAME    enable decoder NAME
  --disable-decoders       disable all decoders
  --disable-hwaccel=NAME   disable hwaccel NAME
  --enable-hwaccel=NAME    enable hwaccel NAME
  --disable-hwaccels       disable all hwaccels
  --disable-muxer=NAME     disable muxer NAME
  --enable-muxer=NAME      enable muxer NAME
  --disable-muxers         disable all muxers
  --disable-demuxer=NAME   disable demuxer NAME
  --enable-demuxer=NAME    enable demuxer NAME
  --disable-demuxers       disable all demuxers
  --enable-parser=NAME     enable parser NAME
  --disable-parser=NAME    disable parser NAME
  --disable-parsers        disable all parsers
  --enable-bsf=NAME        enable bitstream filter NAME
  --disable-bsf=NAME       disable bitstream filter NAME
  --disable-bsfs           disable all bitstream filters
  --enable-protocol=NAME   enable protocol NAME
  --disable-protocol=NAME  disable protocol NAME
  --disable-protocols      disable all protocols
  --enable-indev=NAME      enable input device NAME
  --disable-indev=NAME     disable input device NAME
  --disable-indevs         disable input devices
  --enable-outdev=NAME     enable output device NAME
  --disable-outdev=NAME    disable output device NAME
  --disable-outdevs        disable output devices
  --disable-devices        disable all devices
  --enable-filter=NAME     enable filter NAME
  --disable-filter=NAME    disable filter NAME
  --disable-filters        disable all filters

External library support:
  --enable-avisynth        enable reading of AviSynth script files [no]
  --disable-bzlib          disable bzlib [autodetect]
  --enable-fontconfig      enable fontconfig
  --enable-frei0r          enable frei0r video filtering
  --enable-gnutls          enable gnutls [no]
  --disable-iconv          disable iconv [autodetect]
  --enable-ladspa          enable LADSPA audio filtering
  --enable-libaacplus      enable AAC+ encoding via libaacplus [no]
  --enable-libass          enable libass subtitles rendering [no]
  --enable-libbluray       enable BluRay reading using libbluray [no]
  --enable-libcaca         enable textual display using libcaca
  --enable-libcelt         enable CELT decoding via libcelt [no]
  --enable-libcdio         enable audio CD grabbing with libcdio
  --enable-libdc1394       enable IIDC-1394 grabbing using libdc1394
                           and libraw1394 [no]
  --enable-libfaac         enable AAC encoding via libfaac [no]
  --enable-libfdk-aac      enable AAC de/encoding via libfdk-aac [no]
  --enable-libflite        enable flite (voice synthesis) support via libflite [no]
  --enable-libfreetype     enable libfreetype [no]
  --enable-libgme          enable Game Music Emu via libgme [no]
  --enable-libgsm          enable GSM de/encoding via libgsm [no]
  --enable-libiec61883     enable iec61883 via libiec61883 [no]
  --enable-libilbc         enable iLBC de/encoding via libilbc [no]
  --enable-libmodplug      enable ModPlug via libmodplug [no]
  --enable-libmp3lame      enable MP3 encoding via libmp3lame [no]
  --enable-libnut          enable NUT (de)muxing via libnut,
                           native (de)muxer exists [no]
  --enable-libopencore-amrnb enable AMR-NB de/encoding via libopencore-amrnb [no]
  --enable-libopencore-amrwb enable AMR-WB decoding via libopencore-amrwb [no]
  --enable-libopencv       enable video filtering via libopencv [no]
  --enable-libopenjpeg     enable JPEG 2000 de/encoding via OpenJPEG [no]
  --enable-libopus         enable Opus decoding via libopus [no]
  --enable-libpulse        enable Pulseaudio input via libpulse [no]
  --enable-libquvi         enable quvi input via libquvi [no]
  --enable-librtmp         enable RTMP[E] support via librtmp [no]
  --enable-libschroedinger enable Dirac de/encoding via libschroedinger [no]
  --enable-libshine        enable fixed-point MP3 encoding via libshine [no]
  --enable-libsoxr         enable Include libsoxr resampling [no]
  --enable-libspeex        enable Speex de/encoding via libspeex [no]
  --enable-libssh          enable SFTP protocol via libssh [no]
  --enable-libstagefright-h264  enable H.264 decoding via libstagefright [no]
  --enable-libtheora       enable Theora encoding via libtheora [no]
  --enable-libtwolame      enable MP2 encoding via libtwolame [no]
  --enable-libutvideo      enable Ut Video encoding and decoding via libutvideo [no]
  --enable-libv4l2         enable libv4l2/v4l-utils [no]
  --enable-libvidstab      enable video stabilization using vid.stab [no]
  --enable-libvo-aacenc    enable AAC encoding via libvo-aacenc [no]
  --enable-libvo-amrwbenc  enable AMR-WB encoding via libvo-amrwbenc [no]
  --enable-libvorbis       enable Vorbis en/decoding via libvorbis,
                           native implementation exists [no]
  --enable-libvpx          enable VP8 and VP9 de/encoding via libvpx [no]
  --enable-libwavpack      enable wavpack encoding via libwavpack [no]
  --enable-libwebp         enable WebP encoding via libwebp [no]
  --enable-libx264         enable H.264 encoding via x264 [no]
  --enable-libx265         enable HEVC encoding via x265 [no]
  --enable-libxavs         enable AVS encoding via xavs [no]
  --enable-libxvid         enable Xvid encoding via xvidcore,
                           native MPEG-4/Xvid encoder exists [no]
  --enable-libzmq          enable message passing via libzmq [no]
  --enable-libzvbi         enable teletext support via libzvbi [no]
  --enable-decklink        enable Blackmagick DeckLink output [no]
  --enable-openal          enable OpenAL 1.1 capture support [no]
  --enable-opencl          enable OpenCL code
  --enable-opengl          enable OpenGL rendering [no]
  --enable-openssl         enable openssl [no]
  --enable-x11grab         enable X11 grabbing [no]
  --disable-xlib           disable xlib [autodetect]
  --disable-zlib           disable zlib [autodetect]

Toolchain options:
  --arch=ARCH              select architecture [$arch]
  --cpu=CPU                select the minimum required CPU (affects
                           instruction selection, may crash on older CPUs)
  --cross-prefix=PREFIX    use PREFIX for compilation tools [$cross_prefix]
  --progs-suffix=SUFFIX    program name suffix []
  --enable-cross-compile   assume a cross-compiler is used
  --sysroot=PATH           root of cross-build tree
  --sysinclude=PATH        location of cross-build system headers
  --target-os=OS           compiler targets OS [$target_os]
  --target-exec=CMD        command to run executables on target
  --target-path=DIR        path to view of build directory on target
  --target-samples=DIR     path to samples directory on target
  --tempprefix=PATH        force fixed dir/prefix instead of mktemp for checks
  --toolchain=NAME         set tool defaults according to NAME
  --pkg-config=PKGCONFIG   use pkg-config tool PKGCONFIG [$pkg_config_default]
  --nm=NM                  use nm tool NM [$nm_default]
  --ar=AR                  use archive tool AR [$ar_default]
  --as=AS                  use assembler AS [$as_default]
  --windres=WINDRES        use windows resource compiler WINDRES [$windres_default]
  --yasmexe=EXE            use yasm-compatible assembler EXE [$yasmexe_default]
  --cc=CC                  use C compiler CC [$cc_default]
  --cxx=CXX                use C compiler CXX [$cxx_default]
  --dep-cc=DEPCC           use dependency generator DEPCC [$cc_default]
  --ld=LD                  use linker LD [$ld_default]
  --pkg-config=PKGCONF     use pkg-config PKGCONF [$pkg_config_default]
  --pkg-config-flags=FLAGS pass additional flags to pkgconf []
  --host-cc=HOSTCC         use host C compiler HOSTCC
  --host-cflags=HCFLAGS    use HCFLAGS when compiling for host
  --host-cppflags=HCPPFLAGS use HCPPFLAGS when compiling for host
  --host-ld=HOSTLD         use host linker HOSTLD
  --host-ldflags=HLDFLAGS  use HLDFLAGS when linking for host
  --host-libs=HLIBS        use libs HLIBS when linking for host
  --host-os=OS             compiler host OS [$target_os]
  --extra-cflags=ECFLAGS   add ECFLAGS to CFLAGS [$CFLAGS]
  --extra-cxxflags=ECFLAGS add ECFLAGS to CXXFLAGS [$CXXFLAGS]
  --extra-ldflags=ELDFLAGS add ELDFLAGS to LDFLAGS [$LDFLAGS]
  --extra-libs=ELIBS       add ELIBS [$ELIBS]
  --extra-version=STRING   version string suffix []
  --optflags=OPTFLAGS      override optimization-related compiler flags
  --build-suffix=SUFFIX    library name suffix []
  --enable-pic             build position-independent code
  --enable-thumb           compile for Thumb instruction set
  --enable-lto             use link-time optimization

Advanced options (experts only):
  --malloc-prefix=PREFIX   prefix malloc and related names with PREFIX
  --disable-symver         disable symbol versioning
  --enable-hardcoded-tables use hardcoded tables instead of runtime generation
  --disable-safe-bitstream-reader
                           disable buffer boundary checking in bitreaders
                           (faster, but may crash)
  --enable-memalign-hack   emulate memalign, interferes with memory debuggers
  --enable-sram            allow use of on-chip SRAM

Optimization options (experts only):
  --disable-asm            disable all assembler optimizations
  --disable-altivec        disable AltiVec optimizations
  --disable-amd3dnow       disable 3DNow! optimizations
  --disable-amd3dnowext    disable 3DNow! extended optimizations
  --disable-mmx            disable MMX optimizations
  --disable-mmxext         disable MMXEXT optimizations
  --disable-sse            disable SSE optimizations
  --disable-sse2           disable SSE2 optimizations
  --disable-sse3           disable SSE3 optimizations
  --disable-ssse3          disable SSSE3 optimizations
  --disable-sse4           disable SSE4 optimizations
  --disable-sse42          disable SSE4.2 optimizations
  --disable-avx            disable AVX optimizations
  --disable-xop            disable XOP optimizations
  --disable-fma3           disable FMA3 optimizations
  --disable-fma4           disable FMA4 optimizations
  --disable-avx2           disable AVX2 optimizations
  --disable-armv5te        disable armv5te optimizations
  --disable-armv6          disable armv6 optimizations
  --disable-armv6t2        disable armv6t2 optimizations
  --disable-vfp            disable VFP optimizations
  --disable-neon           disable NEON optimizations
  --disable-inline-asm     disable use of inline assembler
  --disable-yasm           disable use of yasm assembler
  --disable-mips32r2       disable MIPS32R2 optimizations
  --disable-mipsdspr1      disable MIPS DSP ASE R1 optimizations
  --disable-mipsdspr2      disable MIPS DSP ASE R2 optimizations
  --disable-mipsfpu        disable floating point MIPS optimizations
  --disable-fast-unaligned consider unaligned accesses slow

Developer options (useful when working on FFmpeg itself):
  --disable-debug          disable debugging symbols
  --enable-debug=LEVEL     set the debug level [$debuglevel]
  --disable-optimizations  disable compiler optimizations
  --enable-extra-warnings  enable more compiler warnings
  --disable-stripping      disable stripping of executables and shared libraries
  --assert-level=level     0(default), 1 or 2, amount of assertion testing,
                           2 causes a slowdown at runtime.
  --enable-memory-poisoning fill heap uninitialized allocated space with arbitrary data
  --valgrind=VALGRIND      run "make fate" tests through valgrind to detect memory
                           leaks and errors, using the specified valgrind binary.
                           Cannot be combined with --target-exec
  --enable-ftrapv          Trap arithmetic overflows
  --samples=PATH           location of test samples for FATE, if not set use
                           \$FATE_SAMPLES at make invocation time.
  --enable-neon-clobber-test check NEON registers for clobbering (should be
                           used only for debugging purposes)
  --enable-xmm-clobber-test check XMM registers for clobbering (Win64-only;
                           should be used only for debugging purposes)
  --enable-random          randomly enable/disable components
  --disable-random
  --enable-random=LIST     randomly enable/disable specific components or
  --disable-random=LIST    component groups. LIST is a comma-separated list
                           of NAME[:PROB] entries where NAME is a component
                           (group) and PROB the probability associated with
                           NAME (default 0.5).
  --random-seed=VALUE      seed value for --enable/disable-random

NOTE: Object files are built at the place where configure is launched.
EOF
  exit 0
}

quotes='""'

log(){
    echo "$@" >> $logfile
}

log_file(){
    log BEGIN $1
    pr -n -t $1 >> $logfile
    log END $1
}

echolog(){
    log "$@"
    echo "$@"
}

warn(){
    log "WARNING: $*"
    WARNINGS="${WARNINGS}WARNING: $*\n"
}

die(){
    echolog "$@"
    cat <<EOF

If you think configure made a mistake, make sure you are using the latest
version from Git.  If the latest version fails, report the problem to the
ffmpeg-user@ffmpeg.org mailing list or IRC #ffmpeg on irc.freenode.net.
EOF
    if disabled logging; then
        cat <<EOF
Rerun configure with logging enabled (do not use --disable-logging), and
include the log this produces with your report.
EOF
    else
        cat <<EOF
Include the log file "$logfile" produced by configure as this will help
solving the problem.
EOF
    fi
    exit 1
}

# Avoid locale weirdness, besides we really just want to translate ASCII.
toupper(){
    echo "$@" | tr abcdefghijklmnopqrstuvwxyz ABCDEFGHIJKLMNOPQRSTUVWXYZ
}

tolower(){
    echo "$@" | tr ABCDEFGHIJKLMNOPQRSTUVWXYZ abcdefghijklmnopqrstuvwxyz
}

c_escape(){
    echo "$*" | sed 's/["\\]/\\\0/g'
}

sh_quote(){
    v=$(echo "$1" | sed "s/'/'\\\\''/g")
    test "x$v" = "x${v#*[!A-Za-z0-9_/.+-]}" || v="'$v'"
    echo "$v"
}

cleanws(){
    echo "$@" | sed 's/^ *//;s/  */ /g;s/ *$//;s/\r//g'
}

filter(){
    pat=$1
    shift
    for v; do
        eval "case $v in $pat) echo $v ;; esac"
    done
}

filter_out(){
    pat=$1
    shift
    for v; do
        eval "case $v in $pat) ;; *) echo $v ;; esac"
    done
}

map(){
    m=$1
    shift
    for v; do eval $m; done
}

add_suffix(){
    suffix=$1
    shift
    for v; do echo ${v}${suffix}; done
}

set_all(){
    value=$1
    shift
    for var in $*; do
        eval $var=$value
    done
}

set_weak(){
    value=$1
    shift
    for var; do
        eval : \${$var:=$value}
    done
}

sanitize_var_name(){
    echo $@ | sed 's/[^A-Za-z0-9_]/_/g'
}

set_safe(){
    var=$1
    shift
    eval $(sanitize_var_name "$var")='$*'
}

get_safe(){
    eval echo \$$(sanitize_var_name "$1")
}

pushvar(){
    for pvar in $*; do
        eval level=\${${pvar}_level:=0}
        eval ${pvar}_${level}="\$$pvar"
        eval ${pvar}_level=$(($level+1))
    done
}

popvar(){
    for pvar in $*; do
        eval level=\${${pvar}_level:-0}
        test $level = 0 && continue
        eval level=$(($level-1))
        eval $pvar="\${${pvar}_${level}}"
        eval ${pvar}_level=$level
        eval unset ${pvar}_${level}
    done
}

enable(){
    set_all yes $*
}

disable(){
    set_all no $*
}

enable_weak(){
    set_weak yes $*
}

disable_weak(){
    set_weak no $*
}

enable_safe(){
    for var; do
        enable $(echo "$var" | sed 's/[^A-Za-z0-9_]/_/g')
    done
}

disable_safe(){
    for var; do
        disable $(echo "$var" | sed 's/[^A-Za-z0-9_]/_/g')
    done
}

do_enable_deep(){
    for var; do
        enabled $var && continue
        eval sel="\$${var}_select"
        eval sgs="\$${var}_suggest"
        pushvar var sgs
        enable_deep $sel
        popvar sgs
        enable_deep_weak $sgs
        popvar var
    done
}

enable_deep(){
    do_enable_deep $*
    enable $*
}

enable_deep_weak(){
    for var; do
        disabled $var && continue
        pushvar var
        do_enable_deep $var
        popvar var
        enable_weak $var
    done
}

enabled(){
    test "${1#!}" = "$1" && op== || op=!=
    eval test "x\$${1#!}" $op "xyes"
}

disabled(){
    test "${1#!}" = "$1" && op== || op=!=
    eval test "x\$${1#!}" $op "xno"
}

enabled_all(){
    for opt; do
        enabled $opt || return 1
    done
}

disabled_all(){
    for opt; do
        disabled $opt || return 1
    done
}

enabled_any(){
    for opt; do
        enabled $opt && return 0
    done
}

disabled_any(){
    for opt; do
        disabled $opt && return 0
    done
    return 1
}

set_default(){
    for opt; do
        eval : \${$opt:=\$${opt}_default}
    done
}

is_in(){
    value=$1
    shift
    for var in $*; do
        [ $var = $value ] && return 0
    done
    return 1
}

do_check_deps(){
    for cfg; do
        cfg="${cfg#!}"
        enabled ${cfg}_checking && die "Circular dependency for $cfg."
        disabled ${cfg}_checking && continue
        enable ${cfg}_checking
        append allopts $cfg

        eval dep_all="\$${cfg}_deps"
        eval dep_any="\$${cfg}_deps_any"
        eval dep_sel="\$${cfg}_select"
        eval dep_sgs="\$${cfg}_suggest"
        eval dep_ifa="\$${cfg}_if"
        eval dep_ifn="\$${cfg}_if_any"

        pushvar cfg dep_all dep_any dep_sel dep_sgs dep_ifa dep_ifn
        do_check_deps $dep_all $dep_any $dep_sel $dep_sgs $dep_ifa $dep_ifn
        popvar cfg dep_all dep_any dep_sel dep_sgs dep_ifa dep_ifn

        [ -n "$dep_ifa" ] && { enabled_all $dep_ifa && enable_weak $cfg; }
        [ -n "$dep_ifn" ] && { enabled_any $dep_ifn && enable_weak $cfg; }
        enabled_all  $dep_all || disable $cfg
        enabled_any  $dep_any || disable $cfg
        disabled_any $dep_sel && disable $cfg

        if enabled $cfg; then
            enable_deep $dep_sel
            enable_deep_weak $dep_sgs
        fi

        disable ${cfg}_checking
    done
}

check_deps(){
    unset allopts

    do_check_deps "$@"

    for cfg in $allopts; do
        enabled $cfg || continue
        eval dep_extralibs="\$${cfg}_extralibs"
        test -n "$dep_extralibs" && add_extralibs $dep_extralibs
    done
}

print_config(){
    pfx=$1
    files=$2
    shift 2
    map 'eval echo "$v \${$v:-no}"' "$@" |
    awk "BEGIN { split(\"$files\", files) }
        {
            c = \"$pfx\" toupper(\$1);
            v = \$2;
            sub(/yes/, 1, v);
            sub(/no/,  0, v);
            for (f in files) {
                file = files[f];
                if (file ~ /\\.h\$/) {
                    printf(\"#define %s %d\\n\", c, v) >>file;
                } else if (file ~ /\\.asm\$/) {
                    printf(\"%%define %s %d\\n\", c, v) >>file;
                } else if (file ~ /\\.mak\$/) {
                    n = -v ? \"\" : \"!\";
                    printf(\"%s%s=yes\\n\", n, c) >>file;
                } else if (file ~ /\\.texi\$/) {
                    pre = -v ? \"\" : \"@c \";
                    yesno = \$2;
                    c2 = tolower(c);
                    gsub(/_/, \"-\", c2);
                    printf(\"%s@set %s %s\\n\", pre, c2, yesno) >>file;
                }
            }
        }"
}

print_enabled(){
    suf=$1
    shift
    for v; do
        enabled $v && printf "%s\n" ${v%$suf};
    done
}

append(){
    var=$1
    shift
    eval "$var=\"\$$var $*\""
}

prepend(){
    var=$1
    shift
    eval "$var=\"$* \$$var\""
}

add_cppflags(){
    append CPPFLAGS "$@"
}

add_cflags(){
    append CFLAGS $($cflags_filter "$@")
}

add_cxxflags(){
    append CXXFLAGS $($cflags_filter "$@")
}

add_asflags(){
    append ASFLAGS $($asflags_filter "$@")
}

add_ldflags(){
    append LDFLAGS $($ldflags_filter "$@")
}

add_stripflags(){
    append ASMSTRIPFLAGS "$@"
}

add_extralibs(){
    prepend extralibs $($ldflags_filter "$@")
}

add_host_cppflags(){
    append host_cppflags "$@"
}

add_host_cflags(){
    append host_cflags $($host_cflags_filter "$@")
}

add_host_ldflags(){
    append host_ldflags $($host_ldflags_filter "$@")
}

add_compat(){
    append compat_objs $1
    shift
    map 'add_cppflags -D$v' "$@"
}

check_cmd(){
    log "$@"
    "$@" >> $logfile 2>&1
}

check_stat(){
    log check_stat "$@"
    stat "$1" >> $logfile 2>&1
}

cc_o(){
    eval printf '%s\\n' $CC_O
}

cc_e(){
    eval printf '%s\\n' $CC_E
}

check_cc(){
    log check_cc "$@"
    cat > $TMPC
    log_file $TMPC
    check_cmd $cc $CPPFLAGS $CFLAGS "$@" $CC_C $(cc_o $TMPO) $TMPC
}

check_cxx(){
    log check_cxx "$@"
    cat > $TMPCPP
    log_file $TMPCPP
    check_cmd $cxx $CPPFLAGS $CFLAGS $CXXFLAGS "$@" $CXX_C -o $TMPO $TMPCPP
}

check_oc(){
    log check_oc "$@"
    cat > $TMPM
    log_file $TMPM
    check_cmd $cc -Werror=missing-prototypes $CPPFLAGS $CFLAGS "$@" $CC_C $(cc_o $TMPO) $TMPM
}

check_cpp(){
    log check_cpp "$@"
    cat > $TMPC
    log_file $TMPC
    check_cmd $cc $CPPFLAGS $CFLAGS "$@" $(cc_e $TMPO) $TMPC
}

as_o(){
    eval printf '%s\\n' $AS_O
}

check_as(){
    log check_as "$@"
    cat > $TMPS
    log_file $TMPS
    check_cmd $as $CPPFLAGS $ASFLAGS "$@" $AS_C $(as_o $TMPO) $TMPS
}

check_inline_asm(){
    log check_inline_asm "$@"
    name="$1"
    code="$2"
    shift 2
    disable $name
    check_cc "$@" <<EOF && enable $name
void foo(void){ __asm__ volatile($code); }
EOF
}

check_insn(){
    log check_insn "$@"
    check_inline_asm ${1}_inline "\"$2\""
    echo "$2" | check_as && enable ${1}_external || disable ${1}_external
}

check_yasm(){
    log check_yasm "$@"
    echo "$1" > $TMPS
    log_file $TMPS
    shift 1
    check_cmd $yasmexe $YASMFLAGS -Werror "$@" -o $TMPO $TMPS
}

ld_o(){
    eval printf '%s\\n' $LD_O
}

check_ld(){
    log check_ld "$@"
    type=$1
    shift 1
    flags=$(filter_out '-l*|*.so' $@)
    libs=$(filter '-l*|*.so' $@)
    check_$type $($cflags_filter $flags) || return
    flags=$($ldflags_filter $flags)
    libs=$($ldflags_filter $libs)
    check_cmd $ld $LDFLAGS $flags $(ld_o $TMPE) $TMPO $libs $extralibs
}

print_include(){
    hdr=$1
    test "${hdr%.h}" = "${hdr}" &&
        echo "#include $hdr"    ||
        echo "#include <$hdr>"
}

check_code(){
    log check_code "$@"
    check=$1
    headers=$2
    code=$3
    shift 3
    {
        for hdr in $headers; do
            print_include $hdr
        done
        echo "int main(void) { $code; return 0; }"
    } | check_$check "$@"
}

check_cppflags(){
    log check_cppflags "$@"
    check_cc "$@" <<EOF && append CPPFLAGS "$@"
int x;
EOF
}

test_cflags(){
    log test_cflags "$@"
    set -- $($cflags_filter "$@")
    check_cc "$@" <<EOF
int x;
EOF
}

check_cflags(){
    log check_cflags "$@"
    test_cflags "$@" && add_cflags "$@"
}

check_cxxflags(){
    log check_cxxflags "$@"
    set -- $($cflags_filter "$@")
    check_cxx "$@" <<EOF && append CXXFLAGS "$@"
int x;
EOF
}

test_ldflags(){
    log test_ldflags "$@"
    check_ld "cc" "$@" <<EOF
int main(void){ return 0; }
EOF
}

check_ldflags(){
    log check_ldflags "$@"
    test_ldflags "$@" && add_ldflags "$@"
}

test_stripflags(){
    log test_stripflags "$@"
    # call check_cc to get a fresh TMPO
    check_cc <<EOF
int main(void) { return 0; }
EOF
    check_cmd $strip $ASMSTRIPFLAGS "$@" $TMPO
}

check_stripflags(){
    log check_stripflags "$@"
    test_stripflags "$@" && add_stripflags "$@"
}

check_header(){
    log check_header "$@"
    header=$1
    shift
    disable_safe $header
    check_cpp "$@" <<EOF && enable_safe $header
#include <$header>
int x;
EOF
}

check_header_oc(){
    log check_header_oc "$@"
    rm -f -- "$TMPO"
    header=$1
    shift
    disable_safe $header
    {
       echo "#include <$header>"
       echo "int main(void) { return 0; }"
    } | check_oc && check_stat "$TMPO" && enable_safe $headers
}

check_func(){
    log check_func "$@"
    func=$1
    shift
    disable $func
    check_ld "cc" "$@" <<EOF && enable $func
extern int $func();
int main(void){ $func(); }
EOF
}

check_mathfunc(){
    log check_mathfunc "$@"
    func=$1
    narg=$2
    shift 2
    test $narg = 2 && args="f, g" || args="f"
    disable $func
    check_ld "cc" "$@" <<EOF && enable $func
#include <math.h>
float foo(float f, float g) { return $func($args); }
int main(void){ return (int) foo; }
EOF
}

check_func_headers(){
    log check_func_headers "$@"
    headers=$1
    funcs=$2
    shift 2
    {
        for hdr in $headers; do
            print_include $hdr
        done
        for func in $funcs; do
            echo "long check_$func(void) { return (long) $func; }"
        done
        echo "int main(void) { return 0; }"
    } | check_ld "cc" "$@" && enable $funcs && enable_safe $headers
}

check_class_headers_cpp(){
    log check_class_headers_cpp "$@"
    headers=$1
    classes=$2
    shift 2
    {
        for hdr in $headers; do
            echo "#include <$hdr>"
        done
        echo "int main(void) { "
        i=1
        for class in $classes; do
            echo "$class obj$i;"
            i=$(expr $i + 1)
        done
        echo "return 0; }"
    } | check_ld "cxx" "$@" && enable $funcs && enable_safe $headers
}

check_cpp_condition(){
    log check_cpp_condition "$@"
    header=$1
    condition=$2
    shift 2
    check_cpp "$@" <<EOF
#include <$header>
#if !($condition)
#error "unsatisfied condition: $condition"
#endif
EOF
}

check_lib(){
    log check_lib "$@"
    header="$1"
    func="$2"
    shift 2
    check_header $header && check_func $func "$@" && add_extralibs "$@"
}

check_lib2(){
    log check_lib2 "$@"
    headers="$1"
    funcs="$2"
    shift 2
    check_func_headers "$headers" "$funcs" "$@" && add_extralibs "$@"
}

check_lib_cpp(){
    log check_lib_cpp "$@"
    headers="$1"
    classes="$2"
    shift 2
    check_class_headers_cpp "$headers" "$classes" "$@" && add_extralibs "$@"
}

check_pkg_config(){
    log check_pkg_config "$@"
    pkgandversion="$1"
    pkg="${1%% *}"
    headers="$2"
    funcs="$3"
    shift 3
    check_cmd $pkg_config --exists --print-errors $pkgandversion || return
    pkg_cflags=$($pkg_config --cflags $pkg_config_flags $pkg)
    pkg_libs=$($pkg_config --libs $pkg_config_flags $pkg)
    check_func_headers "$headers" "$funcs" $pkg_cflags $pkg_libs "$@" &&
        set_safe ${pkg}_cflags $pkg_cflags   &&
        set_safe ${pkg}_libs   $pkg_libs
}

check_exec(){
    check_ld "cc" "$@" && { enabled cross_compile || $TMPE >> $logfile 2>&1; }
}

check_exec_crash(){
    code=$(cat)

    # exit() is not async signal safe.  _Exit (C99) and _exit (POSIX)
    # are safe but may not be available everywhere.  Thus we use
    # raise(SIGTERM) instead.  The check is run in a subshell so we
    # can redirect the "Terminated" message from the shell.  SIGBUS
    # is not defined by standard C so it is used conditionally.

    (check_exec "$@") >> $logfile 2>&1 <<EOF
#include <signal.h>
static void sighandler(int sig){
    raise(SIGTERM);
}
int foo(void){
    $code
}
int (*func_ptr)(void) = foo;
int main(void){
    signal(SIGILL, sighandler);
    signal(SIGFPE, sighandler);
    signal(SIGSEGV, sighandler);
#ifdef SIGBUS
    signal(SIGBUS, sighandler);
#endif
    return func_ptr();
}
EOF
}

check_type(){
    log check_type "$@"
    headers=$1
    type=$2
    shift 2
    disable_safe "$type"
    check_code cc "$headers" "$type v" "$@" && enable_safe "$type"
}

check_struct(){
    log check_struct "$@"
    headers=$1
    struct=$2
    member=$3
    shift 3
    disable_safe "${struct}_${member}"
    check_code cc "$headers" "const void *p = &(($struct *)0)->$member" "$@" &&
        enable_safe "${struct}_${member}"
}

check_builtin(){
    log check_builtin "$@"
    name=$1
    headers=$2
    builtin=$3
    shift 3
    disable "$name"
    check_code ld "$headers" "$builtin" "cc" "$@" && enable "$name"
}

check_compile_assert(){
    log check_compile_assert "$@"
    name=$1
    headers=$2
    condition=$3
    shift 3
    disable "$name"
    check_code cc "$headers" "char c[2 * !!($condition) - 1]" "$@" && enable "$name"
}

require(){
    name="$1"
    header="$2"
    func="$3"
    shift 3
    check_lib $header $func "$@" || die "ERROR: $name not found"
}

require2(){
    name="$1"
    headers="$2"
    func="$3"
    shift 3
    check_lib2 "$headers" $func "$@" || die "ERROR: $name not found"
}

require_cpp(){
    name="$1"
    headers="$2"
    classes="$3"
    shift 3
    check_lib_cpp "$headers" "$classes" "$@" || die "ERROR: $name not found"
}

require_pkg_config(){
    pkg="$1"
    check_pkg_config "$@" || die "ERROR: $pkg not found"
    add_cflags    $(get_safe ${pkg}_cflags)
    add_extralibs $(get_safe ${pkg}_libs)
}

require_libfreetype(){
    log require_libfreetype "$@"
    pkg="freetype2"
    check_cmd $pkg_config --exists --print-errors $pkg \
      || die "ERROR: $pkg not found"
    pkg_cflags=$($pkg_config --cflags $pkg)
    pkg_libs=$($pkg_config --libs $pkg)
    {
        echo "#include <ft2build.h>"
        echo "#include FT_FREETYPE_H"
        echo "long check_func(void) { return (long) FT_Init_FreeType; }"
        echo "int main(void) { return 0; }"
    } | check_ld "cc" $pkg_cflags $pkg_libs \
      && set_safe ${pkg}_cflags $pkg_cflags \
      && set_safe ${pkg}_libs   $pkg_libs \
      || die "ERROR: $pkg not found"
    add_cflags    $(get_safe ${pkg}_cflags)
    add_extralibs $(get_safe ${pkg}_libs)
}

hostcc_e(){
    eval printf '%s\\n' $HOSTCC_E
}

hostcc_o(){
    eval printf '%s\\n' $HOSTCC_O
}

check_host_cc(){
    log check_host_cc "$@"
    cat > $TMPC
    log_file $TMPC
    check_cmd $host_cc $host_cflags "$@" $HOSTCC_C $(hostcc_o $TMPO) $TMPC
}

check_host_cpp(){
    log check_host_cpp "$@"
    cat > $TMPC
    log_file $TMPC
    check_cmd $host_cc $HOSTCPPFLAGS $HOSTCFLAGS "$@" $(hostcc_e $TMPO) $TMPC
}

check_host_cppflags(){
    log check_host_cppflags "$@"
    check_host_cc "$@" <<EOF && append host_cppflags "$@"
int x;
EOF
}

check_host_cflags(){
    log check_host_cflags "$@"
    set -- $($host_cflags_filter "$@")
    check_host_cc "$@" <<EOF && append host_cflags "$@"
int x;
EOF
}

check_host_cpp_condition(){
    log check_host_cpp_condition "$@"
    header=$1
    condition=$2
    shift 2
    check_host_cpp "$@" <<EOF
#include <$header>
#if !($condition)
#error "unsatisfied condition: $condition"
#endif
EOF
}

apply(){
    file=$1
    shift
    "$@" < "$file" > "$file.tmp" && mv "$file.tmp" "$file" || rm "$file.tmp"
}

cp_if_changed(){
    cmp -s "$1" "$2" && echo "$2 is unchanged" && return
    mkdir -p "$(dirname $2)"
    $cp_f "$1" "$2"
}

# CONFIG_LIST contains configurable options, while HAVE_LIST is for
# system-dependent things.

COMPONENT_LIST="
    bsfs
    decoders
    demuxers
    encoders
    filters
    hwaccels
    indevs
    muxers
    outdevs
    parsers
    protocols
"

EXAMPLE_LIST="
    avio_reading_example
    avcodec_example
    demuxing_decoding_example
    filter_audio_example
    filtering_audio_example
    filtering_video_example
    metadata_example
    muxing_example
    remuxing_example
    resampling_audio_example
    scaling_video_example
    transcode_aac_example
    transcoding_example
"

EXTERNAL_LIBRARY_LIST="
    avisynth
    bzlib
    crystalhd
    decklink
    frei0r
    gnutls
    iconv
    ladspa
    libaacplus
    libass
    libbluray
    libcaca
    libcdio
    libcelt
    libdc1394
    libfaac
    libfdk_aac
    libflite
    libfontconfig
    libfreetype
    libgme
    libgsm
    libiec61883
    libilbc
    libmodplug
    libmp3lame
    libnut
    libopencore_amrnb
    libopencore_amrwb
    libopencv
    libopenjpeg
    libopus
    libpulse
    libquvi
    librtmp
    libschroedinger
    libshine
    libsoxr
    libspeex
    libssh
    libstagefright_h264
    libtheora
    libtwolame
    libutvideo
    libv4l2
    libvidstab
    libvo_aacenc
    libvo_amrwbenc
    libvorbis
    libvpx
    libwavpack
    libwebp
    libx264
    libx265
    libxavs
    libxvid
    libzmq
    libzvbi
    openal
    opencl
    opengl
    openssl
    x11grab
    xlib
    zlib
"

DOCUMENT_LIST="
    doc
    htmlpages
    manpages
    podpages
    txtpages
"

FEATURE_LIST="
    ftrapv
    gray
    hardcoded_tables
    runtime_cpudetect
    safe_bitstream_reader
    shared
    small
    sram
    static
    swscale_alpha
"

HWACCEL_LIST="
    dxva2
    vaapi
    vda
    vdpau
    xvmc
"

LIBRARY_LIST="
    avcodec
    avdevice
    avfilter
    avformat
    avresample
    avutil
    postproc
    swresample
    swscale
"

LICENSE_LIST="
    gpl
    nonfree
    version3
"

PROGRAM_LIST="
    ffplay
    ffprobe
    ffserver
    ffmpeg
"

SUBSYSTEM_LIST="
    dct
    dwt
    error_resilience
    fast_unaligned
    fft
    lsp
    lzo
    mdct
    network
    rdft
"

CONFIG_LIST="
    $COMPONENT_LIST
    $DOCUMENT_LIST
    $EXAMPLE_LIST
    $EXTERNAL_LIBRARY_LIST
    $FEATURE_LIST
    $HWACCEL_LIST
    $LICENSE_LIST
    $LIBRARY_LIST
    $PROGRAM_LIST
    $SUBSYSTEM_LIST
    fontconfig
    incompatible_libav_abi
    memalign_hack
    memory_poisoning
    neon_clobber_test
    pic
    pod2man
    raise_major
    thumb
    xmm_clobber_test
"

THREADS_LIST="
    pthreads
    os2threads
    w32threads
"

ATOMICS_LIST="
    atomics_gcc
    atomics_suncc
    atomics_win32
"

ARCH_LIST="
    aarch64
    alpha
    arm
    avr32
    avr32_ap
    avr32_uc
    bfin
    ia64
    m68k
    mips
    mips64
    parisc
    ppc
    ppc64
    s390
    sh4
    sparc
    sparc64
    tilegx
    tilepro
    tomi
    x86
    x86_32
    x86_64
"

ARCH_EXT_LIST_ARM="
    armv5te
    armv6
    armv6t2
    armv8
    neon
    vfp
    vfpv3
"

ARCH_EXT_LIST_MIPS="
    mipsfpu
    mips32r2
    mipsdspr1
    mipsdspr2
"

ARCH_EXT_LIST_X86_SIMD="
    amd3dnow
    amd3dnowext
    avx
    avx2
    fma3
    fma4
    mmx
    mmxext
    sse
    sse2
    sse3
    sse4
    sse42
    ssse3
    xop
"

ARCH_EXT_LIST_PPC="
    altivec
    dcbzl
    ldbrx
    ppc4xx
"

ARCH_EXT_LIST_X86="
    $ARCH_EXT_LIST_X86_SIMD
    cpunop
    i686
"

ARCH_EXT_LIST="
    $ARCH_EXT_LIST_ARM
    $ARCH_EXT_LIST_PPC
    $ARCH_EXT_LIST_X86
    $ARCH_EXT_LIST_MIPS
    loongson
"

ARCH_FEATURES="
    aligned_stack
    fast_64bit
    fast_clz
    fast_cmov
    local_aligned_8
    local_aligned_16
"

BUILTIN_LIST="
    atomic_cas_ptr
    machine_rw_barrier
    MemoryBarrier
    mm_empty
    rdtsc
    sarestart
    sync_val_compare_and_swap
"
HAVE_LIST_CMDLINE="
    inline_asm
    symver
    yasm
"

HAVE_LIST_PUB="
    bigendian
    fast_unaligned
    incompatible_libav_abi
"

HEADERS_LIST="
    alsa_asoundlib_h
    altivec_h
    arpa_inet_h
    asm_types_h
    cdio_paranoia_h
    cdio_paranoia_paranoia_h
    CL_cl_h
    dev_bktr_ioctl_bt848_h
    dev_bktr_ioctl_meteor_h
    dev_ic_bt8xx_h
    dev_video_bktr_ioctl_bt848_h
    dev_video_meteor_ioctl_meteor_h
    direct_h
    dlfcn_h
    dxva_h
    ES2_gl_h
    gsm_h
    io_h
    mach_mach_time_h
    machine_ioctl_bt848_h
    machine_ioctl_meteor_h
    malloc_h
    openjpeg_1_5_openjpeg_h
    OpenGL_gl3_h
    poll_h
    sndio_h
    soundcard_h
    sys_mman_h
    sys_param_h
    sys_resource_h
    sys_select_h
    sys_soundcard_h
    sys_time_h
    sys_un_h
    sys_videoio_h
    termios_h
    unistd_h
    windows_h
    winsock2_h
"

MATH_FUNCS="
    atanf
    atan2f
    cbrt
    cbrtf
    cosf
    exp2
    exp2f
    expf
    isinf
    isnan
    ldexpf
    llrint
    llrintf
    log2
    log2f
    log10f
    lrint
    lrintf
    powf
    rint
    round
    roundf
    sinf
    trunc
    truncf
"

SYSTEM_FUNCS="
    access
    aligned_malloc
    clock_gettime
    closesocket
    CommandLineToArgvW
    CryptGenRandom
    dlopen
    fcntl
    flt_lim
    fork
    getaddrinfo
    gethrtime
    getopt
    GetProcessAffinityMask
    GetProcessMemoryInfo
    GetProcessTimes
    getrusage
    getservbyport
    GetSystemTimeAsFileTime
    gettimeofday
    glob
    glXGetProcAddress
    inet_aton
    isatty
    jack_port_get_latency_range
    kbhit
    localtime_r
    lzo1x_999_compress
    mach_absolute_time
    MapViewOfFile
    memalign
    mkstemp
    mmap
    mprotect
    nanosleep
    PeekNamedPipe
    posix_memalign
    pthread_cancel
    sched_getaffinity
    SetConsoleTextAttribute
    setmode
    setrlimit
    Sleep
    strerror_r
    sysconf
    sysctl
    usleep
    VirtualAlloc
    wglGetProcAddress
"

TOOLCHAIN_FEATURES="
    asm_mod_q
    attribute_may_alias
    attribute_packed
    ebp_available
    ebx_available
    gnu_as
    gnu_windres
    ibm_asm
    inline_asm_labels
    inline_asm_nonlocal_labels
    inline_asm_direct_symbol_refs
    pragma_deprecated
    rsync_contimeout
    symver_asm_label
    symver_gnu_asm
    vfp_args
    xform_asm
    xmm_clobbers
"

TYPES_LIST="
    socklen_t
    struct_addrinfo
    struct_group_source_req
    struct_ip_mreq_source
    struct_ipv6_mreq
    struct_pollfd
    struct_rusage_ru_maxrss
    struct_sctp_event_subscribe
    struct_sockaddr_in6
    struct_sockaddr_sa_len
    struct_sockaddr_storage
    struct_stat_st_mtim_tv_nsec
    struct_v4l2_frmivalenum_discrete
"

HAVE_LIST="
    $ARCH_EXT_LIST
    $(add_suffix _external $ARCH_EXT_LIST)
    $(add_suffix _inline   $ARCH_EXT_LIST)
    $ARCH_FEATURES
    $ATOMICS_LIST
    $BUILTIN_LIST
    $HAVE_LIST_CMDLINE
    $HAVE_LIST_PUB
    $HEADERS_LIST
    $MATH_FUNCS
    $SYSTEM_FUNCS
    $THREADS_LIST
    $TOOLCHAIN_FEATURES
    $TYPES_LIST
    atomics_native
    dos_paths
    libc_msvcrt
    libdc1394_1
    libdc1394_2
    makeinfo
    perl
    pod2man
    sdl
    texi2html
    threads
    vdpau_x11
    xlib
"

# options emitted with CONFIG_ prefix but not available on the command line
CONFIG_EXTRA="
    aandcttables
    ac3dsp
    audio_frame_queue
    cabac
    dsputil
    exif
    frame_thread_encoder
    gcrypt
    golomb
    gplv3
    h263dsp
    h264chroma
    h264dsp
    h264pred
    h264qpel
    hpeldsp
    huffman
    intrax8
    lgplv3
    llviddsp
    lpc
    mpegaudio
    mpegaudiodsp
    mpegvideo
    mpegvideoenc
    nettle
    rangecoder
    riffdec
    riffenc
    rtpdec
    rtpenc_chain
    sinewin
    tpeldsp
    videodsp
    vp3dsp
"

CMDLINE_SELECT="
    $ARCH_EXT_LIST
    $CONFIG_LIST
    $HAVE_LIST_CMDLINE
    $THREADS_LIST
    asm
    cross_compile
    debug
    extra_warnings
    logging
    lto
    optimizations
    rpath
    stripping
"

PATHS_LIST="
    bindir
    datadir
    docdir
    incdir
    libdir
    mandir
    prefix
    shlibdir
"

CMDLINE_SET="
    $PATHS_LIST
    ar
    arch
    as
    assert_level
    build_suffix
    cc
    cpu
    cross_prefix
    cxx
    dep_cc
    extra_version
    gas
    host_cc
    host_cflags
    host_ld
    host_ldflags
    host_libs
    host_os
    install
    ld
    logfile
    malloc_prefix
    nm
    optflags
    pkg_config
    pkg_config_flags
    progs_suffix
    random_seed
    samples
    strip
    sysinclude
    sysroot
    target_exec
    target_os
    target_path
    target_samples
    tempprefix
    toolchain
    valgrind
    yasmexe
"

CMDLINE_APPEND="
    extra_cflags
    extra_cxxflags
    host_cppflags
"

# code dependency declarations

# architecture extensions

armv5te_deps="arm"
armv6_deps="arm"
armv6t2_deps="arm"
armv8_deps="aarch64"
neon_deps_any="aarch64 arm"
vfp_deps_any="aarch64 arm"
vfpv3_deps="vfp"

map 'eval ${v}_inline_deps=inline_asm' $ARCH_EXT_LIST_ARM

mipsfpu_deps="mips"
mips32r2_deps="mips"
mipsdspr1_deps="mips"
mipsdspr2_deps="mips"

altivec_deps="ppc"
ppc4xx_deps="ppc"

cpunop_deps="i686"
x86_64_select="i686"
x86_64_suggest="fast_cmov"

amd3dnow_deps="mmx"
amd3dnowext_deps="amd3dnow"
i686_deps="x86"
mmx_deps="x86"
mmxext_deps="mmx"
sse_deps="mmxext"
sse2_deps="sse"
sse3_deps="sse2"
ssse3_deps="sse3"
sse4_deps="ssse3"
sse42_deps="sse4"
avx_deps="sse42"
xop_deps="avx"
fma3_deps="avx"
fma4_deps="avx"
avx2_deps="avx"

mmx_external_deps="yasm"
mmx_inline_deps="inline_asm"
mmx_suggest="mmx_external mmx_inline"

for ext in $(filter_out mmx $ARCH_EXT_LIST_X86_SIMD); do
    eval dep=\$${ext}_deps
    eval ${ext}_external_deps='"${dep}_external"'
    eval ${ext}_inline_deps='"${dep}_inline"'
    eval ${ext}_suggest='"${ext}_external ${ext}_inline"'
done

aligned_stack_if_any="aarch64 ppc x86"
fast_64bit_if_any="aarch64 alpha ia64 mips64 parisc64 ppc64 sparc64 x86_64"
fast_clz_if_any="aarch64 alpha avr32 mips ppc x86"
fast_unaligned_if_any="aarch64 ppc x86"

need_memalign="altivec neon sse"

# system capabilities
log2_deps="!libc_msvcrt"

symver_if_any="symver_asm_label symver_gnu_asm"

# threading support
atomics_gcc_if="sync_val_compare_and_swap"
atomics_suncc_if="atomic_cas_ptr machine_rw_barrier"
atomics_win32_if="MemoryBarrier"
atomics_native_if_any="$ATOMICS_LIST"
w32threads_deps="atomics_native"
threads_if_any="$THREADS_LIST"

# subsystems
dct_select="rdft"
error_resilience_select="dsputil"
frame_thread_encoder_deps="encoders threads"
mdct_select="fft"
rdft_select="fft"
mpegaudio_select="mpegaudiodsp"
mpegaudiodsp_select="dct"
mpegvideo_select="dsputil h264chroma hpeldsp videodsp"
mpegvideoenc_select="dsputil mpegvideo"

# decoders / encoders
aac_decoder_select="mdct sinewin"
aac_encoder_select="audio_frame_queue mdct sinewin"
aac_latm_decoder_select="aac_decoder aac_latm_parser"
ac3_decoder_select="mdct ac3dsp ac3_parser dsputil"
ac3_fixed_decoder_select="mdct ac3dsp ac3_parser dsputil"
ac3_encoder_select="mdct ac3dsp dsputil"
ac3_fixed_encoder_select="mdct ac3dsp dsputil"
aic_decoder_select="dsputil golomb"
alac_encoder_select="lpc"
als_decoder_select="dsputil"
amrnb_decoder_select="lsp"
amrwb_decoder_select="lsp"
amv_decoder_select="sp5x_decoder exif"
amv_encoder_select="aandcttables"
ape_decoder_select="dsputil"
asv1_decoder_select="dsputil"
asv1_encoder_select="dsputil"
asv2_decoder_select="dsputil"
asv2_encoder_select="dsputil"
atrac1_decoder_select="mdct sinewin"
atrac3_decoder_select="mdct"
atrac3p_decoder_select="mdct sinewin"
avrn_decoder_select="exif"
bink_decoder_select="dsputil hpeldsp"
binkaudio_dct_decoder_select="mdct rdft dct sinewin"
binkaudio_rdft_decoder_select="mdct rdft sinewin"
cavs_decoder_select="dsputil golomb h264chroma videodsp"
cllc_decoder_select="dsputil"
comfortnoise_encoder_select="lpc"
cook_decoder_select="dsputil mdct sinewin"
cscd_decoder_select="lzo"
cscd_decoder_suggest="zlib"
dca_decoder_select="mdct"
dirac_decoder_select="dsputil dwt golomb videodsp"
dnxhd_decoder_select="dsputil"
dnxhd_encoder_select="aandcttables dsputil mpegvideoenc"
dvvideo_decoder_select="dsputil"
dvvideo_encoder_select="dsputil"
dxa_decoder_select="zlib"
eac3_decoder_select="ac3_decoder"
eac3_encoder_select="ac3_encoder"
eamad_decoder_select="aandcttables dsputil mpegvideo"
eatgq_decoder_select="aandcttables"
eatqi_decoder_select="aandcttables dsputil error_resilience mpegvideo"
exr_decoder_select="zlib"
ffv1_decoder_select="golomb rangecoder"
ffv1_encoder_select="rangecoder"
ffvhuff_decoder_select="huffyuv_decoder"
ffvhuff_encoder_select="huffyuv_encoder"
fic_decoder_select="dsputil golomb"
flac_decoder_select="golomb"
flac_encoder_select="dsputil golomb lpc"
flashsv_decoder_select="zlib"
flashsv_encoder_select="zlib"
flashsv2_encoder_select="zlib"
flashsv2_decoder_select="zlib"
flv_decoder_select="h263_decoder"
flv_encoder_select="h263_encoder"
fourxm_decoder_select="dsputil"
fraps_decoder_select="dsputil huffman"
g2m_decoder_select="dsputil zlib"
g729_decoder_select="dsputil"
h261_decoder_select="error_resilience mpegvideo"
h261_encoder_select="aandcttables mpegvideoenc"
h263_decoder_select="error_resilience h263_parser h263dsp mpegvideo"
h263_encoder_select="aandcttables h263dsp mpegvideoenc"
h263i_decoder_select="h263_decoder"
h263p_encoder_select="h263_encoder"
h264_decoder_select="cabac golomb h264chroma h264dsp h264pred h264qpel videodsp"
h264_decoder_suggest="error_resilience"
hevc_decoder_select="cabac dsputil golomb videodsp"
huffyuv_decoder_select="dsputil llviddsp"
huffyuv_encoder_select="dsputil huffman llviddsp"
iac_decoder_select="imc_decoder"
imc_decoder_select="dsputil fft mdct sinewin"
indeo3_decoder_select="hpeldsp"
interplay_video_decoder_select="hpeldsp"
jpegls_decoder_select="golomb mjpeg_decoder"
jpegls_encoder_select="golomb"
jv_decoder_select="dsputil"
lagarith_decoder_select="dsputil"
ljpeg_encoder_select="aandcttables mpegvideoenc"
loco_decoder_select="golomb"
mdec_decoder_select="dsputil error_resilience mpegvideo"
metasound_decoder_select="lsp mdct sinewin"
mimic_decoder_select="dsputil hpeldsp"
mjpeg_decoder_select="dsputil hpeldsp exif"
mjpeg_encoder_select="aandcttables mpegvideoenc"
mjpegb_decoder_select="mjpeg_decoder"
mlp_decoder_select="mlp_parser"
motionpixels_decoder_select="dsputil"
mp1_decoder_select="mpegaudio"
mp1float_decoder_select="mpegaudio"
mp2_decoder_select="mpegaudio"
mp2float_decoder_select="mpegaudio"
mp3_decoder_select="mpegaudio"
mp3adu_decoder_select="mpegaudio"
mp3adufloat_decoder_select="mpegaudio"
mp3float_decoder_select="mpegaudio"
mp3on4_decoder_select="mpegaudio"
mp3on4float_decoder_select="mpegaudio"
mpc7_decoder_select="dsputil mpegaudiodsp"
mpc8_decoder_select="mpegaudiodsp"
mpeg_xvmc_decoder_deps="X11_extensions_XvMClib_h"
mpeg_xvmc_decoder_select="mpeg2video_decoder"
mpeg1video_decoder_select="error_resilience mpegvideo"
mpeg1video_encoder_select="aandcttables mpegvideoenc h263dsp"
mpeg2video_decoder_select="error_resilience mpegvideo"
mpeg2video_encoder_select="aandcttables mpegvideoenc h263dsp"
mpeg4_decoder_select="h263_decoder mpeg4video_parser"
mpeg4_encoder_select="h263_encoder"
msmpeg4v1_decoder_select="h263_decoder"
msmpeg4v2_decoder_select="h263_decoder"
msmpeg4v2_encoder_select="h263_encoder"
msmpeg4v3_decoder_select="h263_decoder"
msmpeg4v3_encoder_select="h263_encoder"
mss2_decoder_select="error_resilience vc1_decoder"
mxpeg_decoder_select="mjpeg_decoder"
nellymoser_decoder_select="mdct sinewin"
nellymoser_encoder_select="audio_frame_queue mdct sinewin"
nuv_decoder_select="dsputil lzo"
png_decoder_select="zlib"
png_encoder_select="dsputil zlib"
prores_decoder_select="dsputil"
prores_encoder_select="dsputil"
qcelp_decoder_select="lsp"
qdm2_decoder_select="mdct rdft mpegaudiodsp"
ra_144_encoder_select="audio_frame_queue lpc"
ralf_decoder_select="golomb"
rawvideo_decoder_select="dsputil"
rtjpeg_decoder_select="dsputil"
rv10_decoder_select="error_resilience h263_decoder h263dsp"
rv10_encoder_select="h263_encoder"
rv20_decoder_select="error_resilience h263_decoder h263dsp"
rv20_encoder_select="h263_encoder"
rv30_decoder_select="error_resilience golomb h264chroma h264pred h264qpel mpegvideo videodsp"
rv40_decoder_select="error_resilience golomb h264chroma h264pred h264qpel mpegvideo videodsp"
shorten_decoder_select="golomb"
sipr_decoder_select="lsp"
snow_decoder_select="dsputil dwt h264qpel hpeldsp rangecoder"
snow_encoder_select="aandcttables dsputil dwt h264qpel hpeldsp mpegvideoenc rangecoder"
sonic_decoder_select="golomb rangecoder"
sonic_encoder_select="golomb rangecoder"
sonic_ls_encoder_select="golomb"
sp5x_decoder_select="mjpeg_decoder"
svq1_decoder_select="hpeldsp"
svq1_encoder_select="aandcttables dsputil hpeldsp mpegvideoenc"
svq3_decoder_select="h264_decoder hpeldsp tpeldsp"
svq3_decoder_suggest="zlib"
tak_decoder_select="dsputil"
theora_decoder_select="vp3_decoder"
thp_decoder_select="mjpeg_decoder"
tiff_decoder_suggest="zlib"
tiff_encoder_suggest="zlib"
truehd_decoder_select="mlp_parser"
truemotion2_decoder_select="dsputil"
truespeech_decoder_select="dsputil"
tscc_decoder_select="zlib"
twinvq_decoder_select="mdct lsp sinewin"
utvideo_decoder_select="dsputil"
utvideo_encoder_select="dsputil huffman"
vble_decoder_select="dsputil"
vc1_decoder_select="error_resilience h263_decoder h264chroma h264qpel intrax8"
vc1image_decoder_select="vc1_decoder"
vorbis_decoder_select="mdct"
vorbis_encoder_select="mdct"
vp3_decoder_select="hpeldsp vp3dsp videodsp"
vp5_decoder_select="h264chroma hpeldsp videodsp vp3dsp"
vp6_decoder_select="h264chroma hpeldsp huffman videodsp vp3dsp"
vp6a_decoder_select="vp6_decoder"
vp6f_decoder_select="vp6_decoder"
vp7_decoder_select="h264pred videodsp"
vp8_decoder_select="h264pred videodsp"
vp9_decoder_select="videodsp"
webp_decoder_select="vp8_decoder"
wmapro_decoder_select="mdct sinewin"
wmav1_decoder_select="mdct sinewin"
wmav1_encoder_select="mdct sinewin"
wmav2_decoder_select="mdct sinewin"
wmav2_encoder_select="mdct sinewin"
wmavoice_decoder_select="lsp rdft dct mdct sinewin"
wmv1_decoder_select="h263_decoder"
wmv1_encoder_select="h263_encoder"
wmv2_decoder_select="h263_decoder intrax8 videodsp"
wmv2_encoder_select="h263_encoder"
wmv3_decoder_select="vc1_decoder"
wmv3image_decoder_select="wmv3_decoder"
zerocodec_decoder_select="zlib"
zlib_decoder_select="zlib"
zlib_encoder_select="zlib"
zmbv_decoder_select="zlib"
zmbv_encoder_select="zlib"

# hardware accelerators
crystalhd_deps="libcrystalhd_libcrystalhd_if_h"
dxva2_deps="dxva2api_h"
vaapi_deps="va_va_h"
vda_deps="VideoDecodeAcceleration_VDADecoder_h pthreads"
vda_extralibs="-framework CoreFoundation -framework VideoDecodeAcceleration -framework QuartzCore"
vdpau_deps="vdpau_vdpau_h vdpau_vdpau_x11_h"
xvmc_deps="X11_extensions_XvMClib_h"

h263_vaapi_hwaccel_deps="vaapi"
h263_vaapi_hwaccel_select="h263_decoder"
h263_vdpau_hwaccel_deps="vdpau"
h263_vdpau_hwaccel_select="h263_decoder"
h264_crystalhd_decoder_select="crystalhd h264_mp4toannexb_bsf h264_parser"
h264_dxva2_hwaccel_deps="dxva2"
h264_dxva2_hwaccel_select="h264_decoder"
h264_vaapi_hwaccel_deps="vaapi"
h264_vaapi_hwaccel_select="h264_decoder"
h264_vda_decoder_deps="vda"
h264_vda_decoder_select="h264_decoder"
h264_vda_hwaccel_deps="vda"
h264_vda_hwaccel_select="h264_decoder"
h264_vdpau_decoder_deps="vdpau"
h264_vdpau_decoder_select="h264_decoder"
h264_vdpau_hwaccel_deps="vdpau"
h264_vdpau_hwaccel_select="h264_decoder"
mpeg_vdpau_decoder_deps="vdpau"
mpeg_vdpau_decoder_select="mpeg2video_decoder"
mpeg_xvmc_hwaccel_deps="xvmc"
mpeg_xvmc_hwaccel_select="mpeg2video_decoder"
mpeg1_vdpau_decoder_deps="vdpau"
mpeg1_vdpau_decoder_select="mpeg1video_decoder"
mpeg1_vdpau_hwaccel_deps="vdpau"
mpeg1_vdpau_hwaccel_select="mpeg1video_decoder"
mpeg1_xvmc_hwaccel_deps="xvmc"
mpeg1_xvmc_hwaccel_select="mpeg1video_decoder"
mpeg2_crystalhd_decoder_select="crystalhd"
mpeg2_dxva2_hwaccel_deps="dxva2"
mpeg2_dxva2_hwaccel_select="mpeg2video_decoder"
mpeg2_vaapi_hwaccel_deps="vaapi"
mpeg2_vaapi_hwaccel_select="mpeg2video_decoder"
mpeg2_vdpau_hwaccel_deps="vdpau"
mpeg2_vdpau_hwaccel_select="mpeg2video_decoder"
mpeg2_xvmc_hwaccel_deps="xvmc"
mpeg2_xvmc_hwaccel_select="mpeg2video_decoder"
mpeg4_crystalhd_decoder_select="crystalhd"
mpeg4_vaapi_hwaccel_deps="vaapi"
mpeg4_vaapi_hwaccel_select="mpeg4_decoder"
mpeg4_vdpau_decoder_deps="vdpau"
mpeg4_vdpau_decoder_select="mpeg4_decoder"
mpeg4_vdpau_hwaccel_deps="vdpau"
mpeg4_vdpau_hwaccel_select="mpeg4_decoder"
msmpeg4_crystalhd_decoder_select="crystalhd"
vc1_crystalhd_decoder_select="crystalhd"
vc1_dxva2_hwaccel_deps="dxva2"
vc1_dxva2_hwaccel_select="vc1_decoder"
vc1_vaapi_hwaccel_deps="vaapi"
vc1_vaapi_hwaccel_select="vc1_decoder"
vc1_vdpau_decoder_deps="vdpau"
vc1_vdpau_decoder_select="vc1_decoder"
vc1_vdpau_hwaccel_deps="vdpau"
vc1_vdpau_hwaccel_select="vc1_decoder"
wmv3_crystalhd_decoder_select="crystalhd"
wmv3_dxva2_hwaccel_select="vc1_dxva2_hwaccel"
wmv3_vaapi_hwaccel_select="vc1_vaapi_hwaccel"
wmv3_vdpau_decoder_select="vc1_vdpau_decoder"
wmv3_vdpau_hwaccel_select="vc1_vdpau_hwaccel"

# parsers
h264_parser_select="h264_decoder"
hevc_parser_select="hevc_decoder"
mpeg4video_parser_select="error_resilience h263dsp mpegvideo"
mpegvideo_parser_select="error_resilience mpegvideo"
vc1_parser_select="mpegvideo"

# external libraries
libaacplus_encoder_deps="libaacplus"
libcelt_decoder_deps="libcelt"
libfaac_encoder_deps="libfaac"
libfaac_encoder_select="audio_frame_queue"
libfdk_aac_decoder_deps="libfdk_aac"
libfdk_aac_encoder_deps="libfdk_aac"
libfdk_aac_encoder_select="audio_frame_queue"
libgme_demuxer_deps="libgme"
libgsm_decoder_deps="libgsm"
libgsm_encoder_deps="libgsm"
libgsm_ms_decoder_deps="libgsm"
libgsm_ms_encoder_deps="libgsm"
libilbc_decoder_deps="libilbc"
libilbc_encoder_deps="libilbc"
libmodplug_demuxer_deps="libmodplug"
libmp3lame_encoder_deps="libmp3lame"
libmp3lame_encoder_select="audio_frame_queue"
libopencore_amrnb_decoder_deps="libopencore_amrnb"
libopencore_amrnb_encoder_deps="libopencore_amrnb"
libopencore_amrnb_encoder_select="audio_frame_queue"
libopencore_amrwb_decoder_deps="libopencore_amrwb"
libopenjpeg_decoder_deps="libopenjpeg"
libopenjpeg_encoder_deps="libopenjpeg"
libopus_decoder_deps="libopus"
libopus_encoder_deps="libopus"
libopus_encoder_select="audio_frame_queue"
libquvi_demuxer_deps="libquvi"
libschroedinger_decoder_deps="libschroedinger"
libschroedinger_encoder_deps="libschroedinger"
libshine_encoder_deps="libshine"
libshine_encoder_select="audio_frame_queue"
libspeex_decoder_deps="libspeex"
libspeex_encoder_deps="libspeex"
libspeex_encoder_select="audio_frame_queue"
libstagefright_h264_decoder_deps="libstagefright_h264"
libtheora_encoder_deps="libtheora"
libtwolame_encoder_deps="libtwolame"
libvo_aacenc_encoder_deps="libvo_aacenc"
libvo_aacenc_encoder_select="audio_frame_queue"
libvo_amrwbenc_encoder_deps="libvo_amrwbenc"
libvorbis_decoder_deps="libvorbis"
libvorbis_encoder_deps="libvorbis"
libvorbis_encoder_select="audio_frame_queue"
libvpx_vp8_decoder_deps="libvpx"
libvpx_vp8_encoder_deps="libvpx"
libvpx_vp9_decoder_deps="libvpx"
libvpx_vp9_encoder_deps="libvpx"
libwavpack_encoder_deps="libwavpack"
libwebp_encoder_deps="libwebp"
libx264_encoder_deps="libx264"
libx264rgb_encoder_deps="libx264"
libx265_encoder_deps="libx265"
libxavs_encoder_deps="libxavs"
libxvid_encoder_deps="libxvid"
libutvideo_decoder_deps="libutvideo"
libutvideo_encoder_deps="libutvideo"
libzvbi_teletext_decoder_deps="libzvbi"

# demuxers / muxers
ac3_demuxer_select="ac3_parser"
asf_demuxer_select="riffdec"
asf_muxer_select="riffenc"
asf_stream_muxer_select="asf_muxer"
avi_demuxer_select="riffdec exif"
avi_muxer_select="riffenc"
avisynth_demuxer_deps="avisynth"
avisynth_demuxer_select="riffdec"
caf_demuxer_select="riffdec"
dirac_demuxer_select="dirac_parser"
dts_demuxer_select="dca_parser"
dtshd_demuxer_select="dca_parser"
dxa_demuxer_select="riffdec"
eac3_demuxer_select="ac3_parser"
f4v_muxer_select="mov_muxer"
flac_demuxer_select="flac_parser"
hds_muxer_select="flv_muxer"
hls_muxer_select="mpegts_muxer"
image2_alias_pix_demuxer_select="image2_demuxer"
image2_brender_pix_demuxer_select="image2_demuxer"
ipod_muxer_select="mov_muxer"
ismv_muxer_select="mov_muxer"
libnut_demuxer_deps="libnut"
libnut_muxer_deps="libnut"
matroska_audio_muxer_select="matroska_muxer"
matroska_demuxer_select="riffdec"
matroska_demuxer_suggest="bzlib lzo zlib"
matroska_muxer_select="riffenc"
mmf_muxer_select="riffenc"
mov_demuxer_select="riffdec"
mov_demuxer_suggest="zlib"
mov_muxer_select="riffenc rtpenc_chain"
mp3_demuxer_select="mpegaudio_parser"
mp4_muxer_select="mov_muxer"
mpegts_muxer_select="adts_muxer latm_muxer"
mpegtsraw_demuxer_select="mpegts_demuxer"
mxf_d10_muxer_select="mxf_muxer"
nut_muxer_select="riffenc"
nuv_demuxer_select="riffdec"
ogg_demuxer_select="golomb"
psp_muxer_select="mov_muxer"
rtp_demuxer_select="sdp_demuxer"
rtpdec_select="asf_demuxer rm_demuxer rtp_protocol mpegts_demuxer mov_demuxer"
rtsp_demuxer_select="http_protocol rtpdec"
rtsp_muxer_select="rtp_muxer http_protocol rtp_protocol rtpenc_chain"
sap_demuxer_select="sdp_demuxer"
sap_muxer_select="rtp_muxer rtp_protocol rtpenc_chain"
sdp_demuxer_select="rtpdec"
smoothstreaming_muxer_select="ismv_muxer"
spdif_muxer_select="aac_parser"
tak_demuxer_select="tak_parser"
tg2_muxer_select="mov_muxer"
tgp_muxer_select="mov_muxer"
vobsub_demuxer_select="mpegps_demuxer"
w64_demuxer_select="wav_demuxer"
w64_muxer_select="wav_muxer"
wav_demuxer_select="riffdec"
wav_muxer_select="riffenc"
webm_muxer_select="riffenc"
wtv_demuxer_select="riffdec"
wtv_muxer_select="riffenc"
xmv_demuxer_select="riffdec"
xwma_demuxer_select="riffdec"

# indevs / outdevs
alsa_indev_deps="alsa_asoundlib_h snd_pcm_htimestamp"
alsa_outdev_deps="alsa_asoundlib_h"
avfoundation_indev_extralibs="-framework CoreVideo -framework Foundation -framework AVFoundation -framework CoreMedia"
avfoundation_indev_select="avfoundation"
bktr_indev_deps_any="dev_bktr_ioctl_bt848_h machine_ioctl_bt848_h dev_video_bktr_ioctl_bt848_h dev_ic_bt8xx_h"
caca_outdev_deps="libcaca"
decklink_outdev_deps="decklink pthreads"
decklink_outdev_extralibs="-lstdc++"
dshow_indev_deps="IBaseFilter"
dshow_indev_extralibs="-lpsapi -lole32 -lstrmiids -luuid"
dv1394_indev_deps="dv1394"
dv1394_indev_select="dv_demuxer"
fbdev_indev_deps="linux_fb_h"
fbdev_outdev_deps="linux_fb_h"
gdigrab_indev_deps="CreateDIBSection"
gdigrab_indev_extralibs="-lgdi32"
gdigrab_indev_select="bmp_decoder"
iec61883_indev_deps="libiec61883"
jack_indev_deps="jack_jack_h sem_timedwait"
lavfi_indev_deps="avfilter"
libcdio_indev_deps="libcdio"
libdc1394_indev_deps="libdc1394"
libv4l2_indev_deps="libv4l2"
openal_indev_deps="openal"
opengl_outdev_deps="opengl"
oss_indev_deps_any="soundcard_h sys_soundcard_h"
oss_outdev_deps_any="soundcard_h sys_soundcard_h"
pulse_indev_deps="libpulse"
pulse_outdev_deps="libpulse"
qtkit_indev_extralibs="-framework QTKit -framework Foundation -framework QuartzCore"
qtkit_indev_select="qtkit"
sdl_outdev_deps="sdl"
sndio_indev_deps="sndio_h"
sndio_outdev_deps="sndio_h"
v4l_indev_deps="linux_videodev_h"
v4l2_indev_deps_any="linux_videodev2_h sys_videoio_h"
v4l2_outdev_deps_any="linux_videodev2_h sys_videoio_h"
vfwcap_indev_deps="capCreateCaptureWindow vfwcap_defines"
vfwcap_indev_extralibs="-lavicap32"
xv_outdev_deps="X11_extensions_Xvlib_h XvGetPortAttribute"
xv_outdev_extralibs="-lXv -lX11 -lXext"
x11grab_indev_deps="x11grab"

# protocols
bluray_protocol_deps="libbluray"
ffrtmpcrypt_protocol_deps="!librtmp_protocol"
ffrtmpcrypt_protocol_deps_any="gcrypt nettle openssl"
ffrtmpcrypt_protocol_select="tcp_protocol"
ffrtmphttp_protocol_deps="!librtmp_protocol"
ffrtmphttp_protocol_select="http_protocol"
ftp_protocol_select="tcp_protocol"
gopher_protocol_select="network"
http_protocol_select="tcp_protocol"
httpproxy_protocol_select="tcp_protocol"
https_protocol_select="tls_protocol"
librtmp_protocol_deps="librtmp"
librtmpe_protocol_deps="librtmp"
librtmps_protocol_deps="librtmp"
librtmpt_protocol_deps="librtmp"
librtmpte_protocol_deps="librtmp"
libssh_protocol_deps="libssh"
mmsh_protocol_select="http_protocol"
mmst_protocol_select="network"
rtmp_protocol_deps="!librtmp_protocol"
rtmp_protocol_select="tcp_protocol"
rtmpe_protocol_select="ffrtmpcrypt_protocol"
rtmps_protocol_deps="!librtmp_protocol"
rtmps_protocol_select="tls_protocol"
rtmpt_protocol_select="ffrtmphttp_protocol"
rtmpte_protocol_select="ffrtmpcrypt_protocol ffrtmphttp_protocol"
rtmpts_protocol_select="ffrtmphttp_protocol https_protocol"
rtp_protocol_select="udp_protocol"
sctp_protocol_deps="struct_sctp_event_subscribe"
sctp_protocol_select="network"
srtp_protocol_select="rtp_protocol"
tcp_protocol_select="network"
tls_protocol_deps_any="openssl gnutls"
tls_protocol_select="tcp_protocol"
udp_protocol_select="network"
unix_protocol_deps="sys_un_h"
unix_protocol_select="network"

# filters
aconvert_filter_deps="swresample"
amovie_filter_deps="avcodec avformat"
aresample_filter_deps="swresample"
ass_filter_deps="libass"
asyncts_filter_deps="avresample"
atempo_filter_deps="avcodec"
atempo_filter_select="rdft"
azmq_filter_deps="libzmq"
blackframe_filter_deps="gpl"
boxblur_filter_deps="gpl"
colormatrix_filter_deps="gpl"
cropdetect_filter_deps="gpl"
dctdnoiz_filter_deps="avcodec"
dctdnoiz_filter_select="dct"
delogo_filter_deps="gpl"
deshake_filter_deps="avcodec"
deshake_filter_select="dsputil"
drawtext_filter_deps="libfreetype"
ebur128_filter_deps="gpl"
flite_filter_deps="libflite"
frei0r_filter_deps="frei0r dlopen"
frei0r_filter_extralibs='$ldl'
frei0r_src_filter_deps="frei0r dlopen"
frei0r_src_filter_extralibs='$ldl'
geq_filter_deps="gpl"
histeq_filter_deps="gpl"
hqdn3d_filter_deps="gpl"
interlace_filter_deps="gpl"
kerndeint_filter_deps="gpl"
ladspa_filter_deps="ladspa dlopen"
mcdeint_filter_deps="avcodec gpl"
movie_filter_deps="avcodec avformat"
mp_filter_deps="gpl avcodec swscale inline_asm"
mpdecimate_filter_deps="gpl avcodec"
mptestsrc_filter_deps="gpl"
negate_filter_deps="lut_filter"
perspective_filter_deps="gpl"
ocv_filter_deps="libopencv"
owdenoise_filter_deps="gpl"
pan_filter_deps="swresample"
phase_filter_deps="gpl"
pp_filter_deps="gpl postproc"
pullup_filter_deps="gpl"
removelogo_filter_deps="avcodec avformat swscale"
resample_filter_deps="avresample"
sab_filter_deps="gpl swscale"
scale_filter_deps="swscale"
smartblur_filter_deps="gpl swscale"
showspectrum_filter_deps="avcodec"
showspectrum_filter_select="rdft"
spp_filter_deps="gpl avcodec"
spp_filter_select="fft"
stereo3d_filter_deps="gpl"
subtitles_filter_deps="avformat avcodec libass"
super2xsai_filter_deps="gpl"
tinterlace_filter_deps="gpl"
vidstabdetect_filter_deps="libvidstab"
vidstabtransform_filter_deps="libvidstab"
pixfmts_super2xsai_test_deps="super2xsai_filter"
tinterlace_merge_test_deps="tinterlace_filter"
tinterlace_pad_test_deps="tinterlace_filter"
zmq_filter_deps="libzmq"

# examples
avio_reading="avformat avcodec avutil"
avcodec_example_deps="avcodec avutil"
demuxing_decoding_example_deps="avcodec avformat avutil"
filter_audio_example_deps="avfilter avutil"
filtering_audio_example_deps="avfilter avcodec avformat avutil"
filtering_video_example_deps="avfilter avcodec avformat avutil"
metadata_example_deps="avformat avutil"
muxing_example_deps="avcodec avformat avutil swscale"
remuxing_example_deps="avcodec avformat avutil"
resampling_audio_example_deps="avutil swresample"
scaling_video_example_deps="avutil swscale"
transcode_aac_example_deps="avcodec avformat swresample"
transcoding_example_deps="avfilter avcodec avformat avutil"

# libraries
avcodec_deps="avutil"
avdevice_deps="avutil avcodec avformat"
avfilter_deps="avutil"
avformat_deps="avutil avcodec"
avresample_deps="avutil"
postproc_deps="avutil gpl"
swscale_deps="avutil"

# programs
ffmpeg_deps="avcodec avfilter avformat swresample"
ffmpeg_select="aformat_filter anull_filter atrim_filter format_filter
               null_filter
               setpts_filter trim_filter"
ffplay_deps="avcodec avformat swscale swresample sdl"
ffplay_libs='$sdl_libs'
ffplay_select="rdft crop_filter"
ffprobe_deps="avcodec avformat"
ffserver_deps="avformat fork sarestart"
ffserver_select="ffm_muxer rtp_protocol rtsp_demuxer"

# documentation
podpages_deps="perl"
manpages_deps="perl pod2man"
htmlpages_deps="perl texi2html"
txtpages_deps="perl makeinfo"
doc_deps_any="manpages htmlpages podpages txtpages"

# default parameters

logfile="config.log"

# installation paths
prefix_default="/usr/local"
bindir_default='${prefix}/bin'
datadir_default='${prefix}/share/ffmpeg'
docdir_default='${prefix}/share/doc/ffmpeg'
incdir_default='${prefix}/include'
libdir_default='${prefix}/lib'
mandir_default='${prefix}/share/man'
shlibdir_default="$libdir_default"

# toolchain
ar_default="ar"
cc_default="gcc"
cxx_default="g++"
host_cc_default="gcc"
cp_f="cp -f"
install="install"
ln_s="ln -s -f"
nm_default="nm -g"
objformat="elf"
pkg_config_default=pkg-config
ranlib="ranlib"
strip_default="strip"
yasmexe_default="yasm"
windres_default="windres"

nogas=":"

# OS
target_os_default=$(tolower $(uname -s))
host_os=$target_os_default

# machine
if test "$target_os_default" = aix; then
    arch_default=$(uname -p)
else
    arch_default=$(uname -m)
fi
cpu="generic"

# configurable options
enable $PROGRAM_LIST
enable $DOCUMENT_LIST
enable $EXAMPLE_LIST
enable $(filter_out avresample $LIBRARY_LIST)
enable stripping

enable asm
enable debug
enable doc
enable optimizations
enable runtime_cpudetect
enable safe_bitstream_reader
enable static
enable swscale_alpha

# Enable hwaccels by default.
enable dxva2 vaapi vda vdpau xvmc
enable xlib

# build settings
SHFLAGS='-shared -Wl,-soname,$$(@F)'
LIBPREF="lib"
LIBSUF=".a"
FULLNAME='$(NAME)$(BUILDSUF)'
LIBNAME='$(LIBPREF)$(FULLNAME)$(LIBSUF)'
SLIBPREF="lib"
SLIBSUF=".so"
SLIBNAME='$(SLIBPREF)$(FULLNAME)$(SLIBSUF)'
SLIBNAME_WITH_VERSION='$(SLIBNAME).$(LIBVERSION)'
SLIBNAME_WITH_MAJOR='$(SLIBNAME).$(LIBMAJOR)'
LIB_INSTALL_EXTRA_CMD='$$(RANLIB) "$(LIBDIR)/$(LIBNAME)"'
SLIB_INSTALL_NAME='$(SLIBNAME_WITH_VERSION)'
SLIB_INSTALL_LINKS='$(SLIBNAME_WITH_MAJOR) $(SLIBNAME)'

asflags_filter=echo
cflags_filter=echo
ldflags_filter=echo

AS_C='-c'
AS_O='-o $@'
CC_C='-c'
CC_E='-E -o $@'
CC_O='-o $@'
CXX_C='-c'
CXX_O='-o $@'
LD_O='-o $@'
LD_LIB='-l%'
LD_PATH='-L'
HOSTCC_C='-c'
HOSTCC_E='-E -o $@'
HOSTCC_O='-o $@'
HOSTLD_O='-o $@'

host_libs='-lm'
host_cflags_filter=echo
host_ldflags_filter=echo

target_path='$(CURDIR)'

# since the object filename is not given with the -MM flag, the compiler
# is only able to print the basename, and we must add the path ourselves
DEPCMD='$(DEP$(1)) $(DEP$(1)FLAGS) $($(1)DEP_FLAGS) $< | sed -e "/^\#.*/d" -e "s,^[[:space:]]*$(*F)\\.o,$(@D)/$(*F).o," > $(@:.o=.d)'
DEPFLAGS='-MM'

# find source path
if test -f configure; then
    source_path=.
else
    source_path=$(cd $(dirname "$0"); pwd)
    echo "$source_path" | grep -q '[[:blank:]]' &&
        die "Out of tree builds are impossible with whitespace in source path."
    test -e "$source_path/config.h" &&
        die "Out of tree builds are impossible with config.h in source dir."
fi

for v in "$@"; do
    r=${v#*=}
    l=${v%"$r"}
    r=$(sh_quote "$r")
    FFMPEG_CONFIGURATION="${FFMPEG_CONFIGURATION# } ${l}${r}"
done

find_things(){
    thing=$1
    pattern=$2
    file=$source_path/$3
    sed -n "s/^[^#]*$pattern.*([^,]*, *\([^,]*\)\(,.*\)*).*/\1_$thing/p" "$file"
}

ENCODER_LIST=$(find_things  encoder  ENC      libavcodec/allcodecs.c)
DECODER_LIST=$(find_things  decoder  DEC      libavcodec/allcodecs.c)
HWACCEL_LIST=$(find_things  hwaccel  HWACCEL  libavcodec/allcodecs.c)
PARSER_LIST=$(find_things   parser   PARSER   libavcodec/allcodecs.c)
BSF_LIST=$(find_things      bsf      BSF      libavcodec/allcodecs.c)
MUXER_LIST=$(find_things    muxer    _MUX     libavformat/allformats.c)
DEMUXER_LIST=$(find_things  demuxer  DEMUX    libavformat/allformats.c)
OUTDEV_LIST=$(find_things   outdev   OUTDEV   libavdevice/alldevices.c)
INDEV_LIST=$(find_things    indev    _IN      libavdevice/alldevices.c)
PROTOCOL_LIST=$(find_things protocol PROTOCOL libavformat/allformats.c)
FILTER_LIST=$(find_things   filter   FILTER   libavfilter/allfilters.c)

ALL_COMPONENTS="
    $BSF_LIST
    $DECODER_LIST
    $DEMUXER_LIST
    $ENCODER_LIST
    $FILTER_LIST
    $HWACCEL_LIST
    $INDEV_LIST
    $MUXER_LIST
    $OUTDEV_LIST
    $PARSER_LIST
    $PROTOCOL_LIST
"

for n in $COMPONENT_LIST; do
    v=$(toupper ${n%s})_LIST
    eval enable \$$v
    eval ${n}_if_any="\$$v"
done

enable $ARCH_EXT_LIST

die_unknown(){
    echo "Unknown option \"$1\"."
    echo "See $0 --help for available options."
    exit 1
}

print_3_columns() {
    cat | tr ' ' '\n' | sort | pr -r -3 -t
}

show_list() {
    suffix=_$1
    shift
    echo $* | sed s/$suffix//g | print_3_columns
    exit 0
}

rand_list(){
    IFS=', '
    set -- $*
    unset IFS
    for thing; do
        comp=${thing%:*}
        prob=${thing#$comp}
        prob=${prob#:}
        is_in ${comp} $COMPONENT_LIST && eval comp=\$$(toupper ${comp%s})_LIST
        echo "prob ${prob:-0.5}"
        printf '%s\n' $comp
    done
}

do_random(){
    action=$1
    shift
    random_seed=$(awk "BEGIN { srand($random_seed); print srand() }")
    $action $(rand_list "$@" | awk "BEGIN { srand($random_seed) } \$1 == \"prob\" { prob = \$2; next } rand() < prob { print }")
}

for opt do
    optval="${opt#*=}"
    case "$opt" in
        --extra-ldflags=*)
            add_ldflags $optval
        ;;
        --extra-libs=*)
            add_extralibs $optval
        ;;
        --disable-devices)
            disable $INDEV_LIST $OUTDEV_LIST
        ;;
        --enable-debug=*)
            debuglevel="$optval"
        ;;
        --disable-programs)
            disable $PROGRAM_LIST
        ;;
        --disable-everything)
            map 'eval unset \${$(toupper ${v%s})_LIST}' $COMPONENT_LIST
        ;;
        --disable-all)
            map 'eval unset \${$(toupper ${v%s})_LIST}' $COMPONENT_LIST
            disable $LIBRARY_LIST $PROGRAM_LIST doc
        ;;
        --enable-random|--disable-random)
            action=${opt%%-random}
            do_random ${action#--} $COMPONENT_LIST
        ;;
        --enable-random=*|--disable-random=*)
            action=${opt%%-random=*}
            do_random ${action#--} $optval
        ;;
        --enable-*=*|--disable-*=*)
            eval $(echo "${opt%%=*}" | sed 's/--/action=/;s/-/ thing=/')
            is_in "${thing}s" $COMPONENT_LIST || die_unknown "$opt"
            eval list=\$$(toupper $thing)_LIST
            name=$(echo "${optval}" | sed "s/,/_${thing}|/g")_${thing}
            list=$(filter "$name" $list)
            [ "$list" = "" ] && warn "Option $opt did not match anything"
            $action $list
        ;;
        --enable-?*|--disable-?*)
            eval $(echo "$opt" | sed 's/--/action=/;s/-/ option=/;s/-/_/g')
            if is_in $option $COMPONENT_LIST; then
                test $action = disable && action=unset
                eval $action \$$(toupper ${option%s})_LIST
            elif is_in $option $CMDLINE_SELECT; then
                $action $option
            else
                die_unknown $opt
            fi
        ;;
        --list-*)
            NAME="${opt#--list-}"
            is_in $NAME $COMPONENT_LIST || die_unknown $opt
            NAME=${NAME%s}
            eval show_list $NAME \$$(toupper $NAME)_LIST
        ;;
        --help|-h) show_help
        ;;
        --fatal-warnings) enable fatal_warnings
        ;;
        *)
            optname="${opt%%=*}"
            optname="${optname#--}"
            optname=$(echo "$optname" | sed 's/-/_/g')
            if is_in $optname $CMDLINE_SET; then
                eval $optname='$optval'
            elif is_in $optname $CMDLINE_APPEND; then
                append $optname "$optval"
            else
                die_unknown $opt
            fi
        ;;
    esac
done

disabled logging && logfile=/dev/null

echo "# $0 $FFMPEG_CONFIGURATION" > $logfile
set >> $logfile

test -n "$cross_prefix" && enable cross_compile

if enabled cross_compile; then
    test -n "$arch" && test -n "$target_os" ||
        die "Must specify target arch and OS when cross-compiling"
fi

ar_default="${cross_prefix}${ar_default}"
cc_default="${cross_prefix}${cc_default}"
cxx_default="${cross_prefix}${cxx_default}"
nm_default="${cross_prefix}${nm_default}"
pkg_config_default="${cross_prefix}${pkg_config_default}"
ranlib="${cross_prefix}${ranlib}"
strip_default="${cross_prefix}${strip_default}"
windres_default="${cross_prefix}${windres_default}"

sysinclude_default="${sysroot}/usr/include"

test -n "$valgrind" && toolchain="valgrind-memcheck"

case "$toolchain" in
    clang-asan)
        cc_default="clang"
        add_cflags  -fsanitize=address
        add_ldflags -fsanitize=address
    ;;
    clang-tsan)
        cc_default="clang"
        add_cflags  -fsanitize=thread -pie
        add_ldflags -fsanitize=thread -pie
    ;;
    clang-usan)
        cc_default="clang"
        add_cflags  -fsanitize=undefined
        add_ldflags -fsanitize=undefined
    ;;
    gcc-asan)
        cc_default="gcc"
        add_cflags  -fsanitize=address
        add_ldflags -fsanitize=address
    ;;
    gcc-tsan)
        cc_default="gcc"
        add_cflags  -fsanitize=thread -pie -fPIC
        add_ldflags -fsanitize=thread -pie -fPIC
    ;;
    gcc-usan)
        cc_default="gcc"
        add_cflags  -fsanitize=undefined
        add_ldflags -fsanitize=undefined
    ;;
    valgrind-massif)
        target_exec_default=${valgrind:-"valgrind"}
        target_exec_args="--tool=massif --alloc-fn=av_malloc --alloc-fn=av_mallocz --alloc-fn=av_calloc --alloc-fn=av_fast_padded_malloc --alloc-fn=av_fast_malloc --alloc-fn=av_realloc_f --alloc-fn=av_fast_realloc --alloc-fn=av_realloc"
    ;;
    valgrind-memcheck)
        target_exec_default=${valgrind:-"valgrind"}
        target_exec_args="--error-exitcode=1 --malloc-fill=0x2a --track-origins=yes --leak-check=full --gen-suppressions=all --suppressions=$source_path/tests/fate-valgrind.supp"
    ;;
    msvc)
        # Check whether the current MSVC version needs the C99 converter.
        # From MSVC 2013 (compiler major version 18) onwards, it does actually
        # support enough of C99 to build ffmpeg. Default to the new
        # behaviour if the regexp was unable to match anything, since this
        # successfully parses the version number of existing supported
        # versions that require the converter (MSVC 2010 and 2012).
        cl_major_ver=$(cl 2>&1 | sed -n 's/.*Version \([[:digit:]]\{1,\}\)\..*/\1/p')
        if [ -z "$cl_major_ver" ] || [ $cl_major_ver -ge 18 ]; then
            cc_default="cl"
        else
            cc_default="c99wrap cl"
        fi
        ld_default="link"
        nm_default="dumpbin -symbols"
        ar_default="lib"
        target_os_default="win32"
        # Use a relative path for TMPDIR. This makes sure all the
        # ffconf temp files are written with a relative path, avoiding
        # issues with msys/win32 path conversion for MSVC parameters
        # such as -Fo<file> or -out:<file>.
        TMPDIR=.
    ;;
    icl)
        cc_default="icl"
        ld_default="xilink"
        nm_default="dumpbin -symbols"
        ar_default="xilib"
        target_os_default="win32"
        TMPDIR=.
    ;;
    gcov)
        add_cflags  -fprofile-arcs -ftest-coverage
        add_ldflags -fprofile-arcs -ftest-coverage
    ;;
    hardened)
        add_cflags  -U_FORTIFY_SOURCE -D_FORTIFY_SOURCE=2 -fno-strict-overflow -fstack-protector-all
        add_ldflags -Wl,-z,relro -Wl,-z,now
    ;;
    ?*)
        die "Unknown toolchain $toolchain"
    ;;
esac

set_default arch cc cxx pkg_config strip sysinclude target_exec target_os yasmexe
enabled cross_compile || host_cc_default=$cc
set_default host_cc

if ! $pkg_config --version >/dev/null 2>&1; then
    warn "$pkg_config not found, library detection may fail."
    pkg_config=false
fi

exesuf() {
    case $1 in
        mingw32*|win32|win64|cygwin*|*-dos|freedos|opendos|os/2*|symbian) echo .exe ;;
    esac
}

EXESUF=$(exesuf $target_os)
HOSTEXESUF=$(exesuf $host_os)

# set temporary file name
: ${TMPDIR:=$TEMPDIR}
: ${TMPDIR:=$TMP}
: ${TMPDIR:=/tmp}

if [ -n "$tempprefix" ] ; then
    mktemp(){
        echo $tempprefix.${HOSTNAME}.${UID}
    }
elif ! check_cmd mktemp -u XXXXXX; then
    # simple replacement for missing mktemp
    # NOT SAFE FOR GENERAL USE
    mktemp(){
        echo "${2%%XXX*}.${HOSTNAME}.${UID}.$$"
    }
fi

tmpfile(){
    tmp=$(mktemp -u "${TMPDIR}/ffconf.XXXXXXXX")$2 &&
        (set -C; exec > $tmp) 2>/dev/null ||
        die "Unable to create temporary file in $TMPDIR."
    append TMPFILES $tmp
    eval $1=$tmp
}

trap 'rm -f -- $TMPFILES' EXIT

tmpfile TMPASM .asm
tmpfile TMPC   .c
tmpfile TMPCPP .cpp
tmpfile TMPE   $EXESUF
tmpfile TMPH   .h
tmpfile TMPM   .m
tmpfile TMPO   .o
tmpfile TMPS   .S
tmpfile TMPSH  .sh
tmpfile TMPV   .ver

unset -f mktemp

chmod +x $TMPE

# make sure we can execute files in $TMPDIR
cat > $TMPSH 2>> $logfile <<EOF
#! /bin/sh
EOF
chmod +x $TMPSH >> $logfile 2>&1
if ! $TMPSH >> $logfile 2>&1; then
    cat <<EOF
Unable to create and execute files in $TMPDIR.  Set the TMPDIR environment
variable to another directory and make sure that it is not mounted noexec.
EOF
    die "Sanity test failed."
fi

ccc_flags(){
    for flag; do
        case $flag in
            -std=c99)           echo -c99                       ;;
            -mcpu=*)            echo -arch ${flag#*=}           ;;
            -mieee)             echo -ieee                      ;;
            -O*|-fast)          echo $flag                      ;;
            -fno-math-errno)    echo -assume nomath_errno       ;;
            -g)                 echo -g3                        ;;
            -Wall)              echo -msg_enable level2         ;;
            -Wno-pointer-sign)  echo -msg_disable ptrmismatch1  ;;
            -Wl,*)              echo $flag                      ;;
            -f*|-W*)                                            ;;
            *)                  echo $flag                      ;;
        esac
   done
}

cparser_flags(){
    for flag; do
        case $flag in
            -Wno-switch)             echo -Wno-switch-enum ;;
            -Wno-format-zero-length) ;;
            -Wdisabled-optimization) ;;
            -Wno-pointer-sign)       echo -Wno-other ;;
            *)                       echo $flag ;;
        esac
    done
}

msvc_common_flags(){
    for flag; do
        case $flag in
            # In addition to specifying certain flags under the compiler
            # specific filters, they must be specified here as well or else the
            # generic catch all at the bottom will print the original flag.
            -Wall)                ;;
            -std=c99)             ;;
            # Common flags
            -fomit-frame-pointer) ;;
            -g)                   echo -Z7 ;;
            -fno-math-errno)      ;;
            -fno-common)          ;;
            -fno-signed-zeros)    ;;
            -fPIC)                ;;
            -mthumb)              ;;
            -march=*)             ;;
            -lz)                  echo zlib.lib ;;
            -lavifil32)           echo vfw32.lib ;;
            -lavicap32)           echo vfw32.lib user32.lib ;;
            -l*)                  echo ${flag#-l}.lib ;;
            *)                    echo $flag ;;
        esac
    done
}

msvc_flags(){
    msvc_common_flags "$@"
    for flag; do
        case $flag in
            -Wall)                echo -W4 -wd4244 -wd4127 -wd4018 -wd4389     \
                                       -wd4146 -wd4057 -wd4204 -wd4706 -wd4305 \
                                       -wd4152 -wd4324 -we4013 -wd4100 -wd4214 \
                                       -wd4554 \
                                       -wd4273 ;;
        esac
    done
}

icl_flags(){
    msvc_common_flags "$@"
    for flag; do
        case $flag in
            # Despite what Intel's documentation says -Wall, which is supported
            # on Windows, does enable remarks so disable them here.
            -Wall)                echo $flag -Qdiag-disable:remark ;;
            -std=c99)             echo -Qstd=c99 ;;
        esac
    done
}

pgi_flags(){
    for flag; do
        case $flag in
            -flto)                echo -Mipa=fast,libopt,libinline,vestigial ;;
            -fomit-frame-pointer) echo -Mnoframe ;;
            -g)                   echo -gopt ;;
            *)                    echo $flag ;;
        esac
    done
}

suncc_flags(){
    for flag; do
        case $flag in
            -march=*|-mcpu=*)
                case "${flag#*=}" in
                    native)                   echo -xtarget=native       ;;
                    v9|niagara)               echo -xarch=sparc          ;;
                    ultrasparc)               echo -xarch=sparcvis       ;;
                    ultrasparc3|niagara2)     echo -xarch=sparcvis2      ;;
                    i586|pentium)             echo -xchip=pentium        ;;
                    i686|pentiumpro|pentium2) echo -xtarget=pentium_pro  ;;
                    pentium3*|c3-2)           echo -xtarget=pentium3     ;;
                    pentium-m)          echo -xarch=sse2 -xchip=pentium3 ;;
                    pentium4*)          echo -xtarget=pentium4           ;;
                    prescott|nocona)    echo -xarch=sse3 -xchip=pentium4 ;;
                    *-sse3)             echo -xarch=sse3                 ;;
                    core2)              echo -xarch=ssse3 -xchip=core2   ;;
                    corei7)           echo -xarch=sse4_2 -xchip=nehalem  ;;
                    corei7-avx)       echo -xarch=avx -xchip=sandybridge ;;
                    amdfam10|barcelona)        echo -xtarget=barcelona   ;;
                    bdver*)                    echo -xarch=avx           ;;
                    athlon-4|athlon-[mx]p)     echo -xarch=ssea          ;;
                    k8|opteron|athlon64|athlon-fx)
                                               echo -xarch=sse2a         ;;
                    athlon*)                   echo -xarch=pentium_proa  ;;
                esac
                ;;
            -std=c99)             echo -xc99              ;;
            -fomit-frame-pointer) echo -xregs=frameptr    ;;
            -fPIC)                echo -KPIC -xcode=pic32 ;;
            -W*,*)                echo $flag              ;;
            -f*-*|-W*|-mimpure-text)                      ;;
            -shared)              echo -G                 ;;
            *)                    echo $flag              ;;
        esac
    done
}

tms470_flags(){
    for flag; do
        case $flag in
            -march=*|-mcpu=*)
                case "${flag#*=}" in
                    armv7-a|cortex-a*)      echo -mv=7a8 ;;
                    armv7-r|cortex-r*)      echo -mv=7r4 ;;
                    armv7-m|cortex-m*)      echo -mv=7m3 ;;
                    armv6*|arm11*)          echo -mv=6   ;;
                    armv5*e|arm[79]*e*|arm9[24]6*|arm96*|arm102[26])
                                            echo -mv=5e  ;;
                    armv4*|arm7*|arm9[24]*) echo -mv=4   ;;
                esac
                ;;
            -mfpu=neon)     echo --float_support=vfpv3 --neon ;;
            -mfpu=vfp)      echo --float_support=vfpv2        ;;
            -mfpu=vfpv3)    echo --float_support=vfpv3        ;;
            -mfpu=vfpv3-d16) echo --float_support=vfpv3d16    ;;
            -msoft-float)   echo --float_support=vfplib       ;;
            -O[0-3]|-mf=*)  echo $flag                        ;;
            -g)             echo -g -mn                       ;;
            -pds=*)         echo $flag                        ;;
            -D*|-I*)        echo $flag                        ;;
            --gcc|--abi=*)  echo $flag                        ;;
            -me)            echo $flag                        ;;
        esac
    done
}

probe_cc(){
    pfx=$1
    _cc=$2

    unset _type _ident _cc_c _cc_e _cc_o _flags _cflags
    unset _ld_o _ldflags _ld_lib _ld_path
    unset _depflags _DEPCMD _DEPFLAGS
    _flags_filter=echo

    if $_cc --version 2>&1 | grep -q '^GNU assembler'; then
        true # no-op to avoid reading stdin in following checks
    elif $_cc -v 2>&1 | grep -q '^gcc.*LLVM'; then
        _type=llvm_gcc
        gcc_extra_ver=$(expr "$($_cc --version | head -n1)" : '.*\((.*)\)')
        _ident="llvm-gcc $($_cc -dumpversion) $gcc_extra_ver"
        _depflags='-MMD -MF $(@:.o=.d) -MT $@'
        _cflags_speed='-O3'
        _cflags_size='-Os'
    elif $_cc -v 2>&1 | grep -qi ^gcc; then
        _type=gcc
        gcc_version=$($_cc --version | head -n1)
        gcc_basever=$($_cc -dumpversion)
        gcc_pkg_ver=$(expr "$gcc_version" : '[^ ]* \(([^)]*)\)')
        gcc_ext_ver=$(expr "$gcc_version" : ".*$gcc_pkg_ver $gcc_basever \\(.*\\)")
        _ident=$(cleanws "gcc $gcc_basever $gcc_pkg_ver $gcc_ext_ver")
        if ! $_cc -dumpversion | grep -q '^2\.'; then
            _depflags='-MMD -MF $(@:.o=.d) -MT $@'
        fi
        _cflags_speed='-O3'
        _cflags_size='-Os'
    elif $_cc --version 2>/dev/null | grep -q ^icc; then
        _type=icc
        _ident=$($_cc --version | head -n1)
        _depflags='-MMD'
        _cflags_speed='-O3'
        _cflags_size='-Os'
        _cflags_noopt='-O1'
    elif $_cc -v 2>&1 | grep -q xlc; then
        _type=xlc
        _ident=$($_cc -qversion 2>/dev/null | head -n1)
        _cflags_speed='-O5'
        _cflags_size='-O5 -qcompact'
    elif $_cc -V 2>/dev/null | grep -q Compaq; then
        _type=ccc
        _ident=$($_cc -V | head -n1 | cut -d' ' -f1-3)
        _DEPFLAGS='-M'
        _cflags_speed='-fast'
        _cflags_size='-O1'
        _flags_filter=ccc_flags
<<<<<<< HEAD
    elif $_cc --vsn 2>/dev/null | grep -Eq "ARM C/C[+][+] Compiler|Component: ARM Compiler "; then
=======
    elif $_cc --vsn 2>/dev/null | grep -Eq "ARM (C/C\+\+ )?Compiler"; then
>>>>>>> 4936ef64
        test -d "$sysroot" || die "No valid sysroot specified."
        _type=armcc
        _ident=$($_cc --vsn | head -n1 | sed 's/.*: //')
        armcc_conf="$PWD/armcc.conf"
        $_cc --arm_linux_configure                 \
             --arm_linux_config_file="$armcc_conf" \
             --configure_sysroot="$sysroot"        \
             --configure_cpp_headers="$sysinclude" >>$logfile 2>&1 ||
             die "Error creating armcc configuration file."
        $_cc --vsn | grep -q RVCT && armcc_opt=rvct || armcc_opt=armcc
        _flags="--arm_linux_config_file=$armcc_conf --translate_gcc"
        as_default="${cross_prefix}gcc"
        _depflags='-MMD'
        _cflags_speed='-O3'
        _cflags_size='-Os'
    elif $_cc -version 2>/dev/null | grep -Eq 'TMS470|TI ARM'; then
        _type=tms470
        _ident=$($_cc -version | head -n1 | tr -s ' ')
        _flags='--gcc --abi=eabi -me'
        _cc_e='-ppl -fe=$@'
        _cc_o='-fe=$@'
        _depflags='-ppa -ppd=$(@:.o=.d)'
        _cflags_speed='-O3 -mf=5'
        _cflags_size='-O3 -mf=2'
        _flags_filter=tms470_flags
    elif $_cc -v 2>&1 | grep -q clang; then
        _type=clang
        _ident=$($_cc --version | head -n1)
        _depflags='-MMD -MF $(@:.o=.d) -MT $@'
        _cflags_speed='-O3'
        _cflags_size='-Os'
    elif $_cc -V 2>&1 | grep -q Sun; then
        _type=suncc
        _ident=$($_cc -V 2>&1 | head -n1 | cut -d' ' -f 2-)
        _DEPCMD='$(DEP$(1)) $(DEP$(1)FLAGS) $($(1)DEP_FLAGS) $< | sed -e "1s,^.*: ,$@: ," -e "\$$!s,\$$, \\\," -e "1!s,^.*: , ," > $(@:.o=.d)'
        _DEPFLAGS='-xM1 -xc99'
        _ldflags='-std=c99'
        _cflags_speed='-O5'
        _cflags_size='-O5 -xspace'
        _flags_filter=suncc_flags
    elif $_cc -v 2>&1 | grep -q 'PathScale\|Path64'; then
        _type=pathscale
        _ident=$($_cc -v 2>&1 | head -n1 | tr -d :)
        _depflags='-MMD -MF $(@:.o=.d) -MT $@'
        _cflags_speed='-O2'
        _cflags_size='-Os'
        _flags_filter='filter_out -Wdisabled-optimization'
    elif $_cc -v 2>&1 | grep -q Open64; then
        _type=open64
        _ident=$($_cc -v 2>&1 | head -n1 | tr -d :)
        _depflags='-MMD -MF $(@:.o=.d) -MT $@'
        _cflags_speed='-O2'
        _cflags_size='-Os'
        _flags_filter='filter_out -Wdisabled-optimization|-Wtype-limits|-fno-signed-zeros'
    elif $_cc -V 2>&1 | grep -q Portland; then
        _type=pgi
        _ident="PGI $($_cc -V 2>&1 | awk '/^pgcc/ { print $2; exit }')"
        opt_common='-alias=ansi -Mdse -Mlre -Mpre'
        _cflags_speed="-O3 -Mautoinline -Munroll=c:4 $opt_common"
        _cflags_size="-O2 -Munroll=c:1 $opt_common"
        _cflags_noopt="-O"
        _flags_filter=pgi_flags
    elif $_cc 2>&1 | grep -q Microsoft; then
        _type=msvc
        _ident=$($cc 2>&1 | head -n1)
        _DEPCMD='$(DEP$(1)) $(DEP$(1)FLAGS) $($(1)DEP_FLAGS) $< 2>&1 | awk '\''/including/ { sub(/^.*file: */, ""); gsub(/\\/, "/"); if (!match($$0, / /)) print "$@:", $$0 }'\'' > $(@:.o=.d)'
        _DEPFLAGS='$(CPPFLAGS) $(CFLAGS) -showIncludes -Zs'
        _cflags_speed="-O2"
        _cflags_size="-O1"
        if $_cc 2>&1 | grep -q Linker; then
            _ld_o='-out:$@'
        else
            _ld_o='-Fe$@'
        fi
        _cc_o='-Fo$@'
        _cc_e='-P -Fi$@'
        _flags_filter=msvc_flags
        _ld_lib='lib%.a'
        _ld_path='-libpath:'
        _flags='-nologo'
        _cflags='-D_USE_MATH_DEFINES -D_CRT_SECURE_NO_WARNINGS -Dinline=__inline -FIstdlib.h -Dstrtoll=_strtoi64'
        if [ $pfx = hostcc ]; then
            append _cflags -Dsnprintf=_snprintf
        fi
        disable stripping
    elif $_cc 2>&1 | grep -q Intel; then
        _type=icl
        _ident=$($cc 2>&1 | head -n1)
        _depflags='-QMMD -QMF$(@:.o=.d) -QMT$@'
        # Not only is O3 broken on 13.x+ but it is slower on all previous
        # versions (tested) as well.
        _cflags_speed="-O2"
        _cflags_size="-O1 -Oi" # -O1 without -Oi miscompiles stuff
        if $_cc 2>&1 | grep -q Linker; then
            _ld_o='-out:$@'
        else
            _ld_o='-Fe$@'
        fi
        _cc_o='-Fo$@'
        _cc_e='-P'
        _flags_filter=icl_flags
        _ld_lib='lib%.a'
        _ld_path='-libpath:'
        # -Qdiag-error to make icl error when seeing certain unknown arguments
        _flags='-nologo -Qdiag-error:4044,10157'
        # -Qvec- -Qsimd- to prevent miscompilation, -GS for consistency
        # with MSVC which enables it by default.
        _cflags='-D_USE_MATH_DEFINES -FIstdlib.h -Dstrtoll=_strtoi64 -Qms0 -Qvec- -Qsimd- -GS'
        if [ $pfx = hostcc ]; then
            append _cflags -Dsnprintf=_snprintf
        fi
    elif $_cc --version 2>/dev/null | grep -q ^cparser; then
        _type=cparser
        _ident=$($_cc --version | head -n1)
        _depflags='-MMD'
        _cflags_speed='-O4'
        _cflags_size='-O2'
        _flags_filter=cparser_flags
    fi

    eval ${pfx}_type=\$_type
    eval ${pfx}_ident=\$_ident
}

set_ccvars(){
    eval ${1}_C=\${_cc_c-\${${1}_C}}
    eval ${1}_E=\${_cc_e-\${${1}_E}}
    eval ${1}_O=\${_cc_o-\${${1}_O}}

    if [ -n "$_depflags" ]; then
        eval ${1}_DEPFLAGS=\$_depflags
    else
        eval ${1}DEP=\${_DEPCMD:-\$DEPCMD}
        eval ${1}DEP_FLAGS=\${_DEPFLAGS:-\$DEPFLAGS}
        eval DEP${1}FLAGS=\$_flags
    fi
}

probe_cc cc "$cc"
cflags_filter=$_flags_filter
cflags_speed=$_cflags_speed
cflags_size=$_cflags_size
cflags_noopt=$_cflags_noopt
add_cflags $_flags $_cflags
cc_ldflags=$_ldflags
set_ccvars CC

probe_cc hostcc "$host_cc"
host_cflags_filter=$_flags_filter
add_host_cflags  $_flags $_cflags
set_ccvars HOSTCC

test -n "$cc_type" && enable $cc_type ||
    warn "Unknown C compiler $cc, unable to select optimal CFLAGS"

: ${as_default:=$cc}
: ${dep_cc_default:=$cc}
: ${ld_default:=$cc}
: ${host_ld_default:=$host_cc}
set_default ar as dep_cc ld host_ld windres

probe_cc as "$as"
asflags_filter=$_flags_filter
add_asflags $_flags $_cflags
set_ccvars AS

probe_cc ld "$ld"
ldflags_filter=$_flags_filter
add_ldflags $_flags $_ldflags
test "$cc_type" != "$ld_type" && add_ldflags $cc_ldflags
LD_O=${_ld_o-$LD_O}
LD_LIB=${_ld_lib-$LD_LIB}
LD_PATH=${_ld_path-$LD_PATH}

probe_cc hostld "$host_ld"
host_ldflags_filter=$_flags_filter
add_host_ldflags $_flags $_ldflags
HOSTLD_O=${_ld_o-$HOSTLD_O}

if [ -z "$CC_DEPFLAGS" ] && [ "$dep_cc" != "$cc" ]; then
    probe_cc depcc "$dep_cc"
    CCDEP=${_DEPCMD:-$DEPCMD}
    CCDEP_FLAGS=${_DEPFLAGS:=$DEPFLAGS}
    DEPCCFLAGS=$_flags
fi

if $ar 2>&1 | grep -q Microsoft; then
    arflags="-nologo"
    ar_o='-out:$@'
elif $ar 2>&1 | grep -q 'Texas Instruments'; then
    arflags="rq"
    ar_o='$@'
elif $ar 2>&1 | grep -q 'Usage: ar.*-X.*any'; then
    arflags='-Xany -r -c'
    ar_o='$@'
else
    arflags="rc"
    ar_o='$@'
fi

add_cflags $extra_cflags
add_cxxflags $extra_cxxflags
add_asflags $extra_cflags

if test -n "$sysroot"; then
    case "$cc_type" in
        gcc|llvm_gcc|clang)
            add_cppflags --sysroot="$sysroot"
            add_ldflags --sysroot="$sysroot"
# On Darwin --sysroot may be ignored, -isysroot always affects headers and linking
            add_cppflags -isysroot "$sysroot"
            add_ldflags -isysroot "$sysroot"
        ;;
        tms470)
            add_cppflags -I"$sysinclude"
            add_ldflags  --sysroot="$sysroot"
        ;;
    esac
fi

if test "$cpu" = host; then
    enabled cross_compile &&
        die "--cpu=host makes no sense when cross-compiling."

    case "$cc_type" in
        gcc|llvm_gcc)
            check_native(){
                $cc $1=native -v -c -o $TMPO $TMPC >$TMPE 2>&1 || return
                sed -n "/cc1.*$1=/{
                            s/.*$1=\\([^ ]*\\).*/\\1/
                            p
                            q
                        }" $TMPE
            }
            cpu=$(check_native -march || check_native -mcpu)
        ;;
    esac

    test "${cpu:-host}" = host &&
        die "--cpu=host not supported with compiler $cc"
fi

# Deal with common $arch aliases
case "$arch" in
    aarch64|arm64)
        arch="aarch64"
    ;;
    arm*|iPad*|iPhone*)
        arch="arm"
    ;;
    mips*|IP*)
        arch="mips"
    ;;
    parisc*|hppa*)
        arch="parisc"
    ;;
    "Power Macintosh"|ppc*|powerpc*)
        arch="ppc"
    ;;
    s390|s390x)
        arch="s390"
    ;;
    sh4|sh)
        arch="sh4"
    ;;
    sun4u|sparc*)
        arch="sparc"
    ;;
    tilegx|tile-gx)
        arch="tilegx"
    ;;
    i[3-6]86|i86pc|BePC|x86pc|x86_64|x86_32|amd64)
        arch="x86"
    ;;
esac

is_in $arch $ARCH_LIST || warn "unknown architecture $arch"
enable $arch

# Add processor-specific flags
if enabled aarch64; then

    case $cpu in
        armv*)
            cpuflags="-march=$cpu"
        ;;
        *)
            cpuflags="-mcpu=$cpu"
        ;;
    esac

elif enabled alpha; then

    cpuflags="-mcpu=$cpu"

elif enabled arm; then

    check_arm_arch() {
        check_cpp_condition stddef.h \
            "defined __ARM_ARCH_${1}__ || defined __TARGET_ARCH_${2:-$1}" \
            $cpuflags
    }

    probe_arm_arch() {
        if   check_arm_arch 4;        then echo armv4;
        elif check_arm_arch 4T;       then echo armv4t;
        elif check_arm_arch 5;        then echo armv5;
        elif check_arm_arch 5E;       then echo armv5e;
        elif check_arm_arch 5T;       then echo armv5t;
        elif check_arm_arch 5TE;      then echo armv5te;
        elif check_arm_arch 5TEJ;     then echo armv5te;
        elif check_arm_arch 6;        then echo armv6;
        elif check_arm_arch 6J;       then echo armv6j;
        elif check_arm_arch 6K;       then echo armv6k;
        elif check_arm_arch 6Z;       then echo armv6z;
        elif check_arm_arch 6ZK;      then echo armv6zk;
        elif check_arm_arch 6T2;      then echo armv6t2;
        elif check_arm_arch 7;        then echo armv7;
        elif check_arm_arch 7A  7_A;  then echo armv7-a;
        elif check_arm_arch 7R  7_R;  then echo armv7-r;
        elif check_arm_arch 7M  7_M;  then echo armv7-m;
        elif check_arm_arch 7EM 7E_M; then echo armv7-m;
        elif check_arm_arch 8A  8_A;  then echo armv8-a;
        fi
    }

    [ "$cpu" = generic ] && cpu=$(probe_arm_arch)

    case $cpu in
        armv*)
            cpuflags="-march=$cpu"
            subarch=$(echo $cpu | sed 's/[^a-z0-9]//g')
        ;;
        *)
            cpuflags="-mcpu=$cpu"
            case $cpu in
                cortex-a*)                               subarch=armv7a  ;;
                cortex-r*)                               subarch=armv7r  ;;
                cortex-m*)                 enable thumb; subarch=armv7m  ;;
                arm11*)                                  subarch=armv6   ;;
                arm[79]*e*|arm9[24]6*|arm96*|arm102[26]) subarch=armv5te ;;
                armv4*|arm7*|arm9[24]*)                  subarch=armv4   ;;
                *)                             subarch=$(probe_arm_arch) ;;
            esac
        ;;
    esac

    case "$subarch" in
        armv5t*)    enable fast_clz                ;;
        armv[6-8]*) enable fast_clz fast_unaligned ;;
    esac

elif enabled avr32; then

    case $cpu in
        ap7[02]0[0-2])
            subarch="avr32_ap"
            cpuflags="-mpart=$cpu"
        ;;
        ap)
            subarch="avr32_ap"
            cpuflags="-march=$cpu"
        ;;
        uc3[ab]*)
            subarch="avr32_uc"
            cpuflags="-mcpu=$cpu"
        ;;
        uc)
            subarch="avr32_uc"
            cpuflags="-march=$cpu"
        ;;
    esac

elif enabled bfin; then

    cpuflags="-mcpu=$cpu"

elif enabled mips; then

    cpuflags="-march=$cpu"

    case $cpu in
        24kc)
            disable mipsfpu
            disable mipsdspr1
            disable mipsdspr2
        ;;
        24kf*)
            disable mipsdspr1
            disable mipsdspr2
        ;;
        24kec|34kc|1004kc)
            disable mipsfpu
            disable mipsdspr2
        ;;
        24kef*|34kf*|1004kf*)
            disable mipsdspr2
        ;;
        74kc)
            disable mipsfpu
        ;;
    esac

elif enabled ppc; then

    disable ldbrx

    case $(tolower $cpu) in
        601|ppc601|powerpc601)
            cpuflags="-mcpu=601"
            disable altivec
        ;;
        603*|ppc603*|powerpc603*)
            cpuflags="-mcpu=603"
            disable altivec
        ;;
        604*|ppc604*|powerpc604*)
            cpuflags="-mcpu=604"
            disable altivec
        ;;
        g3|75*|ppc75*|powerpc75*)
            cpuflags="-mcpu=750"
            disable altivec
        ;;
        g4|745*|ppc745*|powerpc745*)
            cpuflags="-mcpu=7450"
        ;;
        74*|ppc74*|powerpc74*)
            cpuflags="-mcpu=7400"
        ;;
        g5|970|ppc970|powerpc970)
            cpuflags="-mcpu=970"
        ;;
        power[3-7]*)
            cpuflags="-mcpu=$cpu"
        ;;
        cell)
            cpuflags="-mcpu=cell"
            enable ldbrx
        ;;
        e500mc)
            cpuflags="-mcpu=e500mc"
            disable altivec
        ;;
        e500v2)
            cpuflags="-mcpu=8548 -mhard-float -mfloat-gprs=double"
            disable altivec
            disable dcbzl
        ;;
        e500)
            cpuflags="-mcpu=8540 -mhard-float"
            disable altivec
            disable dcbzl
        ;;
    esac

elif enabled sparc; then

    case $cpu in
        cypress|f93[04]|tsc701|sparcl*|supersparc|hypersparc|niagara|v[789])
            cpuflags="-mcpu=$cpu"
        ;;
        ultrasparc*|niagara[234])
            cpuflags="-mcpu=$cpu"
        ;;
    esac

elif enabled x86; then

    case $cpu in
        i[345]86|pentium)
            cpuflags="-march=$cpu"
            disable mmx
        ;;
        # targets that do NOT support nopl and conditional mov (cmov)
        pentium-mmx|k6|k6-[23]|winchip-c6|winchip2|c3)
            cpuflags="-march=$cpu"
            disable i686
        ;;
        # targets that do support nopl and conditional mov (cmov)
        i686|pentiumpro|pentium[23]|pentium-m|athlon|athlon-tbird|athlon-4|athlon-[mx]p|athlon64*|k8*|opteron*|athlon-fx|core2|corei7*|amdfam10|barcelona|atom|bdver*)
            cpuflags="-march=$cpu"
            enable i686
            enable fast_cmov
        ;;
        # targets that do support conditional mov but on which it's slow
        pentium4|pentium4m|prescott|nocona)
            cpuflags="-march=$cpu"
            enable i686
            disable fast_cmov
        ;;
    esac

fi

if [ "$cpu" != generic ]; then
    add_cflags  $cpuflags
    add_asflags $cpuflags
fi

# compiler sanity check
check_exec <<EOF
int main(void){ return 0; }
EOF
if test "$?" != 0; then
    echo "$cc is unable to create an executable file."
    if test -z "$cross_prefix" && ! enabled cross_compile ; then
        echo "If $cc is a cross-compiler, use the --enable-cross-compile option."
        echo "Only do this if you know what cross compiling means."
    fi
    die "C compiler test failed."
fi

add_cppflags -D_ISOC99_SOURCE
add_cxxflags -D__STDC_CONSTANT_MACROS
check_cflags -std=c99
check_cc -D_FILE_OFFSET_BITS=64 <<EOF && add_cppflags -D_FILE_OFFSET_BITS=64
#include <stdlib.h>
EOF
check_cc -D_LARGEFILE_SOURCE <<EOF && add_cppflags -D_LARGEFILE_SOURCE
#include <stdlib.h>
EOF

add_host_cppflags -D_ISOC99_SOURCE
check_host_cflags -std=c99
check_host_cflags -Wall
check_host_cflags -O3

check_64bit(){
    arch32=$1
    arch64=$2
    expr=$3
    check_code cc "" "int test[2*($expr) - 1]" &&
        subarch=$arch64 || subarch=$arch32
}

case "$arch" in
    aarch64|alpha|ia64)
        spic=$shared
    ;;
    mips)
        check_64bit mips mips64 '_MIPS_SIM > 1'
        spic=$shared
    ;;
    parisc)
        check_64bit parisc parisc64 'sizeof(void *) > 4'
        spic=$shared
    ;;
    ppc)
        check_64bit ppc ppc64 'sizeof(void *) > 4'
        spic=$shared
    ;;
    s390)
        check_64bit s390 s390x 'sizeof(void *) > 4'
        spic=$shared
    ;;
    sparc)
        check_64bit sparc sparc64 'sizeof(void *) > 4'
        spic=$shared
    ;;
    x86)
        check_64bit x86_32 x86_64 'sizeof(void *) > 4'
        if test "$subarch" = "x86_64"; then
            spic=$shared
        fi
    ;;
    ppc)
        check_cc <<EOF && subarch="ppc64"
        int test[(int)sizeof(char*) - 7];
EOF
    ;;
esac

enable $subarch
enabled spic && enable_weak pic

# OS specific
case $target_os in
    aix)
        SHFLAGS=-shared
        add_cppflags '-I\$(SRC_PATH)/compat/aix'
        enabled shared && add_ldflags -Wl,-brtl
        ;;
    haiku)
        prefix_default="/boot/common"
        network_extralibs="-lnetwork"
        host_libs=
        ;;
    sunos)
        SHFLAGS='-shared -Wl,-h,$$(@F)'
        enabled x86 && SHFLAGS="-mimpure-text $SHFLAGS"
        network_extralibs="-lsocket -lnsl"
        # When using suncc to build, the Solaris linker will mark
        # an executable with each instruction set encountered by
        # the Solaris assembler.  As our libraries contain their own
        # guards for processor-specific code, instead suppress
        # generation of the HWCAPS ELF section on Solaris x86 only.
        enabled_all suncc x86 &&
            echo "hwcap_1 = OVERRIDE;" > mapfile &&
            add_ldflags -Wl,-M,mapfile
        nm_default='nm -P -g'
        ;;
    netbsd)
        disable symver
        oss_indev_extralibs="-lossaudio"
        oss_outdev_extralibs="-lossaudio"
        enabled gcc || check_ldflags -Wl,-zmuldefs
        ;;
    openbsd|bitrig)
        disable symver
        SHFLAGS='-shared'
        SLIB_INSTALL_NAME='$(SLIBNAME).$(LIBMAJOR).$(LIBMINOR)'
        SLIB_INSTALL_LINKS=
        oss_indev_extralibs="-lossaudio"
        oss_outdev_extralibs="-lossaudio"
        ;;
    dragonfly)
        disable symver
        ;;
    freebsd)
        ;;
    bsd/os)
        add_extralibs -lpoll -lgnugetopt
        strip="strip -d"
        ;;
    darwin)
        test "${as#*gas-preprocessor.pl}" != "$as" || gas="${gas:=gas-preprocessor.pl} ${as:=$cc}"
        enabled ppc && add_asflags -force_cpusubtype_ALL
        SHFLAGS='-dynamiclib -Wl,-single_module -Wl,-install_name,$(SHLIBDIR)/$(SLIBNAME_WITH_MAJOR),-current_version,$(LIBVERSION),-compatibility_version,$(LIBMAJOR)'
        enabled x86_32 && append SHFLAGS -Wl,-read_only_relocs,suppress
        strip="${strip} -x"
        add_ldflags -Wl,-dynamic,-search_paths_first
        SLIBSUF=".dylib"
        SLIBNAME_WITH_VERSION='$(SLIBPREF)$(FULLNAME).$(LIBVERSION)$(SLIBSUF)'
        SLIBNAME_WITH_MAJOR='$(SLIBPREF)$(FULLNAME).$(LIBMAJOR)$(SLIBSUF)'
        objformat="macho"
        enabled x86_64 && objformat="macho64"
        enabled_any pic shared ||
            { check_cflags -mdynamic-no-pic && add_asflags -mdynamic-no-pic; }
        ;;
    mingw32*)
        if test $target_os = "mingw32ce"; then
            disable network
        else
            target_os=mingw32
        fi
        LIBTARGET=i386
        if enabled x86_64; then
            LIBTARGET="i386:x86-64"
        elif enabled arm; then
            LIBTARGET=arm-wince
        fi
        enabled shared && ! enabled small && check_cmd $windres --version && enable gnu_windres
        check_ldflags -Wl,--nxcompat
        check_ldflags -Wl,--dynamicbase
        shlibdir_default="$bindir_default"
        SLIBPREF=""
        SLIBSUF=".dll"
        SLIBNAME_WITH_VERSION='$(SLIBPREF)$(FULLNAME)-$(LIBVERSION)$(SLIBSUF)'
        SLIBNAME_WITH_MAJOR='$(SLIBPREF)$(FULLNAME)-$(LIBMAJOR)$(SLIBSUF)'
        dlltool="${cross_prefix}dlltool"
        if check_cmd lib.exe -list; then
            SLIB_EXTRA_CMD=-'sed -e "s/ @[^ ]*//" $$(@:$(SLIBSUF)=.orig.def) > $$(@:$(SLIBSUF)=.def); lib.exe /machine:$(LIBTARGET) /def:$$(@:$(SLIBSUF)=.def) /out:$(SUBDIR)$(SLIBNAME:$(SLIBSUF)=.lib)'
            if enabled x86_64; then
                LIBTARGET=x64
            fi
        elif check_cmd $dlltool --version; then
            SLIB_EXTRA_CMD=-'sed -e "s/ @[^ ]*//" $$(@:$(SLIBSUF)=.orig.def) > $$(@:$(SLIBSUF)=.def); $(DLLTOOL) -m $(LIBTARGET) -d $$(@:$(SLIBSUF)=.def) -l $(SUBDIR)$(SLIBNAME:$(SLIBSUF)=.lib) -D $(SLIBNAME_WITH_MAJOR)'
        fi
        SLIB_INSTALL_NAME='$(SLIBNAME_WITH_MAJOR)'
        SLIB_INSTALL_LINKS=
        SLIB_INSTALL_EXTRA_SHLIB='$(SLIBNAME:$(SLIBSUF)=.lib)'
        SLIB_INSTALL_EXTRA_LIB='lib$(SLIBNAME:$(SLIBSUF)=.dll.a) $(SLIBNAME_WITH_MAJOR:$(SLIBSUF)=.def)'
        SHFLAGS='-shared -Wl,--output-def,$$(@:$(SLIBSUF)=.orig.def) -Wl,--out-implib,$(SUBDIR)lib$(SLIBNAME:$(SLIBSUF)=.dll.a) -Wl,--enable-runtime-pseudo-reloc -Wl,--enable-auto-image-base'
        objformat="win32"
        ranlib=:
        enable dos_paths
        ;;
    win32|win64)
        disable symver
        if enabled shared; then
            # Link to the import library instead of the normal static library
            # for shared libs.
            LD_LIB='%.lib'
            # Cannot build both shared and static libs with MSVC or icl.
            disable static
        fi
        shlibdir_default="$bindir_default"
        SLIBPREF=""
        SLIBSUF=".dll"
        SLIBNAME_WITH_VERSION='$(SLIBPREF)$(FULLNAME)-$(LIBVERSION)$(SLIBSUF)'
        SLIBNAME_WITH_MAJOR='$(SLIBPREF)$(FULLNAME)-$(LIBMAJOR)$(SLIBSUF)'
        SLIB_CREATE_DEF_CMD='$(SRC_PATH)/compat/windows/makedef $(SUBDIR)lib$(NAME).ver $(OBJS) > $$(@:$(SLIBSUF)=.def)'
        SLIB_INSTALL_NAME='$(SLIBNAME_WITH_MAJOR)'
        SLIB_INSTALL_LINKS=
        SLIB_INSTALL_EXTRA_SHLIB='$(SLIBNAME:$(SLIBSUF)=.lib)'
        SLIB_INSTALL_EXTRA_LIB='$(SLIBNAME_WITH_MAJOR:$(SLIBSUF)=.def)'
        SHFLAGS='-dll -def:$$(@:$(SLIBSUF)=.def) -implib:$(SUBDIR)$(SLIBNAME:$(SLIBSUF)=.lib)'
        objformat="win32"
        ranlib=:
        enable dos_paths
        ;;
    cygwin*)
        target_os=cygwin
        shlibdir_default="$bindir_default"
        SLIBPREF="cyg"
        SLIBSUF=".dll"
        SLIBNAME_WITH_VERSION='$(SLIBPREF)$(FULLNAME)-$(LIBVERSION)$(SLIBSUF)'
        SLIBNAME_WITH_MAJOR='$(SLIBPREF)$(FULLNAME)-$(LIBMAJOR)$(SLIBSUF)'
        SLIB_INSTALL_NAME='$(SLIBNAME_WITH_MAJOR)'
        SLIB_INSTALL_LINKS=
        SLIB_INSTALL_EXTRA_LIB='lib$(FULLNAME).dll.a'
        SHFLAGS='-shared -Wl,--out-implib,$(SUBDIR)lib$(FULLNAME).dll.a'
        objformat="win32"
        enable dos_paths
        enabled shared && ! enabled small && check_cmd $windres --version && enable gnu_windres
        ;;
    *-dos|freedos|opendos)
        network_extralibs="-lsocket"
        objformat="coff"
        enable dos_paths
        add_cppflags -U__STRICT_ANSI__
        ;;
    linux)
        enable dv1394
        ;;
    irix*)
        target_os=irix
        ranlib="echo ignoring ranlib"
        ;;
    os/2*)
        strip="lxlite -CS"
        ln_s="cp -f"
        objformat="aout"
        add_cppflags -D_GNU_SOURCE
        add_ldflags -Zomf -Zbin-files -Zargs-wild -Zmap
        SHFLAGS='$(SUBDIR)$(NAME).def -Zdll -Zomf'
        LIBSUF="_s.a"
        SLIBPREF=""
        SLIBSUF=".dll"
        SLIBNAME_WITH_VERSION='$(SLIBPREF)$(NAME)-$(LIBVERSION)$(SLIBSUF)'
        SLIBNAME_WITH_MAJOR='$(SLIBPREF)$(shell echo $(NAME) | cut -c1-6)$(LIBMAJOR)$(SLIBSUF)'
        SLIB_CREATE_DEF_CMD='echo LIBRARY $(SLIBNAME_WITH_MAJOR) INITINSTANCE TERMINSTANCE > $(SUBDIR)$(NAME).def; \
            echo PROTMODE >> $(SUBDIR)$(NAME).def; \
            echo CODE PRELOAD MOVEABLE DISCARDABLE >> $(SUBDIR)$(NAME).def; \
            echo DATA PRELOAD MOVEABLE MULTIPLE NONSHARED >> $(SUBDIR)$(NAME).def; \
            echo EXPORTS >> $(SUBDIR)$(NAME).def; \
            emxexp -o $(OBJS) >> $(SUBDIR)$(NAME).def'
        SLIB_EXTRA_CMD='emximp -o $(SUBDIR)$(LIBPREF)$(NAME)_dll.a $(SUBDIR)$(NAME).def; \
            emximp -o $(SUBDIR)$(LIBPREF)$(NAME)_dll.lib $(SUBDIR)$(NAME).def;'
        SLIB_INSTALL_EXTRA_LIB='$(LIBPREF)$(NAME)_dll.a $(LIBPREF)$(NAME)_dll.lib'
        enable dos_paths
        enable_weak os2threads
        ;;
    gnu/kfreebsd)
        add_cppflags -D_BSD_SOURCE
        ;;
    gnu)
        ;;
    qnx)
        add_cppflags -D_QNX_SOURCE
        network_extralibs="-lsocket"
        ;;
    symbian)
        SLIBSUF=".dll"
        enable dos_paths
        add_cflags --include=$sysinclude/gcce/gcce.h -fvisibility=default
        add_cppflags -D__GCCE__ -D__SYMBIAN32__ -DSYMBIAN_OE_POSIX_SIGNALS
        add_ldflags -Wl,--target1-abs,--no-undefined \
                    -Wl,-Ttext,0x80000,-Tdata,0x1000000 -shared \
                    -Wl,--entry=_E32Startup -Wl,-u,_E32Startup
        add_extralibs -l:eexe.lib -l:usrt2_2.lib -l:dfpaeabi.dso \
                      -l:drtaeabi.dso -l:scppnwdl.dso -lsupc++ -lgcc \
                      -l:libc.dso -l:libm.dso -l:euser.dso -l:libcrt0.lib
        ;;
    osf1)
        add_cppflags -D_OSF_SOURCE -D_POSIX_PII -D_REENTRANT
        ;;
    minix)
        ;;
    plan9)
        add_cppflags -D_C99_SNPRINTF_EXTENSION  \
                     -D_REENTRANT_SOURCE        \
                     -D_RESEARCH_SOURCE         \
                     -DFD_SETSIZE=96            \
                     -DHAVE_SOCK_OPTS
        add_compat strtod.o strtod=avpriv_strtod
        network_extralibs='-lbsd'
        exeobjs=compat/plan9/main.o
        disable ffserver
        cp_f='cp'
        ;;
    none)
        ;;
    *)
        die "Unknown OS '$target_os'."
        ;;
esac

# determine libc flavour

probe_libc(){
    pfx=$1
    pfx_no_=${pfx%_}
    # uclibc defines __GLIBC__, so it needs to be checked before glibc.
    if check_${pfx}cpp_condition features.h "defined __UCLIBC__"; then
        eval ${pfx}libc_type=uclibc
        add_${pfx}cppflags -D_POSIX_C_SOURCE=200112 -D_XOPEN_SOURCE=600
    elif check_${pfx}cpp_condition features.h "defined __GLIBC__"; then
        eval ${pfx}libc_type=glibc
        add_${pfx}cppflags -D_POSIX_C_SOURCE=200112 -D_XOPEN_SOURCE=600
    # MinGW headers can be installed on Cygwin, so check for newlib first.
    elif check_${pfx}cpp_condition newlib.h "defined _NEWLIB_VERSION"; then
        eval ${pfx}libc_type=newlib
        add_${pfx}cppflags -U__STRICT_ANSI__
    # MinGW64 is backwards compatible with MinGW32, so check for it first.
    elif check_${pfx}cpp_condition _mingw.h "defined __MINGW64_VERSION_MAJOR"; then
        eval ${pfx}libc_type=mingw64
        if check_${pfx}cpp_condition _mingw.h "__MINGW64_VERSION_MAJOR < 3"; then
            add_compat msvcrt/snprintf.o
            add_cflags "-include $source_path/compat/msvcrt/snprintf.h"
        fi
        add_${pfx}cppflags -U__STRICT_ANSI__ -D__USE_MINGW_ANSI_STDIO=1
        eval test \$${pfx_no_}cc_type = "gcc" &&
            add_${pfx}cppflags -D__printf__=__gnu_printf__
    elif check_${pfx}cpp_condition _mingw.h "defined __MINGW_VERSION"  ||
         check_${pfx}cpp_condition _mingw.h "defined __MINGW32_VERSION"; then
        eval ${pfx}libc_type=mingw32
        check_${pfx}cpp_condition _mingw.h "__MINGW32_MAJOR_VERSION > 3 || \
            (__MINGW32_MAJOR_VERSION == 3 && __MINGW32_MINOR_VERSION >= 15)" ||
            die "ERROR: MinGW32 runtime version must be >= 3.15."
        add_${pfx}cppflags -U__STRICT_ANSI__ -D__USE_MINGW_ANSI_STDIO=1
        eval test \$${pfx_no_}cc_type = "gcc" &&
            add_${pfx}cppflags -D__printf__=__gnu_printf__
    elif check_${pfx}cpp_condition crtversion.h "defined _VC_CRT_MAJOR_VERSION"; then
        eval ${pfx}libc_type=msvcrt
        # The MSVC 2010 headers (Win 7.0 SDK) set _WIN32_WINNT to
        # 0x601 by default unless something else is set by the user.
        # This can easily lead to us detecting functions only present
        # in such new versions and producing binaries requiring windows 7.0.
        # Therefore explicitly set the default to XP unless the user has
        # set something else on the command line.
        check_${pfx}cpp_condition stdlib.h "defined(_WIN32_WINNT)" ||
            add_${pfx}cppflags -D_WIN32_WINNT=0x0502
    elif check_${pfx}cpp_condition stddef.h "defined __KLIBC__"; then
        eval ${pfx}libc_type=klibc
    elif check_${pfx}cpp_condition sys/cdefs.h "defined __BIONIC__"; then
        eval ${pfx}libc_type=bionic
    elif check_${pfx}cpp_condition sys/brand.h "defined LABELED_BRAND_NAME"; then
        eval ${pfx}libc_type=solaris
        add_${pfx}cppflags -D__EXTENSIONS__ -D_XOPEN_SOURCE=600
    fi
}

probe_libc
test -n "$libc_type" && enable libc_$libc_type
probe_libc host_
test -n "$host_libc_type" && enable host_libc_$host_libc_type

case $libc_type in
    bionic)
        add_compat strtod.o strtod=avpriv_strtod
        ;;
    msvcrt)
        add_compat strtod.o strtod=avpriv_strtod
        add_compat msvcrt/snprintf.o snprintf=avpriv_snprintf   \
                                     _snprintf=avpriv_snprintf  \
                                     vsnprintf=avpriv_vsnprintf
        ;;
esac

# hacks for compiler/libc/os combinations

if enabled_all tms470 libc_glibc; then
    CPPFLAGS="-I${source_path}/compat/tms470 ${CPPFLAGS}"
    add_cppflags -D__USER_LABEL_PREFIX__=
    add_cppflags -D__builtin_memset=memset
    add_cppflags -D__gnuc_va_list=va_list -D_VA_LIST_DEFINED
    add_cflags   -pds=48    # incompatible redefinition of macro
fi

if enabled_all ccc libc_glibc; then
    add_ldflags -Wl,-z,now  # calls to libots crash without this
fi

check_compile_assert flt_lim "float.h limits.h" "DBL_MAX == (double)DBL_MAX" ||
    add_cppflags '-I\$(SRC_PATH)/compat/float'

esc(){
    echo "$*" | sed 's/%/%25/g;s/:/%3a/g'
}

echo "config:$arch:$subarch:$cpu:$target_os:$(esc $cc_ident):$(esc $FFMPEG_CONFIGURATION)" >config.fate

check_cpp_condition stdlib.h "defined(__PIC__) || defined(__pic__) || defined(PIC)" && enable_weak pic

set_default $PATHS_LIST
set_default nm

# we need to build at least one lib type
if ! enabled_any static shared; then
    cat <<EOF
At least one library type must be built.
Specify --enable-static to build the static libraries or --enable-shared to
build the shared libraries as well. To only build the shared libraries specify
--disable-static in addition to --enable-shared.
EOF
    exit 1;
fi

die_license_disabled() {
    enabled $1 || { enabled $2 && die "$2 is $1 and --enable-$1 is not specified."; }
}

die_license_disabled_gpl() {
    enabled $1 || { enabled $2 && die "$2 is incompatible with the gpl and --enable-$1 is not specified."; }
}

die_license_disabled gpl frei0r
die_license_disabled gpl libcdio
die_license_disabled gpl libutvideo
die_license_disabled gpl libvidstab
die_license_disabled gpl libx264
die_license_disabled gpl libx265
die_license_disabled gpl libxavs
die_license_disabled gpl libxvid
die_license_disabled gpl libzvbi
die_license_disabled gpl x11grab

die_license_disabled nonfree libaacplus
die_license_disabled nonfree libfaac
enabled gpl && die_license_disabled_gpl nonfree libfdk_aac
enabled gpl && die_license_disabled_gpl nonfree openssl

die_license_disabled version3 libopencore_amrnb
die_license_disabled version3 libopencore_amrwb
die_license_disabled version3 libvo_aacenc
die_license_disabled version3 libvo_amrwbenc

enabled version3 && { enabled gpl && enable gplv3 || enable lgplv3; }

disabled optimizations || check_cflags -fomit-frame-pointer

enable_weak_pic() {
    disabled pic && return
    enable pic
    add_cppflags -DPIC
    case "$target_os" in
    mingw*|cygwin*)
        ;;
    *)
        add_cflags -fPIC
        ;;
    esac
    add_asflags  -fPIC
}

enabled pic && enable_weak_pic

check_cc <<EOF || die "Symbol mangling check failed."
int ff_extern;
EOF
sym=$($nm $TMPO | awk '/ff_extern/{ print substr($0, match($0, /[^ \t]*ff_extern/)) }')
extern_prefix=${sym%%ff_extern*}

check_cc <<EOF && enable_weak inline_asm
void foo(void) { __asm__ volatile ("" ::); }
EOF

_restrict=
for restrict_keyword in restrict __restrict__ __restrict; do
    check_cc <<EOF && _restrict=$restrict_keyword && break
void foo(char * $restrict_keyword p);
EOF
done

check_cc <<EOF && enable pragma_deprecated
void foo(void) { _Pragma("GCC diagnostic ignored \"-Wdeprecated-declarations\"") }
EOF

check_cc <<EOF && enable attribute_packed
struct { int x; } __attribute__((packed)) x;
EOF

check_cc <<EOF && enable attribute_may_alias
union { int x; } __attribute__((may_alias)) x;
EOF

check_cc <<EOF || die "endian test failed"
unsigned int endian = 'B' << 24 | 'I' << 16 | 'G' << 8 | 'E';
EOF
od -t x1 $TMPO | grep -q '42 *49 *47 *45' && enable bigendian

check_inline_asm inline_asm_labels '"1:\n"'

check_inline_asm inline_asm_nonlocal_labels '"Label:\n"'

if enabled aarch64; then
    enabled armv8 && check_insn armv8 'prfm   pldl1strm, [x0]'
    # internal assembler in clang 3.3 does not support this instruction
    enabled neon && check_insn neon 'ext   v0.8B, v0.8B, v1.8B, #1'
    enabled vfp  && check_insn vfp  'fmadd d0,    d0,    d1,    d2'

    map 'enabled_any ${v}_external ${v}_inline || disable $v' $ARCH_EXT_LIST_ARM

elif enabled alpha; then

    check_cflags -mieee

elif enabled arm; then

    check_cpp_condition stddef.h "defined __thumb__" && check_cc <<EOF && enable_weak thumb
float func(float a, float b){ return a+b; }
EOF

    enabled thumb && check_cflags -mthumb || check_cflags -marm
    nogas=die

    if     check_cpp_condition stddef.h "defined __ARM_PCS_VFP"; then
        enable vfp_args
    elif ! check_cpp_condition stddef.h "defined __ARM_PCS || defined __SOFTFP__"; then
        case "${cross_prefix:-$cc}" in
            *hardfloat*)         enable vfp_args;   fpabi=vfp ;;
            *) check_ld "cc" <<EOF && enable vfp_args && fpabi=vfp || fpabi=soft ;;
__asm__ (".eabi_attribute 28, 1");
int main(void) { return 0; }
EOF
        esac
        warn "Compiler does not indicate floating-point ABI, guessing $fpabi."
    fi

    enabled armv5te && check_insn armv5te 'qadd r0, r0, r0'
    enabled armv6   && check_insn armv6   'sadd16 r0, r0, r0'
    enabled armv6t2 && check_insn armv6t2 'movt r0, #0'
    enabled neon    && check_insn neon    'vadd.i16 q0, q0, q0'
    enabled vfp     && check_insn vfp     'fadds s0, s0, s0'
    enabled vfpv3   && check_insn vfpv3   'vmov.f32 s0, #1.0'

    [ $target_os = linux ] ||
        map 'enabled_any ${v}_external ${v}_inline || disable $v' \
            $ARCH_EXT_LIST_ARM

    check_inline_asm asm_mod_q '"add r0, %Q0, %R0" :: "r"((long long)0)'

    [ $target_os != win32 ] && enabled_all armv6t2 shared !pic && enable_weak_pic

elif enabled mips; then

    check_inline_asm loongson '"dmult.g $1, $2, $3"'
    enabled mips32r2  && add_cflags "-mips32r2" && add_asflags "-mips32r2" &&
     check_inline_asm mips32r2  '"rotr $t0, $t1, 1"'
    enabled mipsdspr1 && add_cflags "-mdsp" && add_asflags "-mdsp" &&
     check_inline_asm mipsdspr1 '"addu.qb $t0, $t1, $t2"'
    enabled mipsdspr2 && add_cflags "-mdspr2" && add_asflags "-mdspr2" &&
     check_inline_asm mipsdspr2 '"absq_s.qb $t0, $t1"'
    enabled mipsfpu   && add_cflags "-mhard-float" && add_asflags "-mhard-float" &&
     check_inline_asm mipsfpu   '"madd.d $f0, $f2, $f4, $f6"'

elif enabled parisc; then

    if enabled gcc; then
        case $($cc -dumpversion) in
            4.[3-8].*) check_cflags -fno-optimize-sibling-calls ;;
        esac
    fi

elif enabled ppc; then

    enable local_aligned_8 local_aligned_16

    check_inline_asm dcbzl     '"dcbzl 0, %0" :: "r"(0)'
    check_inline_asm ibm_asm   '"add 0, 0, 0"'
    check_inline_asm ppc4xx    '"maclhw r10, r11, r12"'
    check_inline_asm xform_asm '"lwzx %1, %y0" :: "Z"(*(int*)0), "r"(0)'

    # AltiVec flags: The FSF version of GCC differs from the Apple version
    if enabled altivec; then
        if ! enabled_any pic ppc64; then
            nogas=warn
        fi
        check_cflags -maltivec -mabi=altivec &&
        { check_header altivec.h && inc_altivec_h="#include <altivec.h>" ; } ||
        check_cflags -faltivec

        # check if our compiler supports Motorola AltiVec C API
        check_cc <<EOF || disable altivec
$inc_altivec_h
int main(void) {
    vector signed int v1 = (vector signed int) { 0 };
    vector signed int v2 = (vector signed int) { 1 };
    v1 = vec_add(v1, v2);
    return 0;
}
EOF

        enabled altivec || warn "Altivec disabled, possibly missing --cpu flag"
    fi

elif enabled x86; then

    check_builtin rdtsc    intrin.h   "__rdtsc()"
    check_builtin mm_empty mmintrin.h "_mm_empty()"

    enable local_aligned_8 local_aligned_16

    # check whether EBP is available on x86
    # As 'i' is stored on the stack, this program will crash
    # if the base pointer is used to access it because the
    # base pointer is cleared in the inline assembly code.
    check_exec_crash <<EOF && enable ebp_available
volatile int i=0;
__asm__ volatile ("xorl %%ebp, %%ebp" ::: "%ebp");
return i;
EOF

    # check whether EBX is available on x86
    check_inline_asm ebx_available '""::"b"(0)' &&
        check_inline_asm ebx_available '"":::"%ebx"'

    # check whether xmm clobbers are supported
    check_inline_asm xmm_clobbers '"":::"%xmm0"'

    check_inline_asm inline_asm_direct_symbol_refs '"movl '$extern_prefix'test, %eax"' ||
        check_inline_asm inline_asm_direct_symbol_refs '"movl '$extern_prefix'test(%rip), %eax"'

    # check whether binutils is new enough to compile SSSE3/MMXEXT
    enabled ssse3  && check_inline_asm ssse3_inline  '"pabsw %xmm0, %xmm0"'
    enabled mmxext && check_inline_asm mmxext_inline '"pmaxub %mm0, %mm1"'

    if ! disabled_any asm mmx yasm; then
        if check_cmd $yasmexe --version; then
            enabled x86_64 && yasm_extra="-m amd64"
            yasm_debug="-g dwarf2"
        elif check_cmd nasm -v; then
            yasmexe=nasm
            yasm_debug="-g -F dwarf"
            enabled x86_64 && test "$objformat" = elf && objformat=elf64
        fi

        YASMFLAGS="-f $objformat $yasm_extra"
        enabled pic               && append YASMFLAGS "-DPIC"
        test -n "$extern_prefix"  && append YASMFLAGS "-DPREFIX"
        case "$objformat" in
            elf*) enabled debug && append YASMFLAGS $yasm_debug ;;
        esac

        check_yasm "movbe ecx, [5]" && enable yasm ||
            die "yasm/nasm not found or too old. Use --disable-yasm for a crippled build."
        check_yasm "vextractf128 xmm0, ymm0, 0"      || disable avx_external avresample
        check_yasm "vextracti128 xmm0, ymm0, 0"      || disable avx2_external
        check_yasm "vpmacsdd xmm0, xmm1, xmm2, xmm3" || disable xop_external
        check_yasm "vfmadd132ps ymm0, ymm1, ymm2"    || disable fma3_external
        check_yasm "vfmaddps ymm0, ymm1, ymm2, ymm3" || disable fma4_external
        check_yasm "CPU amdnop" || disable cpunop
    fi

    case "$cpu" in
        athlon*|opteron*|k8*|pentium|pentium-mmx|prescott|nocona|atom|geode)
            disable fast_clz
        ;;
    esac

fi

if enabled asm; then
    as=${gas:=$as}
    check_as <<EOF && enable gnu_as || \
        $nogas "GNU assembler not found, install gas-preprocessor"
.macro m n
\n: .int 0
.endm
m x
EOF
fi

check_ldflags -Wl,--as-needed

if check_func dlopen; then
    ldl=
elif check_func dlopen -ldl; then
    ldl=-ldl
fi

if ! disabled network; then
    check_func getaddrinfo $network_extralibs
    check_func getservbyport $network_extralibs
    check_func inet_aton $network_extralibs

    check_type netdb.h "struct addrinfo"
    check_type netinet/in.h "struct group_source_req" -D_BSD_SOURCE
    check_type netinet/in.h "struct ip_mreq_source" -D_BSD_SOURCE
    check_type netinet/in.h "struct ipv6_mreq" -D_DARWIN_C_SOURCE
    check_type poll.h "struct pollfd"
    check_type netinet/sctp.h "struct sctp_event_subscribe"
    check_struct "sys/types.h sys/socket.h" "struct sockaddr" sa_len
    check_type netinet/in.h "struct sockaddr_in6"
    check_type "sys/types.h sys/socket.h" "struct sockaddr_storage"
    check_type "sys/types.h sys/socket.h" socklen_t

    # Prefer arpa/inet.h over winsock2
    if check_header arpa/inet.h ; then
        check_func closesocket
    elif check_header winsock2.h ; then
        check_func_headers winsock2.h closesocket -lws2 &&
            network_extralibs="-lws2" ||
        { check_func_headers winsock2.h closesocket -lws2_32 &&
            network_extralibs="-lws2_32"; } || disable winsock2_h network
        check_func_headers ws2tcpip.h getaddrinfo $network_extralibs

        check_type ws2tcpip.h socklen_t
        check_type ws2tcpip.h "struct addrinfo"
        check_type ws2tcpip.h "struct group_source_req"
        check_type ws2tcpip.h "struct ip_mreq_source"
        check_type ws2tcpip.h "struct ipv6_mreq"
        check_type winsock2.h "struct pollfd"
        check_struct winsock2.h "struct sockaddr" sa_len
        check_type ws2tcpip.h "struct sockaddr_in6"
        check_type ws2tcpip.h "struct sockaddr_storage"
    else
        disable network
    fi
fi

check_builtin atomic_cas_ptr atomic.h "void **ptr; void *oldval, *newval; atomic_cas_ptr(ptr, oldval, newval)"
check_builtin machine_rw_barrier mbarrier.h "__machine_rw_barrier()"
check_builtin MemoryBarrier windows.h "MemoryBarrier()"
check_builtin sarestart signal.h "SA_RESTART"
check_builtin sync_val_compare_and_swap "" "int *ptr; int oldval, newval; __sync_val_compare_and_swap(ptr, oldval, newval)"

check_func_headers malloc.h _aligned_malloc     && enable aligned_malloc
check_func  ${malloc_prefix}memalign            && enable memalign
check_func  ${malloc_prefix}posix_memalign      && enable posix_memalign

check_func  access
check_func  clock_gettime || { check_func clock_gettime -lrt && add_extralibs -lrt; }
check_func  fcntl
check_func  fork
check_func  gethrtime
check_func  getopt
check_func  getrusage
check_func  gettimeofday
check_func  isatty
check_func  localtime_r
check_func  mach_absolute_time
check_func  mkstemp
check_func  mmap
check_func  mprotect
# Solaris has nanosleep in -lrt, OpenSolaris no longer needs that
check_func  nanosleep || { check_func nanosleep -lrt && add_extralibs -lrt; }
check_func  sched_getaffinity
check_func  setrlimit
check_struct "sys/stat.h" "struct stat" st_mtim.tv_nsec -D_BSD_SOURCE
check_func  strerror_r
check_func  sysconf
check_func  sysctl
check_func  usleep

check_func_headers conio.h kbhit
check_func_headers io.h setmode
check_func_headers lzo/lzo1x.h lzo1x_999_compress
check_func_headers stdlib.h getenv

check_func_headers windows.h GetProcessAffinityMask
check_func_headers windows.h GetProcessTimes
check_func_headers windows.h GetSystemTimeAsFileTime
check_func_headers windows.h MapViewOfFile
check_func_headers windows.h PeekNamedPipe
check_func_headers windows.h SetConsoleTextAttribute
check_func_headers windows.h Sleep
check_func_headers windows.h VirtualAlloc
check_func_headers glob.h glob
enabled xlib &&
    check_func_headers "X11/Xlib.h X11/extensions/Xvlib.h" XvGetPortAttribute -lXv -lX11 -lXext

check_header cl/cl.h
check_header direct.h
check_header dlfcn.h
check_header dxva.h
check_header dxva2api.h -D_WIN32_WINNT=0x0600
check_header io.h
check_header libcrystalhd/libcrystalhd_if.h
check_header mach/mach_time.h
check_header malloc.h
check_header poll.h
check_header sys/mman.h
check_header sys/param.h
check_header sys/resource.h
check_header sys/select.h
check_header sys/time.h
check_header sys/un.h
check_header termios.h
check_header unistd.h
check_header vdpau/vdpau.h
check_header vdpau/vdpau_x11.h
check_header VideoDecodeAcceleration/VDADecoder.h
check_header windows.h
check_header X11/extensions/XvMClib.h
check_header asm/types.h

check_lib2 "windows.h shellapi.h" CommandLineToArgvW -lshell32
check_lib2 "windows.h wincrypt.h" CryptGenRandom -ladvapi32
check_lib2 "windows.h psapi.h" GetProcessMemoryInfo -lpsapi

check_struct "sys/time.h sys/resource.h" "struct rusage" ru_maxrss

if ! disabled w32threads && ! enabled pthreads; then
    check_func_headers "windows.h process.h" _beginthreadex &&
        enable w32threads || disable w32threads
fi

# check for some common methods of building with pthread support
# do this before the optional library checks as some of them require pthreads
if ! disabled pthreads && ! enabled w32threads && ! enabled os2threads; then
    enable pthreads
    if check_func pthread_join -pthread && check_func pthread_create -pthread; then
        add_cflags -pthread
        add_extralibs -pthread
    elif check_func pthread_join -pthreads && check_func pthread_create -pthreads; then
        add_cflags -pthreads
        add_extralibs -pthreads
    elif check_func pthread_join -lpthreadGC2 && check_func pthread_create -lpthreadGC2; then
        add_extralibs -lpthreadGC2
    elif check_lib pthread.h pthread_join -lpthread && check_lib pthread.h pthread_create -lpthread; then
        :
    elif ! check_func pthread_join && ! check_func pthread_create; then
        disable pthreads
    fi
    check_code cc "pthread.h" "static pthread_mutex_t atomic_lock = PTHREAD_MUTEX_INITIALIZER" || disable pthreads
fi


if enabled pthreads; then
  check_func pthread_cancel
fi

disabled  zlib || check_lib   zlib.h      zlibVersion -lz   || disable  zlib
disabled bzlib || check_lib2 bzlib.h BZ2_bzlibVersion -lbz2 || disable bzlib

check_lib math.h sin -lm && LIBM="-lm"
disabled crystalhd || check_lib libcrystalhd/libcrystalhd_if.h DtsCrystalHDVersion -lcrystalhd || disable crystalhd

atan2f_args=2
ldexpf_args=2
powf_args=2

for func in $MATH_FUNCS; do
    eval check_mathfunc $func \${${func}_args:-1}
done

# these are off by default, so fail if requested and not available
enabled avfoundation_indev && { check_header_oc AVFoundation/AVFoundation.h || disable avfoundation_indev; }
enabled avisynth          && { { check_lib2 "windows.h" LoadLibrary; } ||
                               { check_lib2 "dlfcn.h" dlopen -ldl; } ||
                               die "ERROR: LoadLibrary/dlopen not found for avisynth"; }
enabled decklink          && { check_header DeckLinkAPI.h || die "ERROR: DeckLinkAPI.h header not found"; }
enabled frei0r            && { check_header frei0r.h || die "ERROR: frei0r.h header not found"; }
enabled gnutls            && require_pkg_config gnutls gnutls/gnutls.h gnutls_global_init
enabled ladspa            && { check_header ladspa.h || die "ERROR: ladspa.h header not found"; }
enabled libiec61883       && require libiec61883 libiec61883/iec61883.h iec61883_cmp_connect -lraw1394 -lavc1394 -lrom1394 -liec61883
enabled libaacplus        && require "libaacplus >= 2.0.0" aacplus.h aacplusEncOpen -laacplus
enabled libass            && require_pkg_config libass ass/ass.h ass_library_init
enabled libbluray         && require_pkg_config libbluray libbluray/bluray.h bd_open
enabled libcelt           && require libcelt celt/celt.h celt_decode -lcelt0 &&
                             { check_lib celt/celt.h celt_decoder_create_custom -lcelt0 ||
                               die "ERROR: libcelt must be installed and version must be >= 0.11.0."; }
enabled libcaca           && require_pkg_config caca caca.h caca_create_canvas
enabled libfaac           && require2 libfaac "stdint.h faac.h" faacEncGetVersion -lfaac
enabled libfdk_aac        && require libfdk_aac fdk-aac/aacenc_lib.h aacEncOpen -lfdk-aac
flite_libs="-lflite_cmu_time_awb -lflite_cmu_us_awb -lflite_cmu_us_kal -lflite_cmu_us_kal16 -lflite_cmu_us_rms -lflite_cmu_us_slt -lflite_usenglish -lflite_cmulex -lflite"
enabled libflite          && require2 libflite "flite/flite.h" flite_init $flite_libs
enabled fontconfig        && enable libfontconfig
enabled libfontconfig     && require_pkg_config fontconfig "fontconfig/fontconfig.h" FcInit
enabled libfreetype       && require_libfreetype
enabled libgme            && require  libgme gme/gme.h gme_new_emu -lgme -lstdc++
enabled libgsm            && { for gsm_hdr in "gsm.h" "gsm/gsm.h"; do
                                   check_lib "${gsm_hdr}" gsm_create -lgsm && break;
                               done || die "ERROR: libgsm not found"; }
enabled libilbc           && require libilbc ilbc.h WebRtcIlbcfix_InitDecode -lilbc
enabled libmodplug        && require libmodplug libmodplug/modplug.h ModPlug_Load -lmodplug
enabled libmp3lame        && require "libmp3lame >= 3.98.3" lame/lame.h lame_set_VBR_quality -lmp3lame
enabled libnut            && require libnut libnut.h nut_demuxer_init -lnut
enabled libopencore_amrnb && require libopencore_amrnb opencore-amrnb/interf_dec.h Decoder_Interface_init -lopencore-amrnb
enabled libopencore_amrwb && require libopencore_amrwb opencore-amrwb/dec_if.h D_IF_init -lopencore-amrwb
enabled libopencv         && require_pkg_config opencv opencv/cxcore.h cvCreateImageHeader
enabled libopenjpeg       && { check_lib openjpeg-1.5/openjpeg.h opj_version -lopenjpeg -DOPJ_STATIC ||
                               check_lib openjpeg.h opj_version -lopenjpeg -DOPJ_STATIC ||
                               die "ERROR: libopenjpeg not found"; }
enabled libopus           && require_pkg_config opus opus_multistream.h opus_multistream_decoder_create
enabled libpulse          && require_pkg_config libpulse-simple pulse/simple.h pa_simple_new
enabled libquvi           && require_pkg_config libquvi quvi/quvi.h quvi_init
enabled librtmp           && require_pkg_config librtmp librtmp/rtmp.h RTMP_Socket
enabled libschroedinger   && require_pkg_config schroedinger-1.0 schroedinger/schro.h schro_init
enabled libshine          && require_pkg_config shine shine/layer3.h shine_encode_buffer
enabled libsoxr           && require libsoxr soxr.h soxr_create -lsoxr
enabled libssh            && require_pkg_config libssh libssh/sftp.h sftp_init
enabled libspeex          && require libspeex speex/speex.h speex_decoder_init -lspeex
enabled libstagefright_h264 && require_cpp libstagefright_h264 "binder/ProcessState.h media/stagefright/MetaData.h
    media/stagefright/MediaBufferGroup.h media/stagefright/MediaDebug.h media/stagefright/MediaDefs.h
    media/stagefright/OMXClient.h media/stagefright/OMXCodec.h" android::OMXClient -lstagefright -lmedia -lutils -lbinder -lgnustl_static
enabled libtheora         && require libtheora theora/theoraenc.h th_info_init -ltheoraenc -ltheoradec -logg
enabled libtwolame        && require libtwolame twolame.h twolame_init -ltwolame &&
                             { check_lib twolame.h twolame_encode_buffer_float32_interleaved -ltwolame ||
                               die "ERROR: libtwolame must be installed and version must be >= 0.3.10"; }
enabled libutvideo        && require_cpp utvideo "stdint.h stdlib.h utvideo/utvideo.h utvideo/Codec.h" 'CCodec*' -lutvideo -lstdc++
enabled libv4l2           && require_pkg_config libv4l2 libv4l2.h v4l2_ioctl
enabled libvidstab        && require_pkg_config "vidstab >= 0.98" vid.stab/libvidstab.h vsMotionDetectInit
enabled libvo_aacenc      && require libvo_aacenc vo-aacenc/voAAC.h voGetAACEncAPI -lvo-aacenc
enabled libvo_amrwbenc    && require libvo_amrwbenc vo-amrwbenc/enc_if.h E_IF_init -lvo-amrwbenc
enabled libvorbis         && require libvorbis vorbis/vorbisenc.h vorbis_info_init -lvorbisenc -lvorbis -logg
enabled libvpx            && {
    enabled libvpx_vp8_decoder && { check_lib2 "vpx/vpx_decoder.h vpx/vp8dx.h" vpx_codec_dec_init_ver -lvpx ||
                                    die "ERROR: libvpx decoder version must be >=0.9.1"; }
    enabled libvpx_vp8_encoder && { check_lib2 "vpx/vpx_encoder.h vpx/vp8cx.h" "vpx_codec_enc_init_ver VP8E_SET_MAX_INTRA_BITRATE_PCT" -lvpx ||
                                    die "ERROR: libvpx encoder version must be >=0.9.7"; }
    enabled libvpx_vp9_decoder && { check_lib2 "vpx/vpx_decoder.h vpx/vp8dx.h" "vpx_codec_vp9_dx" -lvpx || disable libvpx_vp9_decoder; }
    enabled libvpx_vp9_encoder && { check_lib2 "vpx/vpx_encoder.h vpx/vp8cx.h" "vpx_codec_vp9_cx VP9E_SET_SVC" -lvpx || disable libvpx_vp9_encoder; } }
enabled libwavpack        && require libwavpack wavpack/wavpack.h WavpackOpenFileOutput  -lwavpack
enabled libwebp           && require_pkg_config libwebp webp/encode.h WebPGetEncoderVersion
enabled libx264           && require libx264 x264.h x264_encoder_encode -lx264 &&
                             { check_cpp_condition x264.h "X264_BUILD >= 118" ||
                               die "ERROR: libx264 must be installed and version must be >= 0.118."; }
enabled libx265           && require_pkg_config x265 x265.h x265_encoder_encode &&
                             { check_cpp_condition x265.h "X265_BUILD >= 13" ||
                               die "ERROR: libx265 version must be >= 13."; }
enabled libxavs           && require libxavs xavs.h xavs_encoder_encode -lxavs
enabled libxvid           && require libxvid xvid.h xvid_global -lxvidcore
enabled libzmq            && require_pkg_config libzmq zmq.h zmq_ctx_new
enabled libzvbi           && require libzvbi libzvbi.h vbi_decoder_new -lzvbi
enabled openal            && { { for al_libs in "${OPENAL_LIBS}" "-lopenal" "-lOpenAL32"; do
                               check_lib 'AL/al.h' alGetError "${al_libs}" && break; done } ||
                               die "ERROR: openal not found"; } &&
                             { check_cpp_condition "AL/al.h" "defined(AL_VERSION_1_1)" ||
                               die "ERROR: openal must be installed and version must be 1.1 or compatible"; }
enabled opencl            && { check_lib2 OpenCL/cl.h clEnqueueNDRangeKernel -Wl,-framework,OpenCL ||
                               check_lib2 CL/cl.h clEnqueueNDRangeKernel -lOpenCL ||
                               die "ERROR: opencl not found"; } &&
                             { ! enabled_any w32threads os2threads ||
                               die "opencl currently needs --enable-pthreads or --disable-w32threads"; } &&
                             { check_cpp_condition "OpenCL/cl.h" "defined(CL_VERSION_1_2)" ||
                               check_cpp_condition "CL/cl.h" "defined(CL_VERSION_1_2)" ||
                               die "ERROR: opencl must be installed and version must be 1.2 or compatible"; }
enabled opengl            && { check_lib GL/glx.h glXGetProcAddress "-lGL" ||
                               check_lib2 windows.h wglGetProcAddress "-lopengl32 -lgdi32" ||
                               check_lib2 OpenGL/gl3.h glGetError "-Wl,-framework,OpenGL" ||
                               check_lib2 ES2/gl.h glGetError "-isysroot=${sysroot} -Wl,-framework,OpenGLES" ||
                               die "ERROR: opengl not found."
                             }
enabled openssl           && { check_lib openssl/ssl.h SSL_library_init -lssl -lcrypto ||
                               check_lib openssl/ssl.h SSL_library_init -lssl32 -leay32 ||
                               check_lib openssl/ssl.h SSL_library_init -lssl -lcrypto -lws2_32 -lgdi32 ||
                               die "ERROR: openssl not found"; }
enabled qtkit_indev      && { check_header_oc QTKit/QTKit.h || disable qtkit_indev; }

if enabled gnutls; then
    { check_lib nettle/bignum.h nettle_mpz_get_str_256 -lnettle -lhogweed -lgmp && enable nettle; } ||
    { check_lib gcrypt.h gcry_mpi_new -lgcrypt && enable gcrypt; }
fi

# libdc1394 check
if enabled libdc1394; then
    { check_lib dc1394/dc1394.h dc1394_new -ldc1394 -lraw1394 &&
        enable libdc1394_2; } ||
    { check_lib libdc1394/dc1394_control.h dc1394_create_handle -ldc1394_control -lraw1394 &&
        enable libdc1394_1; } ||
    die "ERROR: No version of libdc1394 found "
fi

SDL_CONFIG="${cross_prefix}sdl-config"
if check_pkg_config sdl SDL_events.h SDL_PollEvent; then
    check_cpp_condition SDL.h "(SDL_MAJOR_VERSION<<16 | SDL_MINOR_VERSION<<8 | SDL_PATCHLEVEL) >= 0x010201" $sdl_cflags &&
    check_cpp_condition SDL.h "(SDL_MAJOR_VERSION<<16 | SDL_MINOR_VERSION<<8 | SDL_PATCHLEVEL) < 0x010300" $sdl_cflags &&
    enable sdl
else
  if "${SDL_CONFIG}" --version > /dev/null 2>&1; then
    sdl_cflags=$("${SDL_CONFIG}" --cflags)
    sdl_libs=$("${SDL_CONFIG}" --libs)
    check_func_headers SDL_version.h SDL_Linked_Version $sdl_cflags $sdl_libs &&
    check_cpp_condition SDL.h "(SDL_MAJOR_VERSION<<16 | SDL_MINOR_VERSION<<8 | SDL_PATCHLEVEL) >= 0x010201" $sdl_cflags &&
    check_cpp_condition SDL.h "(SDL_MAJOR_VERSION<<16 | SDL_MINOR_VERSION<<8 | SDL_PATCHLEVEL) < 0x010300" $sdl_cflags &&
    enable sdl
  fi
fi
enabled sdl && add_cflags $sdl_cflags && add_extralibs $sdl_libs

texi2html --help 2> /dev/null | grep -q 'init-file' && enable texi2html || disable texi2html
makeinfo --version > /dev/null 2>&1 && enable makeinfo  || disable makeinfo
perl -v            > /dev/null 2>&1 && enable perl      || disable perl
pod2man --help     > /dev/null 2>&1 && enable pod2man   || disable pod2man
rsync --help 2> /dev/null | grep -q 'contimeout' && enable rsync_contimeout || disable rsync_contimeout

check_header linux/fb.h
check_header linux/videodev.h
check_header linux/videodev2.h
check_code cc linux/videodev2.h "struct v4l2_frmsizeenum vfse; vfse.discrete.width = 0;" && enable_safe struct_v4l2_frmivalenum_discrete

check_header sys/videoio.h

check_func_headers "windows.h vfw.h" capCreateCaptureWindow "$vfwcap_indev_extralibs"
# check that WM_CAP_DRIVER_CONNECT is defined to the proper value
# w32api 3.12 had it defined wrong
check_cpp_condition vfw.h "WM_CAP_DRIVER_CONNECT > WM_USER" && enable vfwcap_defines

check_type "dshow.h" IBaseFilter

# check for ioctl_meteor.h, ioctl_bt848.h and alternatives
{ check_header dev/bktr/ioctl_meteor.h &&
  check_header dev/bktr/ioctl_bt848.h; } ||
{ check_header machine/ioctl_meteor.h &&
  check_header machine/ioctl_bt848.h; } ||
{ check_header dev/video/meteor/ioctl_meteor.h &&
  check_header dev/video/bktr/ioctl_bt848.h; } ||
check_header dev/ic/bt8xx.h

check_header sndio.h
if check_struct sys/soundcard.h audio_buf_info bytes; then
    enable_safe sys/soundcard.h
else
    check_cc -D__BSD_VISIBLE -D__XSI_VISIBLE <<EOF && add_cppflags -D__BSD_VISIBLE -D__XSI_VISIBLE && enable_safe sys/soundcard.h
    #include <sys/soundcard.h>
    audio_buf_info abc;
EOF
fi
check_header soundcard.h

enabled_any alsa_indev alsa_outdev &&
    check_lib2 alsa/asoundlib.h snd_pcm_htimestamp -lasound

enabled jack_indev && check_lib2 jack/jack.h jack_client_open -ljack && check_func sem_timedwait &&
    check_func jack_port_get_latency_range -ljack

enabled_any sndio_indev sndio_outdev && check_lib2 sndio.h sio_open -lsndio

if enabled libcdio; then
    check_lib2 "cdio/cdda.h cdio/paranoia.h" cdio_cddap_open -lcdio_paranoia -lcdio_cdda -lcdio ||
    check_lib2 "cdio/paranoia/cdda.h cdio/paranoia/paranoia.h" cdio_cddap_open -lcdio_paranoia -lcdio_cdda -lcdio ||
    die "ERROR: libcdio-paranoia not found"
fi

enabled xlib &&
    check_lib X11/Xlib.h XOpenDisplay -lX11 || disable xlib

enabled x11grab                                           &&
require Xext X11/extensions/XShm.h XShmCreateImage -lXext &&
require Xfixes X11/extensions/Xfixes.h XFixesGetCursorImage -lXfixes &&
{ enabled xlib || die "ERROR: Xlib not found"; }

check_func_headers "windows.h" CreateDIBSection "$gdigrab_indev_extralibs"

enabled vaapi &&
    check_lib va/va.h vaInitialize -lva ||
    disable vaapi

enabled vdpau &&
    check_cpp_condition vdpau/vdpau.h "defined VDP_DECODER_PROFILE_MPEG4_PART2_ASP" ||
    disable vdpau

enabled vdpau && enabled xlib &&
    check_func_headers "vdpau/vdpau.h vdpau/vdpau_x11.h" vdp_device_create_x11 -lvdpau &&
    prepend ffmpeg_libs $($ldflags_filter "-lvdpau") &&
    enable vdpau_x11

# Funny iconv installations are not unusual, so check it after all flags have been set
disabled iconv || check_func_headers iconv.h iconv || check_lib2 iconv.h iconv -liconv || disable iconv

enabled debug && add_cflags -g"$debuglevel" && add_asflags -g"$debuglevel"

# add some useful compiler flags if supported
check_cflags -Wdeclaration-after-statement
check_cflags -Wall
check_cflags -Wdisabled-optimization
check_cflags -Wpointer-arith
check_cflags -Wredundant-decls
check_cflags -Wwrite-strings
check_cflags -Wtype-limits
check_cflags -Wundef
check_cflags -Wmissing-prototypes
check_cflags -Wno-pointer-to-int-cast
check_cflags -Wstrict-prototypes
check_cflags -Wempty-body
enabled extra_warnings && check_cflags -Winline

check_disable_warning(){
    warning_flag=-W${1#-Wno-}
    test_cflags $warning_flag && add_cflags $1
}

check_disable_warning -Wno-parentheses
check_disable_warning -Wno-switch
check_disable_warning -Wno-format-zero-length
check_disable_warning -Wno-pointer-sign

# add some linker flags
check_ldflags -Wl,--warn-common
check_ldflags -Wl,-rpath-link=libpostproc:libswresample:libswscale:libavfilter:libavdevice:libavformat:libavcodec:libavutil:libavresample
enabled rpath && add_ldflags -Wl,-rpath=$libdir
test_ldflags -Wl,-Bsymbolic && append SHFLAGS -Wl,-Bsymbolic

# add some strip flags
# -wN '..@*' is more selective than -x, but not available everywhere.
check_stripflags -wN \'..@*\' || check_stripflags -x

enabled neon_clobber_test &&
    check_ldflags -Wl,--wrap,avcodec_open2              \
                  -Wl,--wrap,avcodec_decode_audio4      \
                  -Wl,--wrap,avcodec_decode_video2      \
                  -Wl,--wrap,avcodec_decode_subtitle2   \
                  -Wl,--wrap,avcodec_encode_audio2      \
                  -Wl,--wrap,avcodec_encode_video2      \
                  -Wl,--wrap,avcodec_encode_subtitle    \
                  -Wl,--wrap,swr_convert                \
                  -Wl,--wrap,avresample_convert ||
    disable neon_clobber_test

enabled xmm_clobber_test &&
    check_ldflags -Wl,--wrap,avcodec_open2              \
                  -Wl,--wrap,avcodec_decode_audio4      \
                  -Wl,--wrap,avcodec_decode_video2      \
                  -Wl,--wrap,avcodec_decode_subtitle2   \
                  -Wl,--wrap,avcodec_encode_audio2      \
                  -Wl,--wrap,avcodec_encode_video       \
                  -Wl,--wrap,avcodec_encode_video2      \
                  -Wl,--wrap,avcodec_encode_subtitle    \
                  -Wl,--wrap,swr_convert                \
                  -Wl,--wrap,avresample_convert         \
                  -Wl,--wrap,sws_scale ||
    disable xmm_clobber_test

echo "X{};" > $TMPV
if test_ldflags -Wl,--version-script,$TMPV; then
    append SHFLAGS '-Wl,--version-script,\$(SUBDIR)lib\$(NAME).ver'
    check_cc <<EOF && enable symver_asm_label
void ff_foo(void) __asm__ ("av_foo@VERSION");
void ff_foo(void) { ${inline_asm+__asm__($quotes);} }
EOF
    check_cc <<EOF && enable symver_gnu_asm
__asm__(".symver ff_foo,av_foo@VERSION");
void ff_foo(void) {}
EOF
fi

if [ -z "$optflags" ]; then
    if enabled small; then
        optflags=$cflags_size
    elif enabled optimizations; then
        optflags=$cflags_speed
    else
        optflags=$cflags_noopt
    fi
fi

check_optflags(){
    check_cflags "$@"
    enabled lto && check_ldflags "$@"
}


if enabled lto; then
    test "$cc_type" != "$ld_type" && die "LTO requires same compiler and linker"
    check_cflags  -flto
    check_ldflags -flto $cpuflags
fi

check_optflags $optflags
check_optflags -fno-math-errno
check_optflags -fno-signed-zeros

enabled ftrapv && check_cflags -ftrapv

check_cc -mno-red-zone <<EOF && noredzone_flags="-mno-red-zone"
int x;
EOF


if enabled icc; then
    # Just warnings, no remarks
    check_cflags -w1
    # -wd: Disable following warnings
    # 144, 167, 556: -Wno-pointer-sign
    # 188: enumerated type mixed with another type
    # 1292: attribute "foo" ignored
    # 1419: external declaration in primary source file
    # 10006: ignoring unknown option -fno-signed-zeros
    # 10148: ignoring unknown option -Wno-parentheses
    # 10156: ignoring option '-W'; no argument required
    check_cflags -wd144,167,188,556,1292,1419,10006,10148,10156
    # 11030: Warning unknown option --as-needed
    # 10156: ignoring option '-export'; no argument required
    check_ldflags -wd10156,11030
    # icc 11.0 and 11.1 work with ebp_available, but don't pass the test
    enable ebp_available
    if enabled x86_32; then
        icc_version=$($cc -dumpversion)
        test ${icc_version%%.*} -ge 11 &&
            check_cflags -falign-stack=maintain-16-byte ||
            disable aligned_stack
    fi
elif enabled ccc; then
    # disable some annoying warnings
    add_cflags -msg_disable bitnotint
    add_cflags -msg_disable mixfuncvoid
    add_cflags -msg_disable nonstandcast
    add_cflags -msg_disable unsupieee
elif enabled gcc; then
    check_optflags -fno-tree-vectorize
    check_cflags -Werror=implicit-function-declaration
    check_cflags -Werror=missing-prototypes
    check_cflags -Werror=return-type
    check_cflags -Werror=vla
    enabled extra_warnings || check_disable_warning -Wno-maybe-uninitialized
elif enabled llvm_gcc; then
    check_cflags -mllvm -stack-alignment=16
elif enabled clang; then
    check_cflags -mllvm -stack-alignment=16
    check_cflags -Qunused-arguments
    check_cflags -Werror=implicit-function-declaration
    check_cflags -Werror=missing-prototypes
    check_cflags -Werror=return-type
elif enabled cparser; then
    add_cflags -Wno-missing-variable-declarations
    add_cflags -Wno-empty-statement
elif enabled armcc; then
    add_cflags -W${armcc_opt},--diag_suppress=4343 # hardfp compat
    add_cflags -W${armcc_opt},--diag_suppress=3036 # using . as system include dir
    # 2523: use of inline assembler is deprecated
    add_cflags -W${armcc_opt},--diag_suppress=2523
    add_cflags -W${armcc_opt},--diag_suppress=1207
    add_cflags -W${armcc_opt},--diag_suppress=1293 # assignment in condition
    add_cflags -W${armcc_opt},--diag_suppress=3343 # hardfp compat
    add_cflags -W${armcc_opt},--diag_suppress=167  # pointer sign
    add_cflags -W${armcc_opt},--diag_suppress=513  # pointer sign
elif enabled tms470; then
    add_cflags -pds=824 -pds=837
    disable inline_asm
elif enabled pathscale; then
    add_cflags -fstrict-overflow -OPT:wrap_around_unsafe_opt=OFF
elif enabled_any msvc icl; then
    enabled x86_32 && disable aligned_stack
    enabled_all x86_32 debug && add_cflags -Oy-
    enabled debug && add_ldflags -debug
    enable pragma_deprecated
    if enabled icl; then
        # -Qansi-alias is basically -fstrict-aliasing, but does not work
        # (correctly) on icl 13.x.
        check_cpp_condition "windows.h" "__ICL < 1300 || __ICL >= 1400" &&
            add_cflags -Qansi-alias
        # icl will pass the inline asm tests but inline asm is currently
        # not supported (build will fail)
        disabled inline_asm || warn "inline asm disabled due to issues with it in ICL"
        disable inline_asm
    fi
fi

case $as_type in
    clang)
        add_asflags -Qunused-arguments
    ;;
esac

case $ld_type in
    clang)
        check_ldflags -Qunused-arguments
    ;;
esac

case $target_os in
    osf1)
        enabled ccc && add_ldflags '-Wl,-expect_unresolved,*'
    ;;
    plan9)
        add_cppflags -Dmain=plan9_main
    ;;
esac

enable frame_thread_encoder

enabled asm || { arch=c; disable $ARCH_LIST $ARCH_EXT_LIST; }

check_deps $CONFIG_LIST       \
           $CONFIG_EXTRA      \
           $HAVE_LIST         \
           $ALL_COMPONENTS    \

enabled threads && ! enabled pthreads && ! enabled atomics_native && die "non pthread threading without atomics not supported, try adding --enable-pthreads or --cpu=i486 or higher if you are on x86"


if test $target_os = "haiku"; then
    disable memalign
    disable posix_memalign
fi

! enabled_any memalign posix_memalign aligned_malloc &&
    enabled_any $need_memalign && enable memalign_hack

# add_dep lib dep
# -> enable ${lib}_deps_${dep}
# -> add $dep to ${lib}_deps only once
add_dep() {
    lib=$1
    dep=$2
    enabled "${lib}_deps_${dep}" && return 0
    enable  "${lib}_deps_${dep}"
    prepend "${lib}_deps" $dep
}

# merge deps lib components
# merge all ${component}_deps into ${lib}_deps and ${lib}_deps_*
merge_deps() {
    lib=$1
    shift
    for comp in $*; do
        enabled $comp || continue
        eval "dep=\"\$${comp}_deps\""
        for d in $dep; do
            add_dep $lib $d
        done
    done
}

merge_deps libavfilter $FILTER_LIST

for thread in $THREADS_LIST; do
    if enabled $thread; then
        test -n "$thread_type" &&
            die "ERROR: Only one thread type must be selected." ||
            thread_type="$thread"
    fi
done

echo "install prefix            $prefix"
echo "source path               $source_path"
echo "C compiler                $cc"
echo "C library                 $libc_type"
if test "$host_cc" != "$cc"; then
    echo "host C compiler           $host_cc"
    echo "host C library            $host_libc_type"
fi
echo "ARCH                      $arch ($cpu)"
if test "$build_suffix" != ""; then
    echo "build suffix              $build_suffix"
fi
if test "$progs_suffix" != ""; then
    echo "progs suffix              $progs_suffix"
fi
if test "$extra_version" != ""; then
    echo "version string suffix     $extra_version"
fi
echo "big-endian                ${bigendian-no}"
echo "runtime cpu detection     ${runtime_cpudetect-no}"
if enabled x86; then
    echo "${yasmexe}                      ${yasm-no}"
    echo "MMX enabled               ${mmx-no}"
    echo "MMXEXT enabled            ${mmxext-no}"
    echo "3DNow! enabled            ${amd3dnow-no}"
    echo "3DNow! extended enabled   ${amd3dnowext-no}"
    echo "SSE enabled               ${sse-no}"
    echo "SSSE3 enabled             ${ssse3-no}"
    echo "AVX enabled               ${avx-no}"
    echo "XOP enabled               ${xop-no}"
    echo "FMA3 enabled              ${fma3-no}"
    echo "FMA4 enabled              ${fma4-no}"
    echo "i686 features enabled     ${i686-no}"
    echo "CMOV is fast              ${fast_cmov-no}"
    echo "EBX available             ${ebx_available-no}"
    echo "EBP available             ${ebp_available-no}"
fi
if enabled aarch64; then
    echo "NEON enabled              ${neon-no}"
    echo "VFP enabled               ${vfp-no}"
fi
if enabled arm; then
    echo "ARMv5TE enabled           ${armv5te-no}"
    echo "ARMv6 enabled             ${armv6-no}"
    echo "ARMv6T2 enabled           ${armv6t2-no}"
    echo "VFP enabled               ${vfp-no}"
    echo "NEON enabled              ${neon-no}"
    echo "THUMB enabled             ${thumb-no}"
fi
if enabled mips; then
    echo "MIPS FPU enabled          ${mipsfpu-no}"
    echo "MIPS32R2 enabled          ${mips32r2-no}"
    echo "MIPS DSP R1 enabled       ${mipsdspr1-no}"
    echo "MIPS DSP R2 enabled       ${mipsdspr2-no}"
fi
if enabled ppc; then
    echo "AltiVec enabled           ${altivec-no}"
    echo "PPC 4xx optimizations     ${ppc4xx-no}"
    echo "dcbzl available           ${dcbzl-no}"
fi
echo "debug symbols             ${debug-no}"
echo "strip symbols             ${stripping-no}"
echo "optimize for size         ${small-no}"
echo "optimizations             ${optimizations-no}"
echo "static                    ${static-no}"
echo "shared                    ${shared-no}"
echo "postprocessing support    ${postproc-no}"
echo "new filter support        ${avfilter-no}"
echo "network support           ${network-no}"
echo "threading support         ${thread_type-no}"
echo "safe bitstream reader     ${safe_bitstream_reader-no}"
echo "SDL support               ${sdl-no}"
echo "opencl enabled            ${opencl-no}"
echo "libzvbi enabled           ${libzvbi-no}"
echo "texi2html enabled         ${texi2html-no}"
echo "perl enabled              ${perl-no}"
echo "pod2man enabled           ${pod2man-no}"
echo "makeinfo enabled          ${makeinfo-no}"
test -n "$random_seed" &&
    echo "random seed               ${random_seed}"
echo

echo "External libraries:"
print_enabled '' $EXTERNAL_LIBRARY_LIST | print_3_columns
echo

for type in decoder encoder hwaccel parser demuxer muxer protocol filter bsf indev outdev; do
    echo "Enabled ${type}s:"
    eval list=\$$(toupper $type)_LIST
    print_enabled '_*' $list | print_3_columns
    echo
done

license="LGPL version 2.1 or later"
if enabled nonfree; then
    license="nonfree and unredistributable"
elif enabled gplv3; then
    license="GPL version 3 or later"
elif enabled lgplv3; then
    license="LGPL version 3 or later"
elif enabled gpl; then
    license="GPL version 2 or later"
fi

echo "License: $license"

echo "Creating config.mak, config.h, and doc/config.texi..."

test -e Makefile || echo "include $source_path/Makefile" > Makefile

enabled stripping || strip="echo skipping strip"

config_files="$TMPH config.mak doc/config.texi"

cat > config.mak <<EOF
# Automatically generated by configure - do not modify!
ifndef FFMPEG_CONFIG_MAK
FFMPEG_CONFIG_MAK=1
FFMPEG_CONFIGURATION=$FFMPEG_CONFIGURATION
prefix=$prefix
LIBDIR=\$(DESTDIR)$libdir
SHLIBDIR=\$(DESTDIR)$shlibdir
INCDIR=\$(DESTDIR)$incdir
BINDIR=\$(DESTDIR)$bindir
DATADIR=\$(DESTDIR)$datadir
DOCDIR=\$(DESTDIR)$docdir
MANDIR=\$(DESTDIR)$mandir
SRC_PATH=$source_path
ifndef MAIN_MAKEFILE
SRC_PATH:=\$(SRC_PATH:.%=..%)
endif
CC_IDENT=$cc_ident
ARCH=$arch
CC=$cc
CXX=$cxx
AS=$as
LD=$ld
DEPCC=$dep_cc
DEPCCFLAGS=$DEPCCFLAGS \$(CPPFLAGS)
DEPAS=$as
DEPASFLAGS=$DEPASFLAGS \$(CPPFLAGS)
YASM=$yasmexe
DEPYASM=$yasmexe
AR=$ar
ARFLAGS=$arflags
AR_O=$ar_o
RANLIB=$ranlib
STRIP=$strip
CP=cp -p
LN_S=$ln_s
CPPFLAGS=$CPPFLAGS
CFLAGS=$CFLAGS
CXXFLAGS=$CXXFLAGS
ASFLAGS=$ASFLAGS
AS_C=$AS_C
AS_O=$AS_O
CC_C=$CC_C
CC_E=$CC_E
CC_O=$CC_O
CXX_C=$CXX_C
CXX_O=$CXX_O
LD_O=$LD_O
LD_LIB=$LD_LIB
LD_PATH=$LD_PATH
DLLTOOL=$dlltool
WINDRES=$windres
DEPWINDRES=$dep_cc
LDFLAGS=$LDFLAGS
SHFLAGS=$(echo $($ldflags_filter $SHFLAGS))
ASMSTRIPFLAGS=$ASMSTRIPFLAGS
YASMFLAGS=$YASMFLAGS
BUILDSUF=$build_suffix
PROGSSUF=$progs_suffix
FULLNAME=$FULLNAME
LIBPREF=$LIBPREF
LIBSUF=$LIBSUF
LIBNAME=$LIBNAME
SLIBPREF=$SLIBPREF
SLIBSUF=$SLIBSUF
EXESUF=$EXESUF
EXTRA_VERSION=$extra_version
CCDEP=$CCDEP
CXXDEP=$CXXDEP
CCDEP_FLAGS=$CCDEP_FLAGS
ASDEP=$ASDEP
ASDEP_FLAGS=$ASDEP_FLAGS
CC_DEPFLAGS=$CC_DEPFLAGS
AS_DEPFLAGS=$AS_DEPFLAGS
HOSTCC=$host_cc
HOSTLD=$host_ld
HOSTCFLAGS=$host_cflags
HOSTCPPFLAGS=$host_cppflags
HOSTEXESUF=$HOSTEXESUF
HOSTLDFLAGS=$host_ldflags
HOSTLIBS=$host_libs
DEPHOSTCC=$host_cc
DEPHOSTCCFLAGS=$DEPHOSTCCFLAGS \$(HOSTCCFLAGS)
HOSTCCDEP=$HOSTCCDEP
HOSTCCDEP_FLAGS=$HOSTCCDEP_FLAGS
HOSTCC_DEPFLAGS=$HOSTCC_DEPFLAGS
HOSTCC_C=$HOSTCC_C
HOSTCC_O=$HOSTCC_O
HOSTLD_O=$HOSTLD_O
TARGET_EXEC=$target_exec $target_exec_args
TARGET_PATH=$target_path
TARGET_SAMPLES=${target_samples:-\$(SAMPLES)}
CFLAGS-ffplay=$sdl_cflags
ZLIB=$($ldflags_filter -lz)
LIB_INSTALL_EXTRA_CMD=$LIB_INSTALL_EXTRA_CMD
EXTRALIBS=$extralibs
COMPAT_OBJS=$compat_objs
EXEOBJS=$exeobjs
INSTALL=$install
LIBTARGET=${LIBTARGET}
SLIBNAME=${SLIBNAME}
SLIBNAME_WITH_VERSION=${SLIBNAME_WITH_VERSION}
SLIBNAME_WITH_MAJOR=${SLIBNAME_WITH_MAJOR}
SLIB_CREATE_DEF_CMD=${SLIB_CREATE_DEF_CMD}
SLIB_EXTRA_CMD=${SLIB_EXTRA_CMD}
SLIB_INSTALL_NAME=${SLIB_INSTALL_NAME}
SLIB_INSTALL_LINKS=${SLIB_INSTALL_LINKS}
SLIB_INSTALL_EXTRA_LIB=${SLIB_INSTALL_EXTRA_LIB}
SLIB_INSTALL_EXTRA_SHLIB=${SLIB_INSTALL_EXTRA_SHLIB}
SAMPLES:=${samples:-\$(FATE_SAMPLES)}
NOREDZONE_FLAGS=$noredzone_flags
EOF

get_version(){
    lcname=lib${1}
    name=$(toupper $lcname)
    file=$source_path/$lcname/version.h
    eval $(awk "/#define ${name}_VERSION_M/ { print \$2 \"=\" \$3 }" "$file")
    enabled raise_major && eval ${name}_VERSION_MAJOR=$((${name}_VERSION_MAJOR+100))
    eval ${name}_VERSION=\$${name}_VERSION_MAJOR.\$${name}_VERSION_MINOR.\$${name}_VERSION_MICRO
    eval echo "${lcname}_VERSION=\$${name}_VERSION" >> config.mak
    eval echo "${lcname}_VERSION_MAJOR=\$${name}_VERSION_MAJOR" >> config.mak
    eval echo "${lcname}_VERSION_MINOR=\$${name}_VERSION_MINOR" >> config.mak
}

map 'get_version $v' $LIBRARY_LIST

print_program_libs(){
    eval "program_libs=\$${1}_libs"
    eval echo "LIBS-${1}=${program_libs}" >> config.mak
}

map 'print_program_libs $v' $PROGRAM_LIST

cat > $TMPH <<EOF
/* Automatically generated by configure - do not modify! */
#ifndef FFMPEG_CONFIG_H
#define FFMPEG_CONFIG_H
#define FFMPEG_CONFIGURATION "$(c_escape $FFMPEG_CONFIGURATION)"
#define FFMPEG_LICENSE "$(c_escape $license)"
#define CONFIG_THIS_YEAR 2014
#define FFMPEG_DATADIR "$(eval c_escape $datadir)"
#define AVCONV_DATADIR "$(eval c_escape $datadir)"
#define CC_IDENT "$(c_escape ${cc_ident:-Unknown compiler})"
#define av_restrict $_restrict
#define EXTERN_PREFIX "${extern_prefix}"
#define EXTERN_ASM ${extern_prefix}
#define BUILDSUF "$build_suffix"
#define SLIBSUF "$SLIBSUF"
#define HAVE_MMX2 HAVE_MMXEXT
EOF

test -n "$assert_level" &&
    echo "#define ASSERT_LEVEL $assert_level" >>$TMPH

test -n "$malloc_prefix" &&
    echo "#define MALLOC_PREFIX $malloc_prefix" >>$TMPH

if enabled yasm; then
    append config_files $TMPASM
    printf '' >$TMPASM
fi

enabled getenv || echo "#define getenv(x) NULL" >> $TMPH


mkdir -p doc
echo "@c auto-generated by configure" > doc/config.texi

print_config ARCH_   "$config_files" $ARCH_LIST
print_config HAVE_   "$config_files" $HAVE_LIST
print_config CONFIG_ "$config_files" $CONFIG_LIST       \
                                     $CONFIG_EXTRA      \
                                     $ALL_COMPONENTS    \

echo "#endif /* FFMPEG_CONFIG_H */" >> $TMPH
echo "endif # FFMPEG_CONFIG_MAK" >> config.mak

# Do not overwrite an unchanged config.h to avoid superfluous rebuilds.
cp_if_changed $TMPH config.h
touch .config

enabled yasm && cp_if_changed $TMPASM config.asm

cat > $TMPH <<EOF
/* Generated by ffconf */
#ifndef AVUTIL_AVCONFIG_H
#define AVUTIL_AVCONFIG_H
EOF

print_config AV_HAVE_ $TMPH $HAVE_LIST_PUB

echo "#endif /* AVUTIL_AVCONFIG_H */" >> $TMPH

cp_if_changed $TMPH libavutil/avconfig.h

if test -n "$WARNINGS"; then
    printf "\n$WARNINGS"
    enabled fatal_warnings && exit 1
fi

# build pkg-config files

pkgconfig_generate(){
    name=$1
    shortname=${name#lib}${build_suffix}
    comment=$2
    version=$3
    libs=$4
    requires=$5
    enabled ${name#lib} || return 0
    mkdir -p $name
    cat <<EOF > $name/$name${build_suffix}.pc
prefix=$prefix
exec_prefix=\${prefix}
libdir=$libdir
includedir=$incdir

Name: $name
Description: $comment
Version: $version
Requires: $(enabled shared || echo $requires)
Requires.private: $(enabled shared && echo $requires)
Conflicts:
Libs: -L\${libdir} $(enabled rpath && echo "-Wl,-rpath,\${libdir}") -l${shortname} $(enabled shared || echo $libs)
Libs.private: $(enabled shared && echo $libs)
Cflags: -I\${includedir}
EOF

mkdir -p doc/examples/pc-uninstalled
includedir=${source_path}
[ "$includedir" = . ] && includedir="\${pcfiledir}/../../.."
    cat <<EOF > doc/examples/pc-uninstalled/$name.pc
prefix=
exec_prefix=
libdir=\${pcfiledir}/../../../$name
includedir=${includedir}

Name: $name
Description: $comment
Version: $version
Requires: $requires
Conflicts:
Libs: -L\${libdir} -Wl,-rpath,\${libdir} -l${shortname} $(enabled shared || echo $libs)
Cflags: -I\${includedir}
EOF
}

lavfi_libs="libavutil${build_suffix} = $LIBAVUTIL_VERSION"
enabled libavfilter_deps_avcodec    && prepend lavfi_libs "libavcodec${build_suffix} = $LIBAVCODEC_VERSION,"
enabled libavfilter_deps_avformat   && prepend lavfi_libs "libavformat${build_suffix} = $LIBAVFORMAT_VERSION,"
enabled libavfilter_deps_avresample && prepend lavfi_libs "libavresample${build_suffix} = $LIBAVRESAMPLE_VERSION,"
enabled libavfilter_deps_swscale    && prepend lavfi_libs "libswscale${build_suffix} = $LIBSWSCALE_VERSION,"
enabled libavfilter_deps_swresample && prepend lavfi_libs "libswresample${build_suffix} = $LIBSWRESAMPLE_VERSION,"
enabled libavfilter_deps_postproc   && prepend lavfi_libs "libpostproc${build_suffix} = $LIBPOSTPROC_VERSION,"
lavfi_libs=${lavfi_libs%, }

lavd_libs="libavformat${build_suffix} = $LIBAVFORMAT_VERSION"
enabled lavfi_indev && prepend lavd_libs "libavfilter${build_suffix} = $LIBAVFILTER_VERSION,"

pkgconfig_generate libavutil     "FFmpeg utility library"               "$LIBAVUTIL_VERSION"     "$LIBM"
pkgconfig_generate libavcodec    "FFmpeg codec library"                 "$LIBAVCODEC_VERSION"    "$extralibs" "libavutil${build_suffix} = $LIBAVUTIL_VERSION"
pkgconfig_generate libavformat   "FFmpeg container format library"      "$LIBAVFORMAT_VERSION"   "$extralibs" "libavcodec${build_suffix} = $LIBAVCODEC_VERSION"
pkgconfig_generate libavdevice   "FFmpeg device handling library"       "$LIBAVDEVICE_VERSION"   "$extralibs" "$lavd_libs"
pkgconfig_generate libavfilter   "FFmpeg audio/video filtering library" "$LIBAVFILTER_VERSION"   "$extralibs" "$lavfi_libs"
pkgconfig_generate libpostproc   "FFmpeg postprocessing library"        "$LIBPOSTPROC_VERSION"   ""           "libavutil${build_suffix} = $LIBAVUTIL_VERSION"
pkgconfig_generate libavresample "Libav audio resampling library"       "$LIBAVRESAMPLE_VERSION" "$extralibs" "libavutil${build_suffix} = $LIBAVUTIL_VERSION"
pkgconfig_generate libswscale    "FFmpeg image rescaling library"       "$LIBSWSCALE_VERSION"    "$LIBM"      "libavutil${build_suffix} = $LIBAVUTIL_VERSION"
pkgconfig_generate libswresample "FFmpeg audio resampling library"      "$LIBSWRESAMPLE_VERSION" "$LIBM"      "libavutil${build_suffix} = $LIBAVUTIL_VERSION"<|MERGE_RESOLUTION|>--- conflicted
+++ resolved
@@ -3227,11 +3227,7 @@
         _cflags_speed='-fast'
         _cflags_size='-O1'
         _flags_filter=ccc_flags
-<<<<<<< HEAD
-    elif $_cc --vsn 2>/dev/null | grep -Eq "ARM C/C[+][+] Compiler|Component: ARM Compiler "; then
-=======
     elif $_cc --vsn 2>/dev/null | grep -Eq "ARM (C/C\+\+ )?Compiler"; then
->>>>>>> 4936ef64
         test -d "$sysroot" || die "No valid sysroot specified."
         _type=armcc
         _ident=$($_cc --vsn | head -n1 | sed 's/.*: //')
