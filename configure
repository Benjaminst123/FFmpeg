--- conflicted
+++ resolved
@@ -1342,15 +1342,16 @@
     zlib
 "
 
-<<<<<<< HEAD
 DOCUMENT_LIST="
     doc
     htmlpages
     manpages
     podpages
     txtpages
-=======
+"
+
 FEATURE_LIST="
+    ftrapv
     gray
     hardcoded_tables
     runtime_cpudetect
@@ -1360,7 +1361,6 @@
     sram
     static
     swscale_alpha
->>>>>>> d0adf55c
 "
 
 HWACCEL_LIST="
@@ -1396,32 +1396,12 @@
     ffmpeg
 "
 
-<<<<<<< HEAD
-CONFIG_LIST="
-    $COMPONENT_LIST
-    $DOCUMENT_LIST
-    $EXAMPLE_LIST
-    $EXTERNAL_LIBRARY_LIST
-    $HWACCEL_LIST
-    $LIBRARY_LIST
-    $PROGRAM_LIST
-=======
 SUBSYSTEM_LIST="
->>>>>>> d0adf55c
     dct
     dwt
     error_resilience
     fast_unaligned
     fft
-<<<<<<< HEAD
-    ftrapv
-    gpl
-    gray
-    hardcoded_tables
-    incompatible_libav_abi
-    incompatible_fork_abi
-=======
->>>>>>> d0adf55c
     lsp
     lzo
     mdct
@@ -1431,6 +1411,7 @@
 
 CONFIG_LIST="
     $COMPONENT_LIST
+    $DOCUMENT_LIST
     $EXAMPLE_LIST
     $EXTERNAL_LIBRARY_LIST
     $FEATURE_LIST
@@ -1439,24 +1420,14 @@
     $LIBRARY_LIST
     $PROGRAM_LIST
     $SUBSYSTEM_LIST
+    incompatible_libav_abi
+    incompatible_fork_abi
     memalign_hack
     memory_poisoning
     neon_clobber_test
     pic
     pod2man
-<<<<<<< HEAD
     raise_major
-    rdft
-    runtime_cpudetect
-    safe_bitstream_reader
-    shared
-    small
-    sram
-    static
-    swscale_alpha
-=======
-    texi2html
->>>>>>> d0adf55c
     thumb
     xmm_clobber_test
 "
