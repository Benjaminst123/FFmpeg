/**
    Copyright (C) 2005  Michael Ahlberg, Måns Rullgård

    Permission is hereby granted, free of charge, to any person
    obtaining a copy of this software and associated documentation
    files (the "Software"), to deal in the Software without
    restriction, including without limitation the rights to use, copy,
    modify, merge, publish, distribute, sublicense, and/or sell copies
    of the Software, and to permit persons to whom the Software is
    furnished to do so, subject to the following conditions:

    The above copyright notice and this permission notice shall be
    included in all copies or substantial portions of the Software.

    THE SOFTWARE IS PROVIDED "AS IS", WITHOUT WARRANTY OF ANY KIND,
    EXPRESS OR IMPLIED, INCLUDING BUT NOT LIMITED TO THE WARRANTIES OF
    MERCHANTABILITY, FITNESS FOR A PARTICULAR PURPOSE AND
    NONINFRINGEMENT. IN NO EVENT SHALL THE AUTHORS OR COPYRIGHT
    HOLDERS BE LIABLE FOR ANY CLAIM, DAMAGES OR OTHER LIABILITY,
    WHETHER IN AN ACTION OF CONTRACT, TORT OR OTHERWISE, ARISING FROM,
    OUT OF OR IN CONNECTION WITH THE SOFTWARE OR THE USE OR OTHER
    DEALINGS IN THE SOFTWARE.
**/

#include <stdlib.h>
#include "libavutil/avassert.h"
#include "libavutil/intreadwrite.h"
#include "libavcodec/get_bits.h"
#include "libavcodec/bytestream.h"
#include "avformat.h"
#include "internal.h"
#include "oggdec.h"
#include "riff.h"

static int
ogm_header(AVFormatContext *s, int idx)
{
    struct ogg *ogg = s->priv_data;
    struct ogg_stream *os = ogg->streams + idx;
    AVStream *st = s->streams[idx];
    GetByteContext p;
    uint64_t time_unit;
    uint64_t spu;
    uint32_t size;

    bytestream2_init(&p, os->buf + os->pstart, os->psize);
    if (!(bytestream2_peek_byte(&p) & 1))
        return 0;

    if (bytestream2_peek_byte(&p) == 1) {
        bytestream2_skip(&p, 1);

        if (bytestream2_peek_byte(&p) == 'v'){
            int tag;
            st->codec->codec_type = AVMEDIA_TYPE_VIDEO;
            bytestream2_skip(&p, 8);
            tag = bytestream2_get_le32(&p);
            st->codec->codec_id = ff_codec_get_id(ff_codec_bmp_tags, tag);
            st->codec->codec_tag = tag;
        } else if (bytestream2_peek_byte(&p) == 't') {
            st->codec->codec_type = AVMEDIA_TYPE_SUBTITLE;
            st->codec->codec_id = AV_CODEC_ID_TEXT;
            bytestream2_skip(&p, 12);
        } else {
            uint8_t acid[5] = { 0 };
            int cid;
            st->codec->codec_type = AVMEDIA_TYPE_AUDIO;
            bytestream2_skip(&p, 8);
            bytestream2_get_buffer(&p, acid, 4);
            acid[4] = 0;
            cid = strtol(acid, NULL, 16);
            st->codec->codec_id = ff_codec_get_id(ff_codec_wav_tags, cid);
            // our parser completely breaks AAC in Ogg
            if (st->codec->codec_id != AV_CODEC_ID_AAC)
                st->need_parsing = AVSTREAM_PARSE_FULL;
        }

<<<<<<< HEAD
        size        = bytestream_get_le32(&p);
        size        = FFMIN(size, os->psize);
        time_unit   = bytestream_get_le64(&p);
        spu         = bytestream_get_le64(&p);
        p += 4;                     /* default_len */
        p += 8;                     /* buffersize + bits_per_sample */
=======
        bytestream2_skip(&p, 4);    /* useless size field */

        time_unit   = bytestream2_get_le64(&p);
        spu         = bytestream2_get_le64(&p);
        bytestream2_skip(&p, 4);    /* default_len */
        bytestream2_skip(&p, 8);    /* buffersize + bits_per_sample */
>>>>>>> 19b9659f

        if(st->codec->codec_type == AVMEDIA_TYPE_VIDEO){
            st->codec->width = bytestream2_get_le32(&p);
            st->codec->height = bytestream2_get_le32(&p);
            avpriv_set_pts_info(st, 64, time_unit, spu * 10000000);
        } else {
<<<<<<< HEAD
            st->codec->channels = bytestream_get_le16(&p);
            p += 2;                 /* block_align */
            st->codec->bit_rate = bytestream_get_le32(&p) * 8;
            st->codec->sample_rate = time_unit ? spu * 10000000 / time_unit : 0;
=======
            st->codec->channels = bytestream2_get_le16(&p);
            bytestream2_skip(&p, 2); /* block_align */
            st->codec->bit_rate = bytestream2_get_le32(&p) * 8;
            st->codec->sample_rate = spu * 10000000 / time_unit;
>>>>>>> 19b9659f
            avpriv_set_pts_info(st, 64, 1, st->codec->sample_rate);
            if (size >= 56 && st->codec->codec_id == AV_CODEC_ID_AAC) {
                p += 4;
                size -= 4;
            }
            if (size > 52) {
                av_assert0(FF_INPUT_BUFFER_PADDING_SIZE <= 52);
                size -= 52;
                st->codec->extradata_size = size;
                st->codec->extradata = av_malloc(size + FF_INPUT_BUFFER_PADDING_SIZE);
                bytestream_get_buffer(&p, st->codec->extradata, size);
            }
        }
    } else if (bytestream2_peek_byte(&p) == 3) {
        bytestream2_skip(&p, 7);
        if (bytestream2_get_bytes_left(&p) > 1)
            ff_vorbis_comment(s, &st->metadata, p.buffer, bytestream2_get_bytes_left(&p) - 1);
    }

    return 1;
}

static int
ogm_dshow_header(AVFormatContext *s, int idx)
{
    struct ogg *ogg = s->priv_data;
    struct ogg_stream *os = ogg->streams + idx;
    AVStream *st = s->streams[idx];
    uint8_t *p = os->buf + os->pstart;
    uint32_t t;

    if(!(*p & 1))
        return 0;
    if(*p != 1)
        return 1;

    t = AV_RL32(p + 96);

    if(t == 0x05589f80){
        st->codec->codec_type = AVMEDIA_TYPE_VIDEO;
        st->codec->codec_id = ff_codec_get_id(ff_codec_bmp_tags, AV_RL32(p + 68));
        avpriv_set_pts_info(st, 64, AV_RL64(p + 164), 10000000);
        st->codec->width = AV_RL32(p + 176);
        st->codec->height = AV_RL32(p + 180);
    } else if(t == 0x05589f81){
        st->codec->codec_type = AVMEDIA_TYPE_AUDIO;
        st->codec->codec_id = ff_codec_get_id(ff_codec_wav_tags, AV_RL16(p + 124));
        st->codec->channels = AV_RL16(p + 126);
        st->codec->sample_rate = AV_RL32(p + 128);
        st->codec->bit_rate = AV_RL32(p + 132) * 8;
    }

    return 1;
}

static int
ogm_packet(AVFormatContext *s, int idx)
{
    struct ogg *ogg = s->priv_data;
    struct ogg_stream *os = ogg->streams + idx;
    uint8_t *p = os->buf + os->pstart;
    int lb;

    if(*p & 8)
        os->pflags |= AV_PKT_FLAG_KEY;

    lb = ((*p & 2) << 1) | ((*p >> 6) & 3);
    os->pstart += lb + 1;
    os->psize -= lb + 1;

    while (lb--)
        os->pduration += p[lb+1] << (lb*8);

    return 0;
}

const struct ogg_codec ff_ogm_video_codec = {
    .magic = "\001video",
    .magicsize = 6,
    .header = ogm_header,
    .packet = ogm_packet,
    .granule_is_start = 1,
    .nb_header = 2,
};

const struct ogg_codec ff_ogm_audio_codec = {
    .magic = "\001audio",
    .magicsize = 6,
    .header = ogm_header,
    .packet = ogm_packet,
    .granule_is_start = 1,
    .nb_header = 2,
};

const struct ogg_codec ff_ogm_text_codec = {
    .magic = "\001text",
    .magicsize = 5,
    .header = ogm_header,
    .packet = ogm_packet,
    .granule_is_start = 1,
    .nb_header = 2,
};

const struct ogg_codec ff_ogm_old_codec = {
    .magic = "\001Direct Show Samples embedded in Ogg",
    .magicsize = 35,
    .header = ogm_dshow_header,
    .packet = ogm_packet,
    .granule_is_start = 1,
    .nb_header = 1,
};<|MERGE_RESOLUTION|>--- conflicted
+++ resolved
@@ -75,41 +75,25 @@
                 st->need_parsing = AVSTREAM_PARSE_FULL;
         }
 
-<<<<<<< HEAD
-        size        = bytestream_get_le32(&p);
+        size        = bytestream2_get_le32(&p);
         size        = FFMIN(size, os->psize);
-        time_unit   = bytestream_get_le64(&p);
-        spu         = bytestream_get_le64(&p);
-        p += 4;                     /* default_len */
-        p += 8;                     /* buffersize + bits_per_sample */
-=======
-        bytestream2_skip(&p, 4);    /* useless size field */
-
         time_unit   = bytestream2_get_le64(&p);
         spu         = bytestream2_get_le64(&p);
         bytestream2_skip(&p, 4);    /* default_len */
         bytestream2_skip(&p, 8);    /* buffersize + bits_per_sample */
->>>>>>> 19b9659f
 
         if(st->codec->codec_type == AVMEDIA_TYPE_VIDEO){
             st->codec->width = bytestream2_get_le32(&p);
             st->codec->height = bytestream2_get_le32(&p);
             avpriv_set_pts_info(st, 64, time_unit, spu * 10000000);
         } else {
-<<<<<<< HEAD
-            st->codec->channels = bytestream_get_le16(&p);
-            p += 2;                 /* block_align */
-            st->codec->bit_rate = bytestream_get_le32(&p) * 8;
-            st->codec->sample_rate = time_unit ? spu * 10000000 / time_unit : 0;
-=======
             st->codec->channels = bytestream2_get_le16(&p);
             bytestream2_skip(&p, 2); /* block_align */
             st->codec->bit_rate = bytestream2_get_le32(&p) * 8;
-            st->codec->sample_rate = spu * 10000000 / time_unit;
->>>>>>> 19b9659f
+            st->codec->sample_rate = time_unit ? spu * 10000000 / time_unit : 0;
             avpriv_set_pts_info(st, 64, 1, st->codec->sample_rate);
             if (size >= 56 && st->codec->codec_id == AV_CODEC_ID_AAC) {
-                p += 4;
+                bytestream2_skip(&p, 4);
                 size -= 4;
             }
             if (size > 52) {
@@ -117,7 +101,7 @@
                 size -= 52;
                 st->codec->extradata_size = size;
                 st->codec->extradata = av_malloc(size + FF_INPUT_BUFFER_PADDING_SIZE);
-                bytestream_get_buffer(&p, st->codec->extradata, size);
+                bytestream2_get_buffer(&p, st->codec->extradata, size);
             }
         }
     } else if (bytestream2_peek_byte(&p) == 3) {
