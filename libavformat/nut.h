--- conflicted
+++ resolved
@@ -41,20 +41,6 @@
 #define NUT_MIN_VERSION 2
 
 typedef enum{
-<<<<<<< HEAD
-    FLAG_KEY        =   1, ///<if set, frame is keyframe
-    FLAG_EOR        =   2, ///<if set, stream has no relevance on presentation. (EOR)
-    FLAG_CODED_PTS  =   8, ///<if set, coded_pts is in the frame header
-    FLAG_STREAM_ID  =  16, ///<if set, stream_id is coded in the frame header
-    FLAG_SIZE_MSB   =  32, ///<if set, data_size_msb is at frame header, otherwise data_size_msb is 0
-    FLAG_CHECKSUM   =  64, ///<if set, the frame header contains a checksum
-    FLAG_RESERVED   = 128, ///<if set, reserved_count is coded in the frame header
-    FLAG_SM_DATA    = 256, ///<if set, side / meta data is stored in the frame header.
-    FLAG_HEADER_IDX =1024, ///<If set, header_idx is coded in the frame header.
-    FLAG_MATCH_TIME =2048, ///<If set, match_time_delta is coded in the frame header
-    FLAG_CODED      =4096, ///<if set, coded_flags are stored in the frame header
-    FLAG_INVALID    =8192, ///<if set, frame_code is invalid
-=======
     FLAG_KEY        =   1, // if set, frame is keyframe
     FLAG_EOR        =   2, // if set, stream has no relevance on presentation. (EOR)
     FLAG_CODED_PTS  =   8, // if set, coded_pts is in the frame header
@@ -62,11 +48,11 @@
     FLAG_SIZE_MSB   =  32, // if set, data_size_msb is at frame header, otherwise data_size_msb is 0
     FLAG_CHECKSUM   =  64, // if set, the frame header contains a checksum
     FLAG_RESERVED   = 128, // if set, reserved_count is coded in the frame header
+    FLAG_SM_DATA    = 256, // if set, side / meta data is stored in the frame header.
     FLAG_HEADER_IDX =1024, // If set, header_idx is coded in the frame header.
     FLAG_MATCH_TIME =2048, // If set, match_time_delta is coded in the frame header
     FLAG_CODED      =4096, // if set, coded_flags are stored in the frame header
     FLAG_INVALID    =8192, // if set, frame_code is invalid
->>>>>>> 24ad3ac6
 } Flag;
 
 typedef struct Syncpoint {
