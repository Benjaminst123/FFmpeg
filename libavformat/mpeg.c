--- conflicted
+++ resolved
@@ -37,12 +37,8 @@
 
 #define MAX_SYNC_SIZE 100000
 
-<<<<<<< HEAD
-static int check_pes(const uint8_t *p, const uint8_t *end){
-=======
-static int check_pes(uint8_t *p, uint8_t *end)
-{
->>>>>>> 5b8f0a5e
+static int check_pes(const uint8_t *p, const uint8_t *end)
+{
     int pes1;
     int pes2 = (p[3] & 0xC0) == 0x80 &&
                (p[4] & 0xC0) != 0x40 &&
@@ -90,63 +86,33 @@
                 vid++;
             // skip pes payload to avoid start code emulation for private
             // and audio streams
-<<<<<<< HEAD
-            else if((code & 0xe0) == AUDIO_ID &&  pes) {audio++; i+=len;}
-            else if(code == PRIVATE_STREAM_1  &&  pes) {priv1++; i+=len;}
-            else if(code == 0x1fd             &&  pes) vid++; //VC1
-
-            else if((code & 0xf0) == VIDEO_ID && !pes) invalid++;
-            else if((code & 0xe0) == AUDIO_ID && !pes) invalid++;
-            else if(code == PRIVATE_STREAM_1  && !pes) invalid++;
-        }
-    }
-
-    if(vid+audio > invalid+1)     /* invalid VDR files nd short PES streams */
+            else if ((code & 0xe0) == AUDIO_ID &&  pes) {audio++; i+=len;}
+            else if (code == PRIVATE_STREAM_1  &&  pes) {priv1++; i+=len;}
+            else if (code == 0x1fd             &&  pes) vid++; //VC1
+
+            else if ((code & 0xf0) == VIDEO_ID && !pes) invalid++;
+            else if ((code & 0xe0) == AUDIO_ID && !pes) invalid++;
+            else if (code == PRIVATE_STREAM_1  && !pes) invalid++;
+        }
+    }
+
+    if (vid + audio > invalid + 1) /* invalid VDR files nd short PES streams */
         score = AVPROBE_SCORE_EXTENSION / 2;
 
-    if(sys>invalid && sys*9 <= pspack*10)
-        return (audio > 12 || vid > 3 || pspack > 2) ? AVPROBE_SCORE_EXTENSION + 2 : AVPROBE_SCORE_EXTENSION / 2; // 1 more than .mpg
-    if(pspack > invalid && (priv1+vid+audio)*10 >= pspack*9)
-        return pspack > 2 ? AVPROBE_SCORE_EXTENSION + 2 : AVPROBE_SCORE_EXTENSION / 2; // 1 more than .mpg
-    if((!!vid ^ !!audio) && (audio > 4 || vid > 1) && !sys && !pspack && p->buf_size>2048 && vid + audio > invalid) /* PES stream */
-        return (audio > 12 || vid > 3 + 2*invalid) ? AVPROBE_SCORE_EXTENSION + 2 : AVPROBE_SCORE_EXTENSION / 2;
-
-    //02-Penguin.flac has sys:0 priv1:0 pspack:0 vid:0 audio:1
-    //mp3_misidentified_2.mp3 has sys:0 priv1:0 pspack:0 vid:0 audio:6
-    //Have\ Yourself\ a\ Merry\ Little\ Christmas.mp3 0 0 0 5 0 1 len:21618
-=======
-            else if ((code & 0xe0) == AUDIO_ID && pes) {
-                audio++;
-                i += len;
-            } else if (code == PRIVATE_STREAM_1 && pes) {
-                priv1++;
-                i += len;
-            } else if ((code & 0xf0) == VIDEO_ID && !pes)
-                invalid++;
-            else if ((code & 0xe0) == AUDIO_ID && !pes)
-                invalid++;
-            else if (code == PRIVATE_STREAM_1 && !pes)
-                invalid++;
-        }
-    }
-
-    if (vid + audio > invalid)   /* invalid VDR files nd short PES streams */
-        score = AVPROBE_SCORE_EXTENSION / 2;
-
     if (sys > invalid && sys * 9 <= pspack * 10)
-        return pspack > 2 ? AVPROBE_SCORE_EXTENSION + 2
-                          : AVPROBE_SCORE_EXTENSION / 2; // 1 more than .mpg
+        return (audio > 12 || vid > 3 || pspack > 2) ? AVPROBE_SCORE_EXTENSION + 2
+                                                     : AVPROBE_SCORE_EXTENSION / 2; // 1 more than .mpg
     if (pspack > invalid && (priv1 + vid + audio) * 10 >= pspack * 9)
         return pspack > 2 ? AVPROBE_SCORE_EXTENSION + 2
                           : AVPROBE_SCORE_EXTENSION / 2; // 1 more than .mpg
     if ((!!vid ^ !!audio) && (audio > 4 || vid > 1) && !sys &&
         !pspack && p->buf_size > 2048 && vid + audio > invalid) /* PES stream */
-        return (audio > 12 || vid > 3) ? AVPROBE_SCORE_EXTENSION + 2
-                                       : AVPROBE_SCORE_EXTENSION / 2;
+        return (audio > 12 || vid > 3 + 2 * invalid) ? AVPROBE_SCORE_EXTENSION + 2
+                                                     : AVPROBE_SCORE_EXTENSION / 2;
 
     // 02-Penguin.flac has sys:0 priv1:0 pspack:0 vid:0 audio:1
     // mp3_misidentified_2.mp3 has sys:0 priv1:0 pspack:0 vid:0 audio:6
->>>>>>> 5b8f0a5e
+    // Have\ Yourself\ a\ Merry\ Little\ Christmas.mp3 0 0 0 5 0 1 len:21618
     return score;
 }
 
@@ -165,13 +131,8 @@
 static int mpegps_read_header(AVFormatContext *s)
 {
     MpegDemuxContext *m = s->priv_data;
-<<<<<<< HEAD
     char buffer[7];
     int64_t last_pos = avio_tell(s->pb);
-=======
-    const char *sofdec  = "Sofdec";
-    int v, i = 0;
->>>>>>> 5b8f0a5e
 
     m->header_state = 0xff;
     s->ctx_flags   |= AVFMTCTX_NOHEADER;
@@ -274,20 +235,6 @@
     int len, size, startcode, c, flags, header_len;
     int pes_ext, ext2_len, id_ext, skip;
     int64_t pts, dts;
-<<<<<<< HEAD
-    int64_t last_sync= avio_tell(s->pb);
-
- error_redo:
-        avio_seek(s->pb, last_sync, SEEK_SET);
- redo:
-        /* next start code (should be immediately after) */
-        m->header_state = 0xff;
-        size = MAX_SYNC_SIZE;
-        startcode = find_next_start_code(s->pb, &size, &m->header_state);
-        last_sync = avio_tell(s->pb);
-    if (startcode < 0){
-        if(url_feof(s->pb))
-=======
     int64_t last_sync = avio_tell(s->pb);
 
 error_redo:
@@ -299,8 +246,7 @@
     startcode = find_next_start_code(s->pb, &size, &m->header_state);
     last_sync = avio_tell(s->pb);
     if (startcode < 0) {
-        if (s->pb->eof_reached)
->>>>>>> 5b8f0a5e
+        if (url_feof(s->pb))
             return AVERROR_EOF;
         // FIXME we should remember header_state
         return AVERROR(EAGAIN);
@@ -522,21 +468,15 @@
     int request_probe= 0;
     enum AVCodecID codec_id = AV_CODEC_ID_NONE;
     enum AVMediaType type;
-<<<<<<< HEAD
-    int64_t pts, dts, dummy_pos; //dummy_pos is needed for the index building to work
-=======
     int64_t pts, dts, dummy_pos; // dummy_pos is needed for the index building to work
-    uint8_t av_uninit(dvdaudio_substream_type);
->>>>>>> 5b8f0a5e
 
 redo:
     len = mpegps_read_pes_header(s, &dummy_pos, &startcode, &pts, &dts);
     if (len < 0)
         return len;
 
-<<<<<<< HEAD
     if (startcode >= 0x80 && startcode <= 0xcf) {
-        if(len < 4)
+        if (len < 4)
             goto skip;
 
         /* audio: skip header */
@@ -548,12 +488,6 @@
             avio_r8(s->pb);
             len--;
         }
-=======
-    if (startcode == 0x1bd) {
-        dvdaudio_substream_type = avio_r8(s->pb);
-        avio_skip(s->pb, 3);
-        len -= 4;
->>>>>>> 5b8f0a5e
     }
 
     /* now find stream */
@@ -564,12 +498,7 @@
     }
 
     es_type = m->psm_es_type[startcode & 0xff];
-<<<<<<< HEAD
-        if(es_type == STREAM_TYPE_VIDEO_MPEG1){
-=======
-    if (es_type > 0 && es_type != STREAM_TYPE_PRIVATE_DATA) {
         if (es_type == STREAM_TYPE_VIDEO_MPEG1) {
->>>>>>> 5b8f0a5e
             codec_id = AV_CODEC_ID_MPEG2VIDEO;
             type     = AVMEDIA_TYPE_VIDEO;
         } else if (es_type == STREAM_TYPE_VIDEO_MPEG2) {
@@ -590,17 +519,10 @@
             type     = AVMEDIA_TYPE_VIDEO;
         } else if (es_type == STREAM_TYPE_AUDIO_AC3) {
             codec_id = AV_CODEC_ID_AC3;
-<<<<<<< HEAD
-            type = AVMEDIA_TYPE_AUDIO;
-        } else if(m->imkh_cctv && es_type == 0x91){
+            type     = AVMEDIA_TYPE_AUDIO;
+        } else if (m->imkh_cctv && es_type == 0x91) {
             codec_id = AV_CODEC_ID_PCM_MULAW;
-            type = AVMEDIA_TYPE_AUDIO;
-=======
             type     = AVMEDIA_TYPE_AUDIO;
-        } else {
-            goto skip;
-        }
->>>>>>> 5b8f0a5e
     } else if (startcode >= 0x1e0 && startcode <= 0x1ef) {
         static const unsigned char avs_seqh[4] = { 0, 0, 1, 0xb0 };
         unsigned char buf[8];
@@ -616,8 +538,7 @@
         type = AVMEDIA_TYPE_DATA;
         codec_id = AV_CODEC_ID_DVD_NAV;
     } else if (startcode >= 0x1c0 && startcode <= 0x1df) {
-<<<<<<< HEAD
-        type = AVMEDIA_TYPE_AUDIO;
+        type     = AVMEDIA_TYPE_AUDIO;
         if (m->sofdec > 0) {
             codec_id = AV_CODEC_ID_ADPCM_ADX;
             // Auto-detect AC-3
@@ -625,10 +546,6 @@
         } else {
             codec_id = AV_CODEC_ID_MP2;
         }
-=======
-        type     = AVMEDIA_TYPE_AUDIO;
-        codec_id = m->sofdec > 0 ? AV_CODEC_ID_ADPCM_ADX : AV_CODEC_ID_MP2;
->>>>>>> 5b8f0a5e
     } else if (startcode >= 0x80 && startcode <= 0x87) {
         type     = AVMEDIA_TYPE_AUDIO;
         codec_id = AV_CODEC_ID_AC3;
@@ -638,17 +555,12 @@
         type     = AVMEDIA_TYPE_AUDIO;
         codec_id = AV_CODEC_ID_DTS;
     } else if (startcode >= 0xa0 && startcode <= 0xaf) {
-<<<<<<< HEAD
-        type = AVMEDIA_TYPE_AUDIO;
-        if(lpcm_header_len == 6) {
+        type     = AVMEDIA_TYPE_AUDIO;
+        if (lpcm_header_len == 6) {
             codec_id = AV_CODEC_ID_MLP;
         } else {
             codec_id = AV_CODEC_ID_PCM_DVD;
         }
-=======
-        type     = AVMEDIA_TYPE_AUDIO;
-        codec_id = AV_CODEC_ID_PCM_DVD;
->>>>>>> 5b8f0a5e
     } else if (startcode >= 0xb0 && startcode <= 0xbf) {
         type     = AVMEDIA_TYPE_AUDIO;
         codec_id = AV_CODEC_ID_TRUEHD;
@@ -662,26 +574,6 @@
     } else if (startcode >= 0xfd55 && startcode <= 0xfd5f) {
         type     = AVMEDIA_TYPE_VIDEO;
         codec_id = AV_CODEC_ID_VC1;
-<<<<<<< HEAD
-=======
-    } else if (startcode == 0x1bd) {
-        // check dvd audio substream type
-        type = AVMEDIA_TYPE_AUDIO;
-        switch (dvdaudio_substream_type & 0xe0) {
-        case 0xa0:
-            codec_id = AV_CODEC_ID_PCM_DVD;
-            break;
-        case 0x80:
-            if ((dvdaudio_substream_type & 0xf8) == 0x88)
-                codec_id = AV_CODEC_ID_DTS;
-            else
-                codec_id = AV_CODEC_ID_AC3;
-            break;
-        default:
-            av_log(s, AV_LOG_ERROR, "Unknown 0x1bd sub-stream\n");
-            goto skip;
-        }
->>>>>>> 5b8f0a5e
     } else {
 skip:
         /* skip packet */
@@ -694,24 +586,17 @@
         goto skip;
     st->id                = startcode;
     st->codec->codec_type = type;
-<<<<<<< HEAD
-    st->codec->codec_id = codec_id;
+    st->codec->codec_id   = codec_id;
     if (st->codec->codec_id == AV_CODEC_ID_PCM_MULAW) {
         st->codec->channels = 1;
         st->codec->channel_layout = AV_CH_LAYOUT_MONO;
         st->codec->sample_rate = 8000;
     }
     st->request_probe     = request_probe;
-    st->need_parsing = AVSTREAM_PARSE_FULL;
- found:
-    if(st->discard >= AVDISCARD_ALL)
-=======
-    st->codec->codec_id   = codec_id;
     st->need_parsing      = AVSTREAM_PARSE_FULL;
 
 found:
     if (st->discard >= AVDISCARD_ALL)
->>>>>>> 5b8f0a5e
         goto skip;
     if (startcode >= 0xa0 && startcode <= 0xaf) {
       if (lpcm_header_len == 6 && st->codec->codec_id == AV_CODEC_ID_MLP) {
