--- conflicted
+++ resolved
@@ -30,12 +30,8 @@
 #include "isom.h"
 #include "id3v2.h"
 
-<<<<<<< HEAD
-typedef struct {
+typedef struct AIFFOutputContext {
     const AVClass *class;
-=======
-typedef struct AIFFOutputContext {
->>>>>>> daf8cf35
     int64_t form;
     int64_t frames;
     int64_t ssnd;
