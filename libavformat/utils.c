--- conflicted
+++ resolved
@@ -4135,7 +4135,6 @@
 const struct AVCodecTag *avformat_get_riff_audio_tags(void)
 {
     return ff_codec_wav_tags;
-<<<<<<< HEAD
 }
 
 AVRational av_guess_sample_aspect_ratio(AVFormatContext *format, AVStream *stream, AVFrame *frame)
@@ -4331,60 +4330,4 @@
         return;
     memcpy(st->codec->extradata, data, size);
     st->codec->extradata_size = size;
-}
-
-static int match_host_pattern(const char *pattern, const char *hostname)
-{
-    int len_p, len_h;
-    if (!strcmp(pattern, "*"))
-        return 1;
-    // Skip a possible *. at the start of the pattern
-    if (pattern[0] == '*')
-        pattern++;
-    if (pattern[0] == '.')
-        pattern++;
-    len_p = strlen(pattern);
-    len_h = strlen(hostname);
-    if (len_p > len_h)
-        return 0;
-    // Simply check if the end of hostname is equal to 'pattern'
-    if (!strcmp(pattern, &hostname[len_h - len_p])) {
-        if (len_h == len_p)
-            return 1; // Exact match
-        if (hostname[len_h - len_p - 1] == '.')
-            return 1; // The matched substring is a domain and not just a substring of a domain
-    }
-    return 0;
-}
-
-int ff_http_match_no_proxy(const char *no_proxy, const char *hostname)
-{
-    char *buf, *start;
-    int ret = 0;
-    if (!no_proxy)
-        return 0;
-    if (!hostname)
-        return 0;
-    buf = av_strdup(no_proxy);
-    if (!buf)
-        return 0;
-    start = buf;
-    while (start) {
-        char *sep, *next = NULL;
-        start += strspn(start, " ,");
-        sep = start + strcspn(start, " ,");
-        if (*sep) {
-            next = sep + 1;
-            *sep = '\0';
-        }
-        if (match_host_pattern(start, hostname)) {
-            ret = 1;
-            break;
-        }
-        start = next;
-    }
-    av_free(buf);
-    return ret;
-=======
->>>>>>> ec7c51c7
 }