--- conflicted
+++ resolved
@@ -73,11 +73,8 @@
     REGISTER_DEMUXER  (BFI, bfi);
     REGISTER_DEMUXER  (BINTEXT, bintext);
     REGISTER_DEMUXER  (BINK, bink);
-<<<<<<< HEAD
     REGISTER_MUXDEMUX (BIT, bit);
-=======
     REGISTER_DEMUXER  (BMV, bmv);
->>>>>>> 1c8c41ff
     REGISTER_DEMUXER  (C93, c93);
     REGISTER_MUXDEMUX (CAF, caf);
     REGISTER_MUXDEMUX (CAVSVIDEO, cavsvideo);
