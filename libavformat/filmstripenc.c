/*
 * Adobe Filmstrip muxer
 * Copyright (c) 2010 Peter Ross
 *
 * This file is part of FFmpeg.
 *
 * FFmpeg is free software; you can redistribute it and/or
 * modify it under the terms of the GNU Lesser General Public
 * License as published by the Free Software Foundation; either
 * version 2.1 of the License, or (at your option) any later version.
 *
 * FFmpeg is distributed in the hope that it will be useful,
 * but WITHOUT ANY WARRANTY; without even the implied warranty of
 * MERCHANTABILITY or FITNESS FOR A PARTICULAR PURPOSE.  See the GNU
 * Lesser General Public License for more details.
 *
 * You should have received a copy of the GNU Lesser General Public
 * License along with FFmpeg; if not, write to the Free Software
 * Foundation, Inc., 51 Franklin Street, Fifth Floor, Boston, MA 02110-1301 USA
 */

/**
 * @file
 * Adobe Filmstrip muxer
 */

#include "libavutil/intreadwrite.h"
#include "avformat.h"

#define RAND_TAG MKBETAG('R','a','n','d')

typedef struct {
    int nb_frames;
} FilmstripMuxContext;

static int write_header(AVFormatContext *s)
{
    if (s->streams[0]->codec->pix_fmt != AV_PIX_FMT_RGBA) {
        av_log(s, AV_LOG_ERROR, "only AV_PIX_FMT_RGBA is supported\n");
        return AVERROR_INVALIDDATA;
    }
    return 0;
}

static int write_packet(AVFormatContext *s, AVPacket *pkt)
{
    FilmstripMuxContext *film = s->priv_data;
    avio_write(s->pb, pkt->data, pkt->size);
    film->nb_frames++;
    return 0;
}

static int write_trailer(AVFormatContext *s)
{
    FilmstripMuxContext *film = s->priv_data;
    AVIOContext *pb = s->pb;
    AVStream *st = s->streams[0];
    int i;

    avio_wb32(pb, RAND_TAG);
    avio_wb32(pb, film->nb_frames);
    avio_wb16(pb, 0);  // packing method
    avio_wb16(pb, 0);  // reserved
    avio_wb16(pb, st->codec->width);
    avio_wb16(pb, st->codec->height);
    avio_wb16(pb, 0);  // leading
<<<<<<< HEAD
    avio_wb16(pb, st->codec->time_base.den / st->codec->time_base.num);
=======
    // TODO: should be avg_frame_rate
    avio_wb16(pb, 1/av_q2d(st->time_base));
>>>>>>> 194be1f4
    for (i = 0; i < 16; i++)
        avio_w8(pb, 0x00);  // reserved

    return 0;
}

AVOutputFormat ff_filmstrip_muxer = {
    .name              = "filmstrip",
    .long_name         = NULL_IF_CONFIG_SMALL("Adobe Filmstrip"),
    .extensions        = "flm",
    .priv_data_size    = sizeof(FilmstripMuxContext),
    .audio_codec       = AV_CODEC_ID_NONE,
    .video_codec       = AV_CODEC_ID_RAWVIDEO,
    .write_header      = write_header,
    .write_packet      = write_packet,
    .write_trailer     = write_trailer,
};<|MERGE_RESOLUTION|>--- conflicted
+++ resolved
@@ -64,12 +64,8 @@
     avio_wb16(pb, st->codec->width);
     avio_wb16(pb, st->codec->height);
     avio_wb16(pb, 0);  // leading
-<<<<<<< HEAD
-    avio_wb16(pb, st->codec->time_base.den / st->codec->time_base.num);
-=======
     // TODO: should be avg_frame_rate
-    avio_wb16(pb, 1/av_q2d(st->time_base));
->>>>>>> 194be1f4
+    avio_wb16(pb, st->time_base.den / st->time_base.num);
     for (i = 0; i < 16; i++)
         avio_w8(pb, 0x00);  // reserved
 
