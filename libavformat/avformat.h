--- conflicted
+++ resolved
@@ -1264,25 +1264,24 @@
     int raw_packet_buffer_remaining_size;
 
     /**
-<<<<<<< HEAD
+     * Offset to remap timestamps to be non-negative.
+     * Expressed in timebase units.
+     * @see AVStream.mux_ts_offset
+     */
+    int64_t offset;
+
+    /**
+     * Timebase for the timestamp offset.
+     */
+    AVRational offset_timebase;
+
+    /**
      * IO repositioned flag.
      * This is set by avformat when the underlaying IO context read pointer
      * is repositioned, for example when doing byte based seeking.
      * Demuxers can use the flag to detect such changes.
      */
     int io_repositioned;
-=======
-     * Offset to remap timestamps to be non-negative.
-     * Expressed in timebase units.
-     */
-    int64_t offset;
-
-    /**
-     * Timebase for the timestamp offset.
-     */
-    AVRational offset_timebase;
-
->>>>>>> c2cb01d4
 } AVFormatContext;
 
 /**
